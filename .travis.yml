--- conflicted
+++ resolved
@@ -8,11 +8,7 @@
     - INSTALL_PHP_INVOKER=1
 
 before_script:
-<<<<<<< HEAD
-    - sh -c "if [ '$INSTALL_PHP_INVOKER' = '1' ]; then composer require --dev --prefer-source phpunit/php-invoker:\>=1.2.0; else composer install --dev --prefer-source; fi"
-=======
     - sh -c "if [ '$INSTALL_PHP_INVOKER' = '1' ]; then composer require --dev --prefer-source phpunit/php-invoker:\>=1.1.0,\<1.2.0; else composer install --dev --prefer-source; fi"
->>>>>>> b9ea952d
 
 script: ./phpunit.php --configuration ./build/travis-ci.xml
 
