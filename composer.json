--- conflicted
+++ resolved
@@ -32,8 +32,6 @@
         "myclabs/deep-copy": "^1.10.1",
         "phar-io/manifest": "^2.0.3",
         "phar-io/version": "^3.0.2",
-<<<<<<< HEAD
-        "phpspec/prophecy": "^1.12.1",
         "phpunit/php-code-coverage": "^9.2.13",
         "phpunit/php-file-iterator": "^3.0.5",
         "phpunit/php-invoker": "^3.1.1",
@@ -50,24 +48,6 @@
         "sebastian/resource-operations": "^3.0.3",
         "sebastian/type": "^3.0",
         "sebastian/version": "^3.0.2"
-    },
-    "require-dev": {
-        "phpspec/prophecy-phpunit": "^2.0.1"
-=======
-        "phpunit/php-code-coverage": "^7.0.12",
-        "phpunit/php-file-iterator": "^2.0.4",
-        "phpunit/php-text-template": "^1.2.1",
-        "phpunit/php-timer": "^2.1.2",
-        "sebastian/comparator": "^3.0.2",
-        "sebastian/diff": "^3.0.2",
-        "sebastian/environment": "^4.2.3",
-        "sebastian/exporter": "^3.1.2",
-        "sebastian/global-state": "^3.0.0",
-        "sebastian/object-enumerator": "^3.0.3",
-        "sebastian/resource-operations": "^2.0.1",
-        "sebastian/type": "^1.1.3",
-        "sebastian/version": "^2.0.1"
->>>>>>> 5b351a5d
     },
     "config": {
         "platform": {
