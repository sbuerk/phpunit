--- conflicted
+++ resolved
@@ -32,7 +32,6 @@
         "myclabs/deep-copy": "^1.10.1",
         "phar-io/manifest": "^2.0.3",
         "phar-io/version": "^3.0.2",
-<<<<<<< HEAD
         "phpunit/php-code-coverage": "^9.2.13",
         "phpunit/php-file-iterator": "^3.0.5",
         "phpunit/php-invoker": "^3.1.1",
@@ -40,30 +39,15 @@
         "phpunit/php-timer": "^5.0.2",
         "sebastian/cli-parser": "^1.0.1",
         "sebastian/code-unit": "^1.0.6",
-        "sebastian/comparator": "^4.0.5",
+        "sebastian/comparator": "^4.0.8",
         "sebastian/diff": "^4.0.3",
         "sebastian/environment": "^5.1.3",
-        "sebastian/exporter": "^4.0.3",
+        "sebastian/exporter": "^4.0.5",
         "sebastian/global-state": "^5.0.1",
         "sebastian/object-enumerator": "^4.0.3",
         "sebastian/resource-operations": "^3.0.3",
         "sebastian/type": "^3.2",
         "sebastian/version": "^3.0.2"
-=======
-        "phpunit/php-code-coverage": "^7.0.12",
-        "phpunit/php-file-iterator": "^2.0.4",
-        "phpunit/php-text-template": "^1.2.1",
-        "phpunit/php-timer": "^2.1.2",
-        "sebastian/comparator": "^3.0.5",
-        "sebastian/diff": "^3.0.2",
-        "sebastian/environment": "^4.2.3",
-        "sebastian/exporter": "^3.1.5",
-        "sebastian/global-state": "^3.0.0",
-        "sebastian/object-enumerator": "^3.0.3",
-        "sebastian/resource-operations": "^2.0.1",
-        "sebastian/type": "^1.1.3",
-        "sebastian/version": "^2.0.1"
->>>>>>> da251412
     },
     "config": {
         "platform": {
