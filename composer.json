--- conflicted
+++ resolved
@@ -25,12 +25,7 @@
         "phpunit/php-text-template": ">=1.1.1"
     },
     "require-dev": {
-<<<<<<< HEAD
-        "phpunit/phpunit": "3.9.*@dev"
-=======
-        "phpunit/phpunit": "4.0.*@dev",
-        "pear-pear/pear": "1.9.4"
->>>>>>> fa1abcaa
+        "phpunit/phpunit": "4.1.*@dev"
     },
     "suggest": {
         "ext-soap": "*"
@@ -42,11 +37,7 @@
     },
     "extra": {
         "branch-alias": {
-<<<<<<< HEAD
-            "dev-master": "1.4.x-dev"
-=======
-            "dev-master": "2.0.x-dev"
->>>>>>> fa1abcaa
+            "dev-master": "2.1.x-dev"
         }
     },
     "include-path": [
