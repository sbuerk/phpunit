{
    "name": "phpunit/phpunit",
    "description": "The PHP Unit Testing framework.",
    "type": "library",
    "keywords": [
        "phpunit",
        "xunit",
        "testing"
    ],
    "homepage": "https://phpunit.de/",
    "license": "BSD-3-Clause",
    "authors": [
        {
            "name": "Sebastian Bergmann",
            "email": "sebastian@phpunit.de",
            "role": "lead"
        }
    ],
    "support": {
        "issues": "https://github.com/sebastianbergmann/phpunit/issues"
    },
    "prefer-stable": true,
    "require": {
        "php": ">=8.1",
        "ext-dom": "*",
        "ext-json": "*",
        "ext-libxml": "*",
        "ext-mbstring": "*",
        "ext-xml": "*",
        "ext-xmlwriter": "*",
        "myclabs/deep-copy": "^1.10.1",
        "phar-io/manifest": "^2.0.3",
        "phar-io/version": "^3.0.2",
        "phpunit/php-code-coverage": "^10.0",
        "phpunit/php-file-iterator": "^4.0",
        "phpunit/php-invoker": "^4.0",
        "phpunit/php-text-template": "^3.0",
        "phpunit/php-timer": "^6.0",
        "sebastian/cli-parser": "^2.0",
        "sebastian/code-unit": "^2.0",
        "sebastian/comparator": "^5.0",
        "sebastian/diff": "^5.0",
        "sebastian/environment": "^6.0",
        "sebastian/exporter": "^5.0",
        "sebastian/global-state": "^6.0",
        "sebastian/object-enumerator": "^5.0",
        "sebastian/recursion-context": "^5.0",
        "sebastian/type": "^4.0",
        "sebastian/version": "^4.0"
    },
    "config": {
        "platform": {
            "php": "8.1.0"
        },
        "optimize-autoloader": true,
        "sort-packages": true
    },
    "suggest": {
<<<<<<< HEAD
        "ext-soap": "*"
=======
        "ext-soap": "To be able to generate mocks based on WSDL files",
        "ext-xdebug": "PHP extension that provides line coverage as well as branch and path coverage"
>>>>>>> caff5d89
    },
    "bin": [
        "phpunit"
    ],
    "autoload": {
        "classmap": [
            "src/"
        ],
        "files": [
            "src/Framework/Assert/Functions.php"
        ]
    },
    "autoload-dev": {
        "classmap": [
            "tests/"
        ],
        "files": [
            "tests/_files/CoverageNamespacedFunctionTest.php",
            "tests/_files/CoveredFunction.php",
            "tests/_files/NamespaceCoveredFunction.php"
        ]
    },
    "extra": {
        "branch-alias": {
            "dev-main": "10.0-dev"
        }
    }
}<|MERGE_RESOLUTION|>--- conflicted
+++ resolved
@@ -56,12 +56,7 @@
         "sort-packages": true
     },
     "suggest": {
-<<<<<<< HEAD
-        "ext-soap": "*"
-=======
-        "ext-soap": "To be able to generate mocks based on WSDL files",
-        "ext-xdebug": "PHP extension that provides line coverage as well as branch and path coverage"
->>>>>>> caff5d89
+        "ext-soap": "To be able to generate mocks based on WSDL files"
     },
     "bin": [
         "phpunit"
