--- conflicted
+++ resolved
@@ -24,13 +24,8 @@
         "phpunit/php-file-iterator": "~1.4",
         "phpunit/php-text-template": "~1.2",
         "phpunit/php-code-coverage": "^3.3.0",
-<<<<<<< HEAD
-        "phpunit/php-timer": ">=1.0.6",
+        "phpunit/php-timer": "^1.0.6",
         "phpunit/phpunit-mock-objects": "^3.1",
-=======
-        "phpunit/php-timer": "^1.0.6",
-        "phpunit/phpunit-mock-objects": "^3.0.5",
->>>>>>> 365cc2e6
         "phpspec/prophecy": "^1.3.1",
         "symfony/yaml": "~2.1|~3.0",
         "sebastian/comparator": "~1.1",
