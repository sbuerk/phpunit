<?php
/*
 * This file is part of PHPUnit.
 *
 * (c) Sebastian Bergmann <sebastian@phpunit.de>
 *
 * For the full copyright and license information, please view the LICENSE
 * file that was distributed with this source code.
 */

namespace PHPUnit\TextUI;

use File_Iterator_Facade;
use PharIo\Manifest\ManifestLoader;
use PharIo\Manifest\Exception as ManifestException;
use PHPUnit\Framework\Exception;
use PHPUnit\Framework\TestSuite;
use PHPUnit\Framework\Test;
use PHPUnit\Framework\TestListener;
use PHPUnit\Runner\PhptTestCase;
use PHPUnit\Runner\Version;
use PHPUnit\Runner\TestSuiteLoader;
use PHPUnit\Util\Configuration;
use PHPUnit\Util\ConfigurationGenerator;
use PHPUnit\Util\Fileloader;
use PHPUnit\Util\Filesystem;
use PHPUnit\Util\Getopt;
use PHPUnit\Util\Log\TeamCity;
use PHPUnit\Util\TestDox\TextResultPrinter;
use PHPUnit\Util\Printer;
use ReflectionClass;
use Throwable;

/**
 * A TestRunner for the Command Line Interface (CLI)
 * PHP SAPI Module.
 */
class Command
{
    /**
     * @var array
     */
    protected $arguments = [
        'listGroups'              => false,
        'listSuites'              => false,
        'loader'                  => null,
        'useDefaultConfiguration' => true,
        'loadedExtensions'        => [],
        'notLoadedExtensions'     => []
    ];

    /**
     * @var array
     */
    protected $options = [];

    /**
     * @var array
     */
    protected $longOptions = [
        'atleast-version='          => null,
        'backup-globals'            => null,
        'bootstrap='                => null,
        'colors=='                  => null,
        'columns='                  => null,
        'configuration='            => null,
        'coverage-clover='          => null,
        'coverage-crap4j='          => null,
        'coverage-html='            => null,
        'coverage-php='             => null,
        'coverage-text=='           => null,
        'coverage-xml='             => null,
        'debug'                     => null,
        'disallow-test-output'      => null,
        'disallow-resource-usage'   => null,
        'disallow-todo-tests'       => null,
        'enforce-time-limit'        => null,
        'exclude-group='            => null,
        'filter='                   => null,
        'generate-configuration'    => null,
        'group='                    => null,
        'help'                      => null,
        'include-path='             => null,
        'list-groups'               => null,
        'list-suites'               => null,
        'loader='                   => null,
        'log-junit='                => null,
        'log-teamcity='             => null,
        'no-configuration'          => null,
        'no-coverage'               => null,
        'no-extensions'             => null,
        'printer='                  => null,
        'process-isolation'         => null,
        'repeat='                   => null,
        'dont-report-useless-tests' => null,
        'reverse-list'              => null,
        'static-backup'             => null,
        'stderr'                    => null,
        'stop-on-error'             => null,
        'stop-on-failure'           => null,
        'stop-on-warning'           => null,
        'stop-on-incomplete'        => null,
        'stop-on-risky'             => null,
        'stop-on-skipped'           => null,
        'fail-on-warning'           => null,
        'fail-on-risky'             => null,
        'strict-coverage'           => null,
        'disable-coverage-ignore'   => null,
        'strict-global-state'       => null,
        'teamcity'                  => null,
        'testdox'                   => null,
        'testdox-group='            => null,
        'testdox-exclude-group='    => null,
        'testdox-html='             => null,
        'testdox-text='             => null,
        'testdox-xml='              => null,
        'test-suffix='              => null,
        'testsuite='                => null,
        'verbose'                   => null,
        'version'                   => null,
        'whitelist='                => null
    ];

    /**
     * @var bool
     */
    private $versionStringPrinted = false;

    /**
     * @param bool $exit
     */
    public static function main($exit = true)
    {
        $command = new static;

        return $command->run($_SERVER['argv'], $exit);
    }

    /**
     * @param array $argv
     * @param bool  $exit
     *
     * @return int
     */
    public function run(array $argv, $exit = true)
    {
        $this->handleArguments($argv);

        $runner = $this->createRunner();

        if (is_object($this->arguments['test']) &&
            $this->arguments['test'] instanceof Test
        ) {
            $suite = $this->arguments['test'];
        } else {
            $suite = $runner->getTest(
                $this->arguments['test'],
                $this->arguments['testFile'],
                $this->arguments['testSuffixes']
            );
        }

        if ($this->arguments['listGroups']) {
            $this->printVersionString();

            print "Available test group(s):\n";

            $groups = $suite->getGroups();
            sort($groups);

            foreach ($groups as $group) {
                print " - $group\n";
            }

            if ($exit) {
                exit(TestRunner::SUCCESS_EXIT);
            } else {
                return TestRunner::SUCCESS_EXIT;
            }
        }

        if ($this->arguments['listSuites']) {
            $this->printVersionString();

            print "Available test suite(s):\n";

            $configuration = Configuration::getInstance(
                $this->arguments['configuration']
            );

            $suiteNames = $configuration->getTestSuiteNames();
            foreach ($suiteNames as $suiteName) {
                print " - $suiteName\n";
            }

            if ($exit) {
                exit(TestRunner::SUCCESS_EXIT);
            } else {
                return TestRunner::SUCCESS_EXIT;
            }
        }

        unset($this->arguments['test']);
        unset($this->arguments['testFile']);

        try {
            $result = $runner->doRun($suite, $this->arguments, $exit);
        } catch (Exception $e) {
            print $e->getMessage() . "\n";
        }

        $return = TestRunner::FAILURE_EXIT;

        if (isset($result) && $result->wasSuccessful()) {
            $return = TestRunner::SUCCESS_EXIT;
        } elseif (!isset($result) || $result->errorCount() > 0) {
            $return = TestRunner::EXCEPTION_EXIT;
        }

        if ($exit) {
            exit($return);
        }

        return $return;
    }

    /**
     * Create a TestRunner, override in subclasses.
     *
     * @return TestRunner
     */
    protected function createRunner()
    {
        return new TestRunner($this->arguments['loader']);
    }

    /**
     * Handles the command-line arguments.
     *
     * A child class of PHPUnit_TextUI_Command can hook into the argument
     * parsing by adding the switch(es) to the $longOptions array and point to a
     * callback method that handles the switch(es) in the child class like this
     *
     * <code>
     * <?php
     * class MyCommand extends PHPUnit_TextUI_Command
     * {
     *     public function __construct()
     *     {
     *         // my-switch won't accept a value, it's an on/off
     *         $this->longOptions['my-switch'] = 'myHandler';
     *         // my-secondswitch will accept a value - note the equals sign
     *         $this->longOptions['my-secondswitch='] = 'myOtherHandler';
     *     }
     *
     *     // --my-switch  -> myHandler()
     *     protected function myHandler()
     *     {
     *     }
     *
     *     // --my-secondswitch foo -> myOtherHandler('foo')
     *     protected function myOtherHandler ($value)
     *     {
     *     }
     *
     *     // You will also need this - the static keyword in the
     *     // PHPUnit_TextUI_Command will mean that it'll be
     *     // PHPUnit_TextUI_Command that gets instantiated,
     *     // not MyCommand
     *     public static function main($exit = true)
     *     {
     *         $command = new static;
     *
     *         return $command->run($_SERVER['argv'], $exit);
     *     }
     *
     * }
     * </code>
     *
     * @param array $argv
     */
    protected function handleArguments(array $argv)
    {
        if (defined('__PHPUNIT_PHAR__')) {
            $this->longOptions['check-version'] = null;
        }

        try {
            $this->options = Getopt::getopt(
                $argv,
                'd:c:hv',
                array_keys($this->longOptions)
            );
        } catch (Exception $t) {
            $this->showError($t->getMessage());
        }

        foreach ($this->options[0] as $option) {
            switch ($option[0]) {
                case '--colors':
                    $this->arguments['colors'] = $option[1] ?: ResultPrinter::COLOR_AUTO;
                    break;

                case '--bootstrap':
                    $this->arguments['bootstrap'] = $option[1];
                    break;

                case '--columns':
                    if (is_numeric($option[1])) {
                        $this->arguments['columns'] = (int) $option[1];
                    } elseif ($option[1] == 'max') {
                        $this->arguments['columns'] = 'max';
                    }
                    break;

                case 'c':
                case '--configuration':
                    $this->arguments['configuration'] = $option[1];
                    break;

                case '--coverage-clover':
                    $this->arguments['coverageClover'] = $option[1];
                    break;

                case '--coverage-crap4j':
                    $this->arguments['coverageCrap4J'] = $option[1];
                    break;

                case '--coverage-html':
                    $this->arguments['coverageHtml'] = $option[1];
                    break;

                case '--coverage-php':
                    $this->arguments['coveragePHP'] = $option[1];
                    break;

                case '--coverage-text':
                    if ($option[1] === null) {
                        $option[1] = 'php://stdout';
                    }

                    $this->arguments['coverageText']                   = $option[1];
                    $this->arguments['coverageTextShowUncoveredFiles'] = false;
                    $this->arguments['coverageTextShowOnlySummary']    = false;
                    break;

                case '--coverage-xml':
                    $this->arguments['coverageXml'] = $option[1];
                    break;

                case 'd':
                    $ini = explode('=', $option[1]);

                    if (isset($ini[0])) {
                        if (isset($ini[1])) {
                            ini_set($ini[0], $ini[1]);
                        } else {
                            ini_set($ini[0], true);
                        }
                    }
                    break;

                case '--debug':
                    $this->arguments['debug'] = true;
                    break;

                case 'h':
                case '--help':
                    $this->showHelp();
                    exit(TestRunner::SUCCESS_EXIT);
                    break;

                case '--filter':
                    $this->arguments['filter'] = $option[1];
                    break;

                case '--testsuite':
                    $this->arguments['testsuite'] = $option[1];
                    break;

                case '--generate-configuration':
                    $this->printVersionString();

                    printf(
                        "Generating phpunit.xml in %s\n\n",
                        getcwd()
                    );

                    print 'Bootstrap script (relative to path shown above; default: vendor/autoload.php): ';
                    $bootstrapScript = trim(fgets(STDIN));

                    print 'Tests directory (relative to path shown above; default: tests): ';
                    $testsDirectory = trim(fgets(STDIN));

                    print 'Source directory (relative to path shown above; default: src): ';
                    $src = trim(fgets(STDIN));

                    if ($bootstrapScript == '') {
                        $bootstrapScript = 'vendor/autoload.php';
                    }

                    if ($testsDirectory == '') {
                        $testsDirectory = 'tests';
                    }

                    if ($src == '') {
                        $src = 'src';
                    }

                    $generator = new ConfigurationGenerator;

                    file_put_contents(
                        'phpunit.xml',
                        $generator->generateDefaultConfiguration(
                            Version::series(),
                            $bootstrapScript,
                            $testsDirectory,
                            $src
                        )
                    );

                    printf(
                        "\nGenerated phpunit.xml in %s\n",
                        getcwd()
                    );

                    exit(TestRunner::SUCCESS_EXIT);
                    break;

                case '--group':
                    $this->arguments['groups'] = explode(',', $option[1]);
                    break;

                case '--exclude-group':
                    $this->arguments['excludeGroups'] = explode(
                        ',',
                        $option[1]
                    );
                    break;

                case '--test-suffix':
                    $this->arguments['testSuffixes'] = explode(
                        ',',
                        $option[1]
                    );
                    break;

                case '--include-path':
                    $includePath = $option[1];
                    break;

                case '--list-groups':
                    $this->arguments['listGroups'] = true;
                    break;

                case '--list-suites':
                    $this->arguments['listSuites'] = true;
                    break;

                case '--printer':
                    $this->arguments['printer'] = $option[1];
                    break;

                case '--loader':
                    $this->arguments['loader'] = $option[1];
                    break;

                case '--log-junit':
                    $this->arguments['junitLogfile'] = $option[1];
                    break;

                case '--log-teamcity':
                    $this->arguments['teamcityLogfile'] = $option[1];
                    break;

                case '--process-isolation':
                    $this->arguments['processIsolation'] = true;
                    break;

                case '--repeat':
                    $this->arguments['repeat'] = (int) $option[1];
                    break;

                case '--stderr':
                    $this->arguments['stderr'] = true;
                    break;

                case '--stop-on-error':
                    $this->arguments['stopOnError'] = true;
                    break;

                case '--stop-on-failure':
                    $this->arguments['stopOnFailure'] = true;
                    break;

                case '--stop-on-warning':
                    $this->arguments['stopOnWarning'] = true;
                    break;

                case '--stop-on-incomplete':
                    $this->arguments['stopOnIncomplete'] = true;
                    break;

                case '--stop-on-risky':
                    $this->arguments['stopOnRisky'] = true;
                    break;

                case '--stop-on-skipped':
                    $this->arguments['stopOnSkipped'] = true;
                    break;

                case '--fail-on-warning':
                    $this->arguments['failOnWarning'] = true;
                    break;

                case '--fail-on-risky':
                    $this->arguments['failOnRisky'] = true;
                    break;

                case '--teamcity':
                    $this->arguments['printer'] = TeamCity::class;
                    break;

                case '--testdox':
                    $this->arguments['printer'] = TextResultPrinter::class;
                    break;

                case '--testdox-group':
                    $this->arguments['testdoxGroups'] = explode(
                        ',',
                        $option[1]
                    );
                    break;

                case '--testdox-exclude-group':
                    $this->arguments['testdoxExcludeGroups'] = explode(
                        ',',
                        $option[1]
                    );
                    break;

                case '--testdox-html':
                    $this->arguments['testdoxHTMLFile'] = $option[1];
                    break;

                case '--testdox-text':
                    $this->arguments['testdoxTextFile'] = $option[1];
                    break;

                case '--testdox-xml':
                    $this->arguments['testdoxXMLFile'] = $option[1];
                    break;

                case '--no-configuration':
                    $this->arguments['useDefaultConfiguration'] = false;
                    break;

                case '--no-extensions':
                    $this->arguments['noExtensions'] = true;
                    break;

                case '--no-coverage':
                    $this->arguments['noCoverage'] = true;
                    break;

                case '--globals-backup':
                    $this->arguments['backupGlobals'] = true;
                    break;

                case '--static-backup':
                    $this->arguments['backupStaticAttributes'] = true;
                    break;

                case 'v':
                case '--verbose':
                    $this->arguments['verbose'] = true;
                    break;

                case '--atleast-version':
                    exit(version_compare(Version::id(), $option[1], '>=')
                        ? TestRunner::SUCCESS_EXIT
                        : TestRunner::FAILURE_EXIT
                    );
                    break;

                case '--version':
                    $this->printVersionString();
                    exit(TestRunner::SUCCESS_EXIT);
                    break;

                case '--dont-report-useless-tests':
                    $this->arguments['reportUselessTests'] = false;
                    break;

                case '--strict-coverage':
                    $this->arguments['strictCoverage'] = true;
                    break;

                case '--disable-coverage-ignore':
                    $this->arguments['disableCodeCoverageIgnore'] = true;
                    break;

                case '--strict-global-state':
                    $this->arguments['beStrictAboutChangesToGlobalState'] = true;
                    break;

                case '--disallow-test-output':
                    $this->arguments['disallowTestOutput'] = true;
                    break;

                case '--disallow-resource-usage':
                    $this->arguments['beStrictAboutResourceUsageDuringSmallTests'] = true;
                    break;

                case '--enforce-time-limit':
                    $this->arguments['enforceTimeLimit'] = true;
                    break;

                case '--disallow-todo-tests':
                    $this->arguments['disallowTodoAnnotatedTests'] = true;
                    break;

                case '--reverse-list':
                    $this->arguments['reverseList'] = true;
                    break;

                case '--check-version':
                    $this->handleVersionCheck();
                    break;

                case '--whitelist':
                    $this->arguments['whitelist'] = $option[1];
                    break;

                default:
                    $optionName = str_replace('--', '', $option[0]);

                    if (isset($this->longOptions[$optionName])) {
                        $handler = $this->longOptions[$optionName];
                    } elseif (isset($this->longOptions[$optionName . '='])) {
                        $handler = $this->longOptions[$optionName . '='];
                    }

                    if (isset($handler) && is_callable([$this, $handler])) {
                        $this->$handler($option[1]);
                    }
            }
        }

        $this->handleCustomTestSuite();

        if (!isset($this->arguments['test'])) {
            if (isset($this->options[1][0])) {
                $this->arguments['test'] = $this->options[1][0];
            }

            if (isset($this->options[1][1])) {
                $this->arguments['testFile'] = realpath($this->options[1][1]);
            } else {
                $this->arguments['testFile'] = '';
            }

            if (isset($this->arguments['test']) &&
                is_file($this->arguments['test']) &&
                substr($this->arguments['test'], -5, 5) != '.phpt'
            ) {
                $this->arguments['testFile'] = realpath($this->arguments['test']);
                $this->arguments['test']     = substr($this->arguments['test'], 0, strrpos($this->arguments['test'], '.'));
            }
        }

        if (!isset($this->arguments['testSuffixes'])) {
            $this->arguments['testSuffixes'] = ['Test.php', '.phpt'];
        }

        if (isset($includePath)) {
            ini_set(
                'include_path',
                $includePath . PATH_SEPARATOR . ini_get('include_path')
            );
        }

        if ($this->arguments['loader'] !== null) {
            $this->arguments['loader'] = $this->handleLoader($this->arguments['loader']);
        }

        if (isset($this->arguments['configuration']) &&
            is_dir($this->arguments['configuration'])
        ) {
            $configurationFile = $this->arguments['configuration'] . '/phpunit.xml';

            if (file_exists($configurationFile)) {
                $this->arguments['configuration'] = realpath(
                    $configurationFile
                );
            } elseif (file_exists($configurationFile . '.dist')) {
                $this->arguments['configuration'] = realpath(
                    $configurationFile . '.dist'
                );
            }
        } elseif (!isset($this->arguments['configuration']) &&
            $this->arguments['useDefaultConfiguration']
        ) {
            if (file_exists('phpunit.xml')) {
                $this->arguments['configuration'] = realpath('phpunit.xml');
            } elseif (file_exists('phpunit.xml.dist')) {
                $this->arguments['configuration'] = realpath(
                    'phpunit.xml.dist'
                );
            }
        }

        if (isset($this->arguments['configuration'])) {
            try {
                $configuration = Configuration::getInstance(
                    $this->arguments['configuration']
                );
            } catch (Throwable $t) {
                print $t->getMessage() . "\n";
                exit(TestRunner::FAILURE_EXIT);
            }

            $phpunitConfiguration = $configuration->getPHPUnitConfiguration();

            $configuration->handlePHPConfiguration();

            /*
             * Issue #1216
             */
            if (isset($this->arguments['bootstrap'])) {
                $this->handleBootstrap($this->arguments['bootstrap']);
            } elseif (isset($phpunitConfiguration['bootstrap'])) {
                $this->handleBootstrap($phpunitConfiguration['bootstrap']);
            }

            /*
             * Issue #657
             */
            if (isset($phpunitConfiguration['stderr']) && !isset($this->arguments['stderr'])) {
                $this->arguments['stderr'] = $phpunitConfiguration['stderr'];
            }

            if (isset($phpunitConfiguration['extensionsDirectory']) && !isset($this->arguments['noExtensions']) && extension_loaded('phar')) {
                $this->handleExtensions($phpunitConfiguration['extensionsDirectory']);
            }

            if (isset($phpunitConfiguration['columns']) && !isset($this->arguments['columns'])) {
                $this->arguments['columns'] = $phpunitConfiguration['columns'];
            }

            if (!isset($this->arguments['printer']) && isset($phpunitConfiguration['printerClass'])) {
                if (isset($phpunitConfiguration['printerFile'])) {
                    $file = $phpunitConfiguration['printerFile'];
                } else {
                    $file = '';
                }

                $this->arguments['printer'] = $this->handlePrinter(
                    $phpunitConfiguration['printerClass'],
                    $file
                );
            }

            if (isset($phpunitConfiguration['testSuiteLoaderClass'])) {
                if (isset($phpunitConfiguration['testSuiteLoaderFile'])) {
                    $file = $phpunitConfiguration['testSuiteLoaderFile'];
                } else {
                    $file = '';
                }

                $this->arguments['loader'] = $this->handleLoader(
                    $phpunitConfiguration['testSuiteLoaderClass'],
                    $file
                );
            }

            if (!isset($this->arguments['test'])) {
                $testSuite = $configuration->getTestSuiteConfiguration(isset($this->arguments['testsuite']) ? $this->arguments['testsuite'] : null);

                if ($testSuite !== null) {
                    $this->arguments['test'] = $testSuite;
                }
            }
        } elseif (isset($this->arguments['bootstrap'])) {
            $this->handleBootstrap($this->arguments['bootstrap']);
        }

        if (isset($this->arguments['printer']) &&
            is_string($this->arguments['printer'])
        ) {
            $this->arguments['printer'] = $this->handlePrinter($this->arguments['printer']);
        }

        if (isset($this->arguments['test']) && is_string($this->arguments['test']) && substr($this->arguments['test'], -5, 5) == '.phpt') {
            $test = new PhptTestCase($this->arguments['test']);

            $this->arguments['test'] = new TestSuite;
            $this->arguments['test']->addTest($test);
        }

        if (!isset($this->arguments['test']) ||
            (isset($this->arguments['testDatabaseLogRevision']) && !isset($this->arguments['testDatabaseDSN']))
        ) {
            $this->showHelp();
            exit(TestRunner::EXCEPTION_EXIT);
        }
    }

    /**
     * Handles the loading of the PHPUnit_Runner_TestSuiteLoader implementation.
     *
     * @param string $loaderClass
     * @param string $loaderFile
     *
     * @return TestSuiteLoader
     */
    protected function handleLoader($loaderClass, $loaderFile = '')
    {
        if (!class_exists($loaderClass, false)) {
            if ($loaderFile == '') {
                $loaderFile = Filesystem::classNameToFilename(
                    $loaderClass
                );
            }

            $loaderFile = stream_resolve_include_path($loaderFile);

            if ($loaderFile) {
                require $loaderFile;
            }
        }

        if (class_exists($loaderClass, false)) {
            $class = new ReflectionClass($loaderClass);

            if ($class->implementsInterface('PHPUnit_Runner_TestSuiteLoader') &&
                $class->isInstantiable()
            ) {
                return $class->newInstance();
            }
        }

        if ($loaderClass == 'PHPUnit_Runner_StandardTestSuiteLoader') {
            return;
        }

        $this->showError(
            sprintf(
                'Could not use "%s" as loader.',
                $loaderClass
            )
        );
    }

    /**
     * Handles the loading of the PHPUnit_Util_Printer implementation.
     *
     * @param string $printerClass
     * @param string $printerFile
     *
<<<<<<< HEAD
     * @return Printer
=======
     * @return PHPUnit_Util_Printer|string
>>>>>>> 952b77c3
     */
    protected function handlePrinter($printerClass, $printerFile = '')
    {
        if (!class_exists($printerClass, false)) {
            if ($printerFile == '') {
                $printerFile = Filesystem::classNameToFilename(
                    $printerClass
                );
            }

            $printerFile = stream_resolve_include_path($printerFile);

            if ($printerFile) {
                require $printerFile;
            }
        }

        if (class_exists($printerClass)) {
            $class = new ReflectionClass($printerClass);

            if ($class->implementsInterface(TestListener::class) &&
                $class->isSubclassOf(Printer::class) &&
                $class->isInstantiable()
            ) {
                if ($class->isSubclassOf(ResultPrinter::class)) {
                    return $printerClass;
                }

                $outputStream = isset($this->arguments['stderr']) ? 'php://stderr' : null;

                return $class->newInstance($outputStream);
            }
        }

        $this->showError(
            sprintf(
                'Could not use "%s" as printer.',
                $printerClass
            )
        );
    }

    /**
     * Loads a bootstrap file.
     *
     * @param string $filename
     */
    protected function handleBootstrap($filename)
    {
        try {
            Fileloader::checkAndLoad($filename);
        } catch (Exception $e) {
            $this->showError($e->getMessage());
        }
    }

    /**
     */
    protected function handleVersionCheck()
    {
        $this->printVersionString();

        $latestVersion = file_get_contents('https://phar.phpunit.de/latest-version-of/phpunit');
        $isOutdated    = version_compare($latestVersion, Version::id(), '>');

        if ($isOutdated) {
            print "You are not using the latest version of PHPUnit.\n";
            print 'Use "phpunit --self-upgrade" to install PHPUnit ' . $latestVersion . "\n";
        } else {
            print "You are using the latest version of PHPUnit.\n";
        }

        exit(TestRunner::SUCCESS_EXIT);
    }

    /**
     * Show the help message.
     */
    protected function showHelp()
    {
        $this->printVersionString();

        print <<<EOT
Usage: phpunit [options] UnitTest [UnitTest.php]
       phpunit [options] <directory>

Code Coverage Options:

  --coverage-clover <file>    Generate code coverage report in Clover XML format.
  --coverage-crap4j <file>    Generate code coverage report in Crap4J XML format.
  --coverage-html <dir>       Generate code coverage report in HTML format.
  --coverage-php <file>       Export PHP_CodeCoverage object to file.
  --coverage-text=<file>      Generate code coverage report in text format.
                              Default: Standard output.
  --coverage-xml <dir>        Generate code coverage report in PHPUnit XML format.
  --whitelist <dir>           Whitelist <dir> for code coverage analysis.
  --disable-coverage-ignore   Disable annotations for ignoring code coverage.

Logging Options:

  --log-junit <file>          Log test execution in JUnit XML format to file.
  --log-teamcity <file>       Log test execution in TeamCity format to file.
  --testdox-html <file>       Write agile documentation in HTML format to file.
  --testdox-text <file>       Write agile documentation in Text format to file.
  --testdox-xml <file>        Write agile documentation in XML format to file.
  --reverse-list              Print defects in reverse order

Test Selection Options:

  --filter <pattern>          Filter which tests to run.
  --testsuite <name,...>      Filter which testsuite to run.
  --group ...                 Only runs tests from the specified group(s).
  --exclude-group ...         Exclude tests from the specified group(s).
  --list-groups               List available test groups.
  --list-suites               List available test suites.
  --test-suffix ...           Only search for test in files with specified
                              suffix(es). Default: Test.php,.phpt

Test Execution Options:

  --dont-report-useless-tests Do not report tests that do not test anything.
  --strict-coverage           Be strict about @covers annotation usage.
  --strict-global-state       Be strict about changes to global state
  --disallow-test-output      Be strict about output during tests.
  --disallow-resource-usage   Be strict about resource usage during small tests.
  --enforce-time-limit        Enforce time limit based on test size.
  --disallow-todo-tests       Disallow @todo-annotated tests.

  --process-isolation         Run each test in a separate PHP process.
  --globals-backup            Backup and restore \$GLOBALS for each test.
  --static-backup             Backup and restore static attributes for each test.

  --colors=<flag>             Use colors in output ("never", "auto" or "always").
  --columns <n>               Number of columns to use for progress output.
  --columns max               Use maximum number of columns for progress output.
  --stderr                    Write to STDERR instead of STDOUT.
  --stop-on-error             Stop execution upon first error.
  --stop-on-failure           Stop execution upon first error or failure.
  --stop-on-warning           Stop execution upon first warning.
  --stop-on-risky             Stop execution upon first risky test.
  --stop-on-skipped           Stop execution upon first skipped test.
  --stop-on-incomplete        Stop execution upon first incomplete test.
  --fail-on-warning           Treat tests with warnings as failures.
  --fail-on-risky             Treat risky tests as failures.
  -v|--verbose                Output more verbose information.
  --debug                     Display debugging information.

  --loader <loader>           TestSuiteLoader implementation to use.
  --repeat <times>            Runs the test(s) repeatedly.
  --teamcity                  Report test execution progress in TeamCity format.
  --testdox                   Report test execution progress in TestDox format.
  --testdox-group             Only include tests from the specified group(s).
  --testdox-exclude-group     Exclude tests from the specified group(s).
  --printer <printer>         TestListener implementation to use.

Configuration Options:

  --bootstrap <file>          A "bootstrap" PHP file that is run before the tests.
  -c|--configuration <file>   Read configuration from XML file.
  --no-configuration          Ignore default configuration file (phpunit.xml).
  --no-coverage               Ignore code coverage configuration.
  --no-extensions             Do not load PHPUnit extensions.
  --include-path <path(s)>    Prepend PHP's include_path with given path(s).
  -d key[=value]              Sets a php.ini value.
  --generate-configuration    Generate configuration file with suggested settings.

Miscellaneous Options:

  -h|--help                   Prints this usage information.
  --version                   Prints the version and exits.
  --atleast-version <min>     Checks that version is greater than min and exits.

EOT;

        if (defined('__PHPUNIT_PHAR__')) {
            print "\n  --check-version             Check whether PHPUnit is the latest version.";
        }
    }

    /**
     * Custom callback for test suite discovery.
     */
    protected function handleCustomTestSuite()
    {
    }

    private function printVersionString()
    {
        if ($this->versionStringPrinted) {
            return;
        }

        print Version::getVersionString() . "\n\n";

        $this->versionStringPrinted = true;
    }

    /**
     */
    private function showError($message)
    {
        $this->printVersionString();

        print $message . "\n";

        exit(TestRunner::FAILURE_EXIT);
    }

    /**
     * @param string $directory
     */
    private function handleExtensions($directory)
    {
        $facade = new File_Iterator_Facade;

        foreach ($facade->getFilesAsArray($directory, '.phar') as $file) {
            if (!file_exists('phar://' . $file . '/manifest.xml')) {
                $this->arguments['notLoadedExtensions'][] = $file . ' is not an extension for PHPUnit';

                continue;
            }

            try {
                $manifest = ManifestLoader::fromFile('phar://' . $file . '/manifest.xml');

                if (!$manifest->isExtensionFor('phpunit/phpunit')) {
                    $this->arguments['notLoadedExtensions'][] = $file . ' is not an extension for PHPUnit';

                    continue;
                }
            } catch (ManifestException $e) {
                $this->arguments['notLoadedExtensions'][] = $file . ': ' . $e->getMessage();

                continue;
            }

            require $file;

            $this->arguments['loadedExtensions'][] = $manifest->getName() . ' ' . $manifest->getVersion()->getVersionString();
        }
    }
}<|MERGE_RESOLUTION|>--- conflicted
+++ resolved
@@ -858,11 +858,7 @@
      * @param string $printerClass
      * @param string $printerFile
      *
-<<<<<<< HEAD
-     * @return Printer
-=======
-     * @return PHPUnit_Util_Printer|string
->>>>>>> 952b77c3
+     * @return Printer|string
      */
     protected function handlePrinter($printerClass, $printerFile = '')
     {
