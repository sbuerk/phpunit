--- conflicted
+++ resolved
@@ -71,24 +71,6 @@
         'report-useless-tests' => null,
         'strict-coverage'      => null,
         'disallow-test-output' => null,
-<<<<<<< HEAD
-        'enforce-time-limit' => null,
-        'disallow-todo-tests' => null,
-        'strict-global-state' => null,
-        'strict' => null,
-        'tap' => null,
-        'testdox' => null,
-        'testdox-html=' => null,
-        'testdox-text=' => null,
-        'test-suffix=' => null,
-        'no-configuration' => null,
-        'no-coverage' => null,
-        'no-globals-backup' => null,
-        'printer=' => null,
-        'static-backup' => null,
-        'verbose' => null,
-        'version' => null
-=======
         'enforce-time-limit'   => null,
         'disallow-todo-tests'  => null,
         'strict-global-state'  => null,
@@ -99,12 +81,12 @@
         'testdox-text='        => null,
         'test-suffix='         => null,
         'no-configuration'     => null,
+        'no-coverage'          => null,
         'no-globals-backup'    => null,
         'printer='             => null,
         'static-backup'        => null,
         'verbose'              => null,
         'version'              => null
->>>>>>> fa9bf016
     );
 
     /**
