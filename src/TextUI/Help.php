<?php declare(strict_types=1);
/*
 * This file is part of PHPUnit.
 *
 * (c) Sebastian Bergmann <sebastian@phpunit.de>
 *
 * For the full copyright and license information, please view the LICENSE
 * file that was distributed with this source code.
 */
namespace PHPUnit\TextUI;

use const PHP_EOL;
use function count;
use function defined;
use function explode;
use function max;
use function preg_replace_callback;
use function str_pad;
use function str_repeat;
use function strlen;
use function wordwrap;
use PHPUnit\Util\Color;
use SebastianBergmann\Environment\Console;

/**
 * @internal This class is not covered by the backward compatibility promise for PHPUnit
 */
final class Help
{
    private const LEFT_MARGIN = '  ';
<<<<<<< HEAD
    private const HELP_TEXT   = [
        'Usage' => [
            ['text' => 'phpunit [options] <directory|file> ...'],
        ],

        'Configuration' => [
            ['arg' => '--bootstrap <file>', 'desc' => 'A PHP script that is included before the tests run'],
            ['arg' => '-c|--configuration <file>', 'desc' => 'Read configuration from XML file'],
            ['arg' => '--no-configuration', 'desc' => 'Ignore default configuration file (phpunit.xml)'],
            ['arg' => '--no-extensions', 'desc' => 'Do not load PHPUnit extensions'],
            ['arg' => '--include-path <path(s)>', 'desc' => 'Prepend PHP\'s include_path with given path(s)'],
            ['arg' => '-d <key[=value]>', 'desc' => 'Sets a php.ini value'],
            ['arg' => '--cache-directory <dir>', 'desc' => 'Specify cache directory'],
            ['arg' => '--generate-configuration', 'desc' => 'Generate configuration file with suggested settings'],
            ['arg' => '--migrate-configuration', 'desc' => 'Migrate configuration file to current format'],
            ['arg' => '--generate-baseline <file>', 'desc' => 'Generate baseline for issues'],
            ['arg' => '--use-baseline <file>', 'desc' => 'Use baseline to ignore issues'],
            ['arg' => '--ignore-baseline', 'desc' => 'Do not use baseline to ignore issues'],
        ],

        'Selection' => [
            ['arg' => '--list-suites', 'desc' => 'List available test suites'],
            ['arg' => '--testsuite <name>', 'desc' => 'Only run tests from the specified test suite(s)'],
            ['arg' => '--exclude-testsuite <name>', 'desc' => 'Exclude tests from the specified test suite(s)'],
            ['arg' => '--list-groups', 'desc' => 'List available test groups'],
            ['arg' => '--group <name>', 'desc' => 'Only run tests from the specified group(s)'],
            ['arg' => '--exclude-group <name>', 'desc' => 'Exclude tests from the specified group(s)'],
            ['arg' => '--covers <name>', 'desc' => 'Only run tests that intend to cover <name>'],
            ['arg' => '--uses <name>', 'desc' => 'Only run tests that intend to use <name>'],
            ['arg' => '--list-tests', 'desc' => 'List available tests'],
            ['arg' => '--list-tests-xml <file>', 'desc' => 'List available tests in XML format'],
            ['arg' => '--filter <pattern>', 'desc' => 'Filter which tests to run'],
            ['arg' => '--test-suffix <suffixes>', 'desc' => 'Only search for test in files with specified suffix(es). Default: Test.php,.phpt'],
        ],

        'Execution' => [
            ['arg' => '--process-isolation', 'desc' => 'Run each test in a separate PHP process'],
            ['arg'    => '--globals-backup', 'desc' => 'Backup and restore $GLOBALS for each test'],
            ['arg'    => '--static-backup', 'desc' => 'Backup and restore static properties for each test'],
            ['spacer' => ''],

            ['arg'    => '--strict-coverage', 'desc' => 'Be strict about code coverage metadata'],
            ['arg'    => '--strict-global-state', 'desc' => 'Be strict about changes to global state'],
            ['arg'    => '--disallow-test-output', 'desc' => 'Be strict about output during tests'],
            ['arg'    => '--enforce-time-limit', 'desc' => 'Enforce time limit based on test size'],
            ['arg'    => '--default-time-limit <sec>', 'desc' => 'Timeout in seconds for tests that have no declared size'],
            ['arg'    => '--dont-report-useless-tests', 'desc' => 'Do not report tests that do not test anything'],
            ['spacer' => ''],

            ['arg'    => '--stop-on-defect', 'desc' => 'Stop after first error, failure, warning, or risky test'],
            ['arg'    => '--stop-on-error', 'desc' => 'Stop after first error'],
            ['arg'    => '--stop-on-failure', 'desc' => 'Stop after first failure'],
            ['arg'    => '--stop-on-warning', 'desc' => 'Stop after first warning'],
            ['arg'    => '--stop-on-risky', 'desc' => 'Stop after first risky test'],
            ['arg'    => '--stop-on-deprecation', 'desc' => 'Stop after first test that triggered a deprecation'],
            ['arg'    => '--stop-on-notice', 'desc' => 'Stop after first test that triggered a notice'],
            ['arg'    => '--stop-on-skipped', 'desc' => 'Stop after first skipped test'],
            ['arg'    => '--stop-on-incomplete', 'desc' => 'Stop after first incomplete test'],
            ['spacer' => ''],

            ['arg'    => '--fail-on-warning', 'desc' => 'Signal failure using shell exit code when a warning was triggered'],
            ['arg'    => '--fail-on-risky', 'desc' => 'Signal failure using shell exit code when a test was considered risky'],
            ['arg'    => '--fail-on-deprecation', 'desc' => 'Signal failure using shell exit code when a deprecation was triggered'],
            ['arg'    => '--fail-on-notice', 'desc' => 'Signal failure using shell exit code when a notice was triggered'],
            ['arg'    => '--fail-on-skipped', 'desc' => 'Signal failure using shell exit code when a test was skipped'],
            ['arg'    => '--fail-on-incomplete', 'desc' => 'Signal failure using shell exit code when a test was marked incomplete'],
            ['spacer' => ''],

            ['arg'    => '--cache-result', 'desc' => 'Write test results to cache file'],
            ['arg'    => '--do-not-cache-result', 'desc' => 'Do not write test results to cache file'],
            ['spacer' => ''],

            ['arg' => '--order-by <order>', 'desc' => 'Run tests in order: default|defects|depends|duration|no-depends|random|reverse|size'],
            ['arg' => '--random-order-seed <N>', 'desc' => 'Use the specified random seed when running tests in random order'],
        ],

        'Reporting' => [
            ['arg' => '--colors <flag>', 'desc' => 'Use colors in output ("never", "auto" or "always")'],
            ['arg'    => '--columns <n>', 'desc' => 'Number of columns to use for progress output'],
            ['arg'    => '--columns max', 'desc' => 'Use maximum number of columns for progress output'],
            ['arg'    => '--stderr', 'desc' => 'Write to STDERR instead of STDOUT'],
            ['spacer' => ''],

            ['arg'    => '--no-progress', 'desc' => 'Disable output of test execution progress'],
            ['arg'    => '--no-results', 'desc' => 'Disable output of test results'],
            ['arg'    => '--no-output', 'desc' => 'Disable all output'],
            ['spacer' => ''],

            ['arg'    => '--display-incomplete', 'desc' => 'Display details for incomplete tests'],
            ['arg'    => '--display-skipped', 'desc' => 'Display details for skipped tests'],
            ['arg'    => '--display-deprecations', 'desc' => 'Display details for deprecations triggered by tests'],
            ['arg'    => '--display-errors', 'desc' => 'Display details for errors triggered by tests'],
            ['arg'    => '--display-notices', 'desc' => 'Display details for notices triggered by tests'],
            ['arg'    => '--display-warnings', 'desc' => 'Display details for warnings triggered by tests'],
            ['arg'    => '--reverse-list', 'desc' => 'Print defects in reverse order'],
            ['spacer' => ''],

            ['arg'    => '--teamcity', 'desc' => 'Replace default progress and result output with TeamCity format'],
            ['arg'    => '--testdox', 'desc' => 'Replace default result output with TestDox format'],
            ['spacer' => ''],

            ['arg' => '--debug', 'desc' => 'Replace default progress and result output with debugging information'],
        ],

        'Logging' => [
            ['arg' => '--log-junit <file>', 'desc' => 'Write test results in JUnit XML format to file'],
            ['arg' => '--log-teamcity <file>', 'desc' => 'Write test results in TeamCity format to file'],
            ['arg' => '--testdox-html <file>', 'desc' => 'Write test results in TestDox format (HTML) to file'],
            ['arg' => '--testdox-text <file>', 'desc' => 'Write test results in TestDox format (plain text) to file'],
            ['arg' => '--log-events-text <file>', 'desc' => 'Stream events as plain text to file'],
            ['arg' => '--log-events-verbose-text <file>', 'desc' => 'Stream events as plain text with extended information to file'],
            ['arg' => '--no-logging', 'desc' => 'Ignore logging configured in the XML configuration file'],
        ],

        'Code Coverage' => [
            ['arg' => '--coverage-clover <file>', 'desc' => 'Write code coverage report in Clover XML format to file'],
            ['arg' => '--coverage-cobertura <file>', 'desc' => 'Write code coverage report in Cobertura XML format to file'],
            ['arg' => '--coverage-crap4j <file>', 'desc' => 'Write code coverage report in Crap4J XML format to file'],
            ['arg' => '--coverage-html <dir>', 'desc' => 'Write code coverage report in HTML format to directory'],
            ['arg' => '--coverage-php <file>', 'desc' => 'Write serialized code coverage data to file'],
            ['arg' => '--coverage-text=<file>', 'desc' => 'Write code coverage report in text format to file [default: standard output]'],
            ['arg' => '--coverage-xml <dir>', 'desc' => 'Write code coverage report in XML format to directory'],
            ['arg' => '--warm-coverage-cache', 'desc' => 'Warm static analysis cache'],
            ['arg' => '--coverage-filter <dir>', 'desc' => 'Include <dir> in code coverage reporting'],
            ['arg' => '--path-coverage', 'desc' => 'Report path coverage in addition to line coverage'],
            ['arg' => '--disable-coverage-ignore', 'desc' => 'Disable metadata for ignoring code coverage'],
            ['arg' => '--no-coverage', 'desc' => 'Ignore code coverage reporting configured in the XML configuration file'],
        ],

        'Miscellaneous' => [
            ['arg' => '-h|--help', 'desc' => 'Prints this usage information'],
            ['arg' => '--version', 'desc' => 'Prints the version and exits'],
            ['arg' => '--atleast-version <min>', 'desc' => 'Checks that version is greater than <min> and exits'],
            ['arg' => '--check-version', 'desc' => 'Check whether PHPUnit is the latest version and exits'],
        ],

    ];
    private int $lengthOfLongestOptionName = 0;
    private readonly int $columnsAvailableForDescription;
    private ?bool $hasColor;
=======

    /**
     * @var int Number of columns required to write the longest option name to the console
     */
    private $maxArgLength = 0;

    /**
     * @var int Number of columns left for the description field after padding and option
     */
    private $maxDescLength;

    /**
     * @var bool Use color highlights for sections, options and parameters
     */
    private $hasColor = false;
>>>>>>> d774fe84

    public function __construct(?int $width = null, ?bool $withColor = null)
    {
        if ($width === null) {
            $width = (new Console)->getNumberOfColumns();
        }

        if ($withColor === null) {
            $this->hasColor = (new Console)->hasColorSupport();
        } else {
            $this->hasColor = $withColor;
        }

        foreach ($this->elements() as $options) {
            foreach ($options as $option) {
                if (isset($option['arg'])) {
                    $this->lengthOfLongestOptionName = max($this->lengthOfLongestOptionName, isset($option['arg']) ? strlen($option['arg']) : 0);
                }
            }
        }

        $this->columnsAvailableForDescription = $width - $this->lengthOfLongestOptionName - 4;
    }

    public function generate(): string
    {
        if ($this->hasColor) {
            return $this->writeWithColor();
        }

        return $this->writeWithoutColor();
    }

    private function writeWithoutColor(): string
    {
<<<<<<< HEAD
        $buffer = '';

        foreach (self::HELP_TEXT as $section => $options) {
            $buffer .= "{$section}:" . PHP_EOL;
=======
        foreach ($this->elements() as $section => $options) {
            print "{$section}:" . PHP_EOL;
>>>>>>> d774fe84

            if ($section !== 'Usage') {
                $buffer .= PHP_EOL;
            }

            foreach ($options as $option) {
                if (isset($option['spacer'])) {
                    $buffer .= PHP_EOL;
                }

                if (isset($option['text'])) {
                    $buffer .= self::LEFT_MARGIN . $option['text'] . PHP_EOL;
                }

                if (isset($option['arg'])) {
                    $arg = str_pad($option['arg'], $this->lengthOfLongestOptionName);

                    $buffer .= self::LEFT_MARGIN . $arg . ' ' . $option['desc'] . PHP_EOL;
                }
            }

            $buffer .= PHP_EOL;
        }

        return $buffer;
    }

    private function writeWithColor(): string
    {
<<<<<<< HEAD
        $buffer = '';

        foreach (self::HELP_TEXT as $section => $options) {
            $buffer .= Color::colorize('fg-yellow', "{$section}:") . PHP_EOL;

            if ($section !== 'Usage') {
                $buffer .= PHP_EOL;
            }
=======
        foreach ($this->elements() as $section => $options) {
            print Color::colorize('fg-yellow', "{$section}:") . PHP_EOL;
>>>>>>> d774fe84

            foreach ($options as $option) {
                if (isset($option['spacer'])) {
                    $buffer .= PHP_EOL;
                }

                if (isset($option['text'])) {
                    $buffer .= self::LEFT_MARGIN . $option['text'] . PHP_EOL;
                }

                if (isset($option['arg'])) {
                    $arg = Color::colorize('fg-green', str_pad($option['arg'], $this->lengthOfLongestOptionName));
                    $arg = preg_replace_callback(
                        '/(<[^>]+>)/',
                        static fn ($matches) => Color::colorize('fg-cyan', $matches[0]),
                        $arg,
                    );

                    $desc = explode(PHP_EOL, wordwrap($option['desc'], $this->columnsAvailableForDescription, PHP_EOL));

                    $buffer .= self::LEFT_MARGIN . $arg . ' ' . $desc[0] . PHP_EOL;

                    for ($i = 1; $i < count($desc); $i++) {
                        $buffer .= str_repeat(' ', $this->lengthOfLongestOptionName + 3) . $desc[$i] . PHP_EOL;
                    }
                }
            }

            $buffer .= PHP_EOL;
        }

        return $buffer;
    }

    /**
     * @psalm-return array<non-empty-string, non-empty-list<array{text: non-empty-string}|array{arg: non-empty-string, desc: non-empty-string}|array{spacer: ''}>>
     */
    private function elements(): array
    {
        $elements = [
            'Usage' => [
                ['text' => 'phpunit [options] UnitTest.php'],
                ['text' => 'phpunit [options] <directory>'],
            ],

            'Code Coverage Options' => [
                ['arg' => '--coverage-clover <file>', 'desc' => 'Generate code coverage report in Clover XML format'],
                ['arg' => '--coverage-cobertura <file>', 'desc' => 'Generate code coverage report in Cobertura XML format'],
                ['arg' => '--coverage-crap4j <file>', 'desc' => 'Generate code coverage report in Crap4J XML format'],
                ['arg' => '--coverage-html <dir>', 'desc' => 'Generate code coverage report in HTML format'],
                ['arg' => '--coverage-php <file>', 'desc' => 'Export PHP_CodeCoverage object to file'],
                ['arg' => '--coverage-text=<file>', 'desc' => 'Generate code coverage report in text format [default: standard output]'],
                ['arg' => '--coverage-xml <dir>', 'desc' => 'Generate code coverage report in PHPUnit XML format'],
                ['arg' => '--coverage-cache <dir>', 'desc' => 'Cache static analysis results'],
                ['arg' => '--warm-coverage-cache', 'desc' => 'Warm static analysis cache'],
                ['arg' => '--coverage-filter <dir>', 'desc' => 'Include <dir> in code coverage analysis'],
                ['arg' => '--path-coverage', 'desc' => 'Perform path coverage analysis'],
                ['arg' => '--disable-coverage-ignore', 'desc' => 'Disable annotations for ignoring code coverage'],
                ['arg' => '--no-coverage', 'desc' => 'Ignore code coverage configuration'],
            ],

            'Logging Options' => [
                ['arg' => '--log-junit <file>', 'desc' => 'Log test execution in JUnit XML format to file'],
                ['arg' => '--log-teamcity <file>', 'desc' => 'Log test execution in TeamCity format to file'],
                ['arg' => '--testdox-html <file>', 'desc' => 'Write agile documentation in HTML format to file'],
                ['arg' => '--testdox-text <file>', 'desc' => 'Write agile documentation in Text format to file'],
                ['arg' => '--testdox-xml <file>', 'desc' => 'Write agile documentation in XML format to file'],
                ['arg' => '--reverse-list', 'desc' => 'Print defects in reverse order'],
                ['arg' => '--no-logging', 'desc' => 'Ignore logging configuration'],
            ],

            'Test Selection Options' => [
                ['arg' => '--list-suites', 'desc' => 'List available test suites'],
                ['arg' => '--testsuite <name>', 'desc' => 'Filter which testsuite to run'],
                ['arg' => '--list-groups', 'desc' => 'List available test groups'],
                ['arg' => '--group <name>', 'desc' => 'Only runs tests from the specified group(s)'],
                ['arg' => '--exclude-group <name>', 'desc' => 'Exclude tests from the specified group(s)'],
                ['arg' => '--covers <name>', 'desc' => 'Only runs tests annotated with "@covers <name>"'],
                ['arg' => '--uses <name>', 'desc' => 'Only runs tests annotated with "@uses <name>"'],
                ['arg' => '--list-tests', 'desc' => 'List available tests'],
                ['arg' => '--list-tests-xml <file>', 'desc' => 'List available tests in XML format'],
                ['arg' => '--filter <pattern>', 'desc' => 'Filter which tests to run'],
                ['arg' => '--test-suffix <suffixes>', 'desc' => 'Only search for test in files with specified suffix(es). Default: Test.php,.phpt'],
            ],

            'Test Execution Options' => [
                ['arg' => '--dont-report-useless-tests', 'desc' => 'Do not report tests that do not test anything'],
                ['arg'    => '--strict-coverage', 'desc' => 'Be strict about @covers annotation usage'],
                ['arg'    => '--strict-global-state', 'desc' => 'Be strict about changes to global state'],
                ['arg'    => '--disallow-test-output', 'desc' => 'Be strict about output during tests'],
                ['arg'    => '--disallow-resource-usage', 'desc' => 'Be strict about resource usage during small tests'],
                ['arg'    => '--enforce-time-limit', 'desc' => 'Enforce time limit based on test size'],
                ['arg'    => '--default-time-limit <sec>', 'desc' => 'Timeout in seconds for tests without @small, @medium or @large'],
                ['arg'    => '--disallow-todo-tests', 'desc' => 'Disallow @todo-annotated tests'],
                ['spacer' => ''],

                ['arg'    => '--process-isolation', 'desc' => 'Run each test in a separate PHP process'],
                ['arg'    => '--globals-backup', 'desc' => 'Backup and restore $GLOBALS for each test'],
                ['arg'    => '--static-backup', 'desc' => 'Backup and restore static attributes for each test'],
                ['spacer' => ''],

                ['arg'    => '--colors <flag>', 'desc' => 'Use colors in output ("never", "auto" or "always")'],
                ['arg'    => '--columns <n>', 'desc' => 'Number of columns to use for progress output'],
                ['arg'    => '--columns max', 'desc' => 'Use maximum number of columns for progress output'],
                ['arg'    => '--stderr', 'desc' => 'Write to STDERR instead of STDOUT'],
                ['arg'    => '--stop-on-defect', 'desc' => 'Stop execution upon first not-passed test'],
                ['arg'    => '--stop-on-error', 'desc' => 'Stop execution upon first error'],
                ['arg'    => '--stop-on-failure', 'desc' => 'Stop execution upon first error or failure'],
                ['arg'    => '--stop-on-warning', 'desc' => 'Stop execution upon first warning'],
                ['arg'    => '--stop-on-risky', 'desc' => 'Stop execution upon first risky test'],
                ['arg'    => '--stop-on-skipped', 'desc' => 'Stop execution upon first skipped test'],
                ['arg'    => '--stop-on-incomplete', 'desc' => 'Stop execution upon first incomplete test'],
                ['arg'    => '--fail-on-incomplete', 'desc' => 'Treat incomplete tests as failures'],
                ['arg'    => '--fail-on-risky', 'desc' => 'Treat risky tests as failures'],
                ['arg'    => '--fail-on-skipped', 'desc' => 'Treat skipped tests as failures'],
                ['arg'    => '--fail-on-warning', 'desc' => 'Treat tests with warnings as failures'],
                ['arg'    => '-v|--verbose', 'desc' => 'Output more verbose information'],
                ['arg'    => '--debug', 'desc' => 'Display debugging information'],
                ['spacer' => ''],

                ['arg'    => '--repeat <times>', 'desc' => 'Runs the test(s) repeatedly'],
                ['arg'    => '--teamcity', 'desc' => 'Report test execution progress in TeamCity format'],
                ['arg'    => '--testdox', 'desc' => 'Report test execution progress in TestDox format'],
                ['arg'    => '--testdox-group', 'desc' => 'Only include tests from the specified group(s)'],
                ['arg'    => '--testdox-exclude-group', 'desc' => 'Exclude tests from the specified group(s)'],
                ['arg'    => '--no-interaction', 'desc' => 'Disable TestDox progress animation'],
                ['arg'    => '--printer <printer>', 'desc' => 'TestListener implementation to use'],
                ['spacer' => ''],

                ['arg' => '--order-by <order>', 'desc' => 'Run tests in order: default|defects|duration|no-depends|random|reverse|size'],
                ['arg' => '--random-order-seed <N>', 'desc' => 'Use a specific random seed <N> for random order'],
                ['arg' => '--cache-result', 'desc' => 'Write test results to cache file'],
                ['arg' => '--do-not-cache-result', 'desc' => 'Do not write test results to cache file'],
            ],

            'Configuration Options' => [
                ['arg' => '--prepend <file>', 'desc' => 'A PHP script that is included as early as possible'],
                ['arg' => '--bootstrap <file>', 'desc' => 'A PHP script that is included before the tests run'],
                ['arg' => '-c|--configuration <file>', 'desc' => 'Read configuration from XML file'],
                ['arg' => '--no-configuration', 'desc' => 'Ignore default configuration file (phpunit.xml)'],
                ['arg' => '--extensions <extensions>', 'desc' => 'A comma separated list of PHPUnit extensions to load'],
                ['arg' => '--no-extensions', 'desc' => 'Do not load PHPUnit extensions'],
                ['arg' => '--include-path <path(s)>', 'desc' => 'Prepend PHP\'s include_path with given path(s)'],
                ['arg' => '-d <key[=value]>', 'desc' => 'Sets a php.ini value'],
                ['arg' => '--cache-result-file <file>', 'desc' => 'Specify result cache path and filename'],
                ['arg' => '--generate-configuration', 'desc' => 'Generate configuration file with suggested settings'],
                ['arg' => '--migrate-configuration', 'desc' => 'Migrate configuration file to current format'],
            ],
        ];

        if (defined('__PHPUNIT_PHAR__')) {
            $elements['PHAR Options'] = [
                ['arg' => '--manifest', 'desc' => 'Print Software Bill of Materials (SBOM) in plain-text format'],
                ['arg' => '--sbom', 'desc' => 'Print Software Bill of Materials (SBOM) in CycloneDX XML format'],
                ['arg' => '--composer-lock', 'desc' => 'Print composer.lock file used to build the PHAR'],
            ];
        }

        $elements['Miscellaneous Options'] = [
            ['arg' => '-h|--help', 'desc' => 'Prints this usage information'],
            ['arg' => '--version', 'desc' => 'Prints the version and exits'],
            ['arg' => '--atleast-version <min>', 'desc' => 'Checks that version is greater than min and exits'],
            ['arg' => '--check-version', 'desc' => 'Check whether PHPUnit is the latest version'],
        ];

        return $elements;
    }
}<|MERGE_RESOLUTION|>--- conflicted
+++ resolved
@@ -27,165 +27,10 @@
  */
 final class Help
 {
-    private const LEFT_MARGIN = '  ';
-<<<<<<< HEAD
-    private const HELP_TEXT   = [
-        'Usage' => [
-            ['text' => 'phpunit [options] <directory|file> ...'],
-        ],
-
-        'Configuration' => [
-            ['arg' => '--bootstrap <file>', 'desc' => 'A PHP script that is included before the tests run'],
-            ['arg' => '-c|--configuration <file>', 'desc' => 'Read configuration from XML file'],
-            ['arg' => '--no-configuration', 'desc' => 'Ignore default configuration file (phpunit.xml)'],
-            ['arg' => '--no-extensions', 'desc' => 'Do not load PHPUnit extensions'],
-            ['arg' => '--include-path <path(s)>', 'desc' => 'Prepend PHP\'s include_path with given path(s)'],
-            ['arg' => '-d <key[=value]>', 'desc' => 'Sets a php.ini value'],
-            ['arg' => '--cache-directory <dir>', 'desc' => 'Specify cache directory'],
-            ['arg' => '--generate-configuration', 'desc' => 'Generate configuration file with suggested settings'],
-            ['arg' => '--migrate-configuration', 'desc' => 'Migrate configuration file to current format'],
-            ['arg' => '--generate-baseline <file>', 'desc' => 'Generate baseline for issues'],
-            ['arg' => '--use-baseline <file>', 'desc' => 'Use baseline to ignore issues'],
-            ['arg' => '--ignore-baseline', 'desc' => 'Do not use baseline to ignore issues'],
-        ],
-
-        'Selection' => [
-            ['arg' => '--list-suites', 'desc' => 'List available test suites'],
-            ['arg' => '--testsuite <name>', 'desc' => 'Only run tests from the specified test suite(s)'],
-            ['arg' => '--exclude-testsuite <name>', 'desc' => 'Exclude tests from the specified test suite(s)'],
-            ['arg' => '--list-groups', 'desc' => 'List available test groups'],
-            ['arg' => '--group <name>', 'desc' => 'Only run tests from the specified group(s)'],
-            ['arg' => '--exclude-group <name>', 'desc' => 'Exclude tests from the specified group(s)'],
-            ['arg' => '--covers <name>', 'desc' => 'Only run tests that intend to cover <name>'],
-            ['arg' => '--uses <name>', 'desc' => 'Only run tests that intend to use <name>'],
-            ['arg' => '--list-tests', 'desc' => 'List available tests'],
-            ['arg' => '--list-tests-xml <file>', 'desc' => 'List available tests in XML format'],
-            ['arg' => '--filter <pattern>', 'desc' => 'Filter which tests to run'],
-            ['arg' => '--test-suffix <suffixes>', 'desc' => 'Only search for test in files with specified suffix(es). Default: Test.php,.phpt'],
-        ],
-
-        'Execution' => [
-            ['arg' => '--process-isolation', 'desc' => 'Run each test in a separate PHP process'],
-            ['arg'    => '--globals-backup', 'desc' => 'Backup and restore $GLOBALS for each test'],
-            ['arg'    => '--static-backup', 'desc' => 'Backup and restore static properties for each test'],
-            ['spacer' => ''],
-
-            ['arg'    => '--strict-coverage', 'desc' => 'Be strict about code coverage metadata'],
-            ['arg'    => '--strict-global-state', 'desc' => 'Be strict about changes to global state'],
-            ['arg'    => '--disallow-test-output', 'desc' => 'Be strict about output during tests'],
-            ['arg'    => '--enforce-time-limit', 'desc' => 'Enforce time limit based on test size'],
-            ['arg'    => '--default-time-limit <sec>', 'desc' => 'Timeout in seconds for tests that have no declared size'],
-            ['arg'    => '--dont-report-useless-tests', 'desc' => 'Do not report tests that do not test anything'],
-            ['spacer' => ''],
-
-            ['arg'    => '--stop-on-defect', 'desc' => 'Stop after first error, failure, warning, or risky test'],
-            ['arg'    => '--stop-on-error', 'desc' => 'Stop after first error'],
-            ['arg'    => '--stop-on-failure', 'desc' => 'Stop after first failure'],
-            ['arg'    => '--stop-on-warning', 'desc' => 'Stop after first warning'],
-            ['arg'    => '--stop-on-risky', 'desc' => 'Stop after first risky test'],
-            ['arg'    => '--stop-on-deprecation', 'desc' => 'Stop after first test that triggered a deprecation'],
-            ['arg'    => '--stop-on-notice', 'desc' => 'Stop after first test that triggered a notice'],
-            ['arg'    => '--stop-on-skipped', 'desc' => 'Stop after first skipped test'],
-            ['arg'    => '--stop-on-incomplete', 'desc' => 'Stop after first incomplete test'],
-            ['spacer' => ''],
-
-            ['arg'    => '--fail-on-warning', 'desc' => 'Signal failure using shell exit code when a warning was triggered'],
-            ['arg'    => '--fail-on-risky', 'desc' => 'Signal failure using shell exit code when a test was considered risky'],
-            ['arg'    => '--fail-on-deprecation', 'desc' => 'Signal failure using shell exit code when a deprecation was triggered'],
-            ['arg'    => '--fail-on-notice', 'desc' => 'Signal failure using shell exit code when a notice was triggered'],
-            ['arg'    => '--fail-on-skipped', 'desc' => 'Signal failure using shell exit code when a test was skipped'],
-            ['arg'    => '--fail-on-incomplete', 'desc' => 'Signal failure using shell exit code when a test was marked incomplete'],
-            ['spacer' => ''],
-
-            ['arg'    => '--cache-result', 'desc' => 'Write test results to cache file'],
-            ['arg'    => '--do-not-cache-result', 'desc' => 'Do not write test results to cache file'],
-            ['spacer' => ''],
-
-            ['arg' => '--order-by <order>', 'desc' => 'Run tests in order: default|defects|depends|duration|no-depends|random|reverse|size'],
-            ['arg' => '--random-order-seed <N>', 'desc' => 'Use the specified random seed when running tests in random order'],
-        ],
-
-        'Reporting' => [
-            ['arg' => '--colors <flag>', 'desc' => 'Use colors in output ("never", "auto" or "always")'],
-            ['arg'    => '--columns <n>', 'desc' => 'Number of columns to use for progress output'],
-            ['arg'    => '--columns max', 'desc' => 'Use maximum number of columns for progress output'],
-            ['arg'    => '--stderr', 'desc' => 'Write to STDERR instead of STDOUT'],
-            ['spacer' => ''],
-
-            ['arg'    => '--no-progress', 'desc' => 'Disable output of test execution progress'],
-            ['arg'    => '--no-results', 'desc' => 'Disable output of test results'],
-            ['arg'    => '--no-output', 'desc' => 'Disable all output'],
-            ['spacer' => ''],
-
-            ['arg'    => '--display-incomplete', 'desc' => 'Display details for incomplete tests'],
-            ['arg'    => '--display-skipped', 'desc' => 'Display details for skipped tests'],
-            ['arg'    => '--display-deprecations', 'desc' => 'Display details for deprecations triggered by tests'],
-            ['arg'    => '--display-errors', 'desc' => 'Display details for errors triggered by tests'],
-            ['arg'    => '--display-notices', 'desc' => 'Display details for notices triggered by tests'],
-            ['arg'    => '--display-warnings', 'desc' => 'Display details for warnings triggered by tests'],
-            ['arg'    => '--reverse-list', 'desc' => 'Print defects in reverse order'],
-            ['spacer' => ''],
-
-            ['arg'    => '--teamcity', 'desc' => 'Replace default progress and result output with TeamCity format'],
-            ['arg'    => '--testdox', 'desc' => 'Replace default result output with TestDox format'],
-            ['spacer' => ''],
-
-            ['arg' => '--debug', 'desc' => 'Replace default progress and result output with debugging information'],
-        ],
-
-        'Logging' => [
-            ['arg' => '--log-junit <file>', 'desc' => 'Write test results in JUnit XML format to file'],
-            ['arg' => '--log-teamcity <file>', 'desc' => 'Write test results in TeamCity format to file'],
-            ['arg' => '--testdox-html <file>', 'desc' => 'Write test results in TestDox format (HTML) to file'],
-            ['arg' => '--testdox-text <file>', 'desc' => 'Write test results in TestDox format (plain text) to file'],
-            ['arg' => '--log-events-text <file>', 'desc' => 'Stream events as plain text to file'],
-            ['arg' => '--log-events-verbose-text <file>', 'desc' => 'Stream events as plain text with extended information to file'],
-            ['arg' => '--no-logging', 'desc' => 'Ignore logging configured in the XML configuration file'],
-        ],
-
-        'Code Coverage' => [
-            ['arg' => '--coverage-clover <file>', 'desc' => 'Write code coverage report in Clover XML format to file'],
-            ['arg' => '--coverage-cobertura <file>', 'desc' => 'Write code coverage report in Cobertura XML format to file'],
-            ['arg' => '--coverage-crap4j <file>', 'desc' => 'Write code coverage report in Crap4J XML format to file'],
-            ['arg' => '--coverage-html <dir>', 'desc' => 'Write code coverage report in HTML format to directory'],
-            ['arg' => '--coverage-php <file>', 'desc' => 'Write serialized code coverage data to file'],
-            ['arg' => '--coverage-text=<file>', 'desc' => 'Write code coverage report in text format to file [default: standard output]'],
-            ['arg' => '--coverage-xml <dir>', 'desc' => 'Write code coverage report in XML format to directory'],
-            ['arg' => '--warm-coverage-cache', 'desc' => 'Warm static analysis cache'],
-            ['arg' => '--coverage-filter <dir>', 'desc' => 'Include <dir> in code coverage reporting'],
-            ['arg' => '--path-coverage', 'desc' => 'Report path coverage in addition to line coverage'],
-            ['arg' => '--disable-coverage-ignore', 'desc' => 'Disable metadata for ignoring code coverage'],
-            ['arg' => '--no-coverage', 'desc' => 'Ignore code coverage reporting configured in the XML configuration file'],
-        ],
-
-        'Miscellaneous' => [
-            ['arg' => '-h|--help', 'desc' => 'Prints this usage information'],
-            ['arg' => '--version', 'desc' => 'Prints the version and exits'],
-            ['arg' => '--atleast-version <min>', 'desc' => 'Checks that version is greater than <min> and exits'],
-            ['arg' => '--check-version', 'desc' => 'Check whether PHPUnit is the latest version and exits'],
-        ],
-
-    ];
+    private const LEFT_MARGIN              = '  ';
     private int $lengthOfLongestOptionName = 0;
     private readonly int $columnsAvailableForDescription;
     private ?bool $hasColor;
-=======
-
-    /**
-     * @var int Number of columns required to write the longest option name to the console
-     */
-    private $maxArgLength = 0;
-
-    /**
-     * @var int Number of columns left for the description field after padding and option
-     */
-    private $maxDescLength;
-
-    /**
-     * @var bool Use color highlights for sections, options and parameters
-     */
-    private $hasColor = false;
->>>>>>> d774fe84
 
     public function __construct(?int $width = null, ?bool $withColor = null)
     {
@@ -221,15 +66,10 @@
 
     private function writeWithoutColor(): string
     {
-<<<<<<< HEAD
         $buffer = '';
 
-        foreach (self::HELP_TEXT as $section => $options) {
+        foreach ($this->elements() as $section => $options) {
             $buffer .= "{$section}:" . PHP_EOL;
-=======
-        foreach ($this->elements() as $section => $options) {
-            print "{$section}:" . PHP_EOL;
->>>>>>> d774fe84
 
             if ($section !== 'Usage') {
                 $buffer .= PHP_EOL;
@@ -259,19 +99,14 @@
 
     private function writeWithColor(): string
     {
-<<<<<<< HEAD
         $buffer = '';
 
-        foreach (self::HELP_TEXT as $section => $options) {
+        foreach ($this->elements() as $section => $options) {
             $buffer .= Color::colorize('fg-yellow', "{$section}:") . PHP_EOL;
 
             if ($section !== 'Usage') {
                 $buffer .= PHP_EOL;
             }
-=======
-        foreach ($this->elements() as $section => $options) {
-            print Color::colorize('fg-yellow', "{$section}:") . PHP_EOL;
->>>>>>> d774fe84
 
             foreach ($options as $option) {
                 if (isset($option['spacer'])) {
@@ -313,128 +148,147 @@
     {
         $elements = [
             'Usage' => [
-                ['text' => 'phpunit [options] UnitTest.php'],
-                ['text' => 'phpunit [options] <directory>'],
-            ],
-
-            'Code Coverage Options' => [
-                ['arg' => '--coverage-clover <file>', 'desc' => 'Generate code coverage report in Clover XML format'],
-                ['arg' => '--coverage-cobertura <file>', 'desc' => 'Generate code coverage report in Cobertura XML format'],
-                ['arg' => '--coverage-crap4j <file>', 'desc' => 'Generate code coverage report in Crap4J XML format'],
-                ['arg' => '--coverage-html <dir>', 'desc' => 'Generate code coverage report in HTML format'],
-                ['arg' => '--coverage-php <file>', 'desc' => 'Export PHP_CodeCoverage object to file'],
-                ['arg' => '--coverage-text=<file>', 'desc' => 'Generate code coverage report in text format [default: standard output]'],
-                ['arg' => '--coverage-xml <dir>', 'desc' => 'Generate code coverage report in PHPUnit XML format'],
-                ['arg' => '--coverage-cache <dir>', 'desc' => 'Cache static analysis results'],
-                ['arg' => '--warm-coverage-cache', 'desc' => 'Warm static analysis cache'],
-                ['arg' => '--coverage-filter <dir>', 'desc' => 'Include <dir> in code coverage analysis'],
-                ['arg' => '--path-coverage', 'desc' => 'Perform path coverage analysis'],
-                ['arg' => '--disable-coverage-ignore', 'desc' => 'Disable annotations for ignoring code coverage'],
-                ['arg' => '--no-coverage', 'desc' => 'Ignore code coverage configuration'],
-            ],
-
-            'Logging Options' => [
-                ['arg' => '--log-junit <file>', 'desc' => 'Log test execution in JUnit XML format to file'],
-                ['arg' => '--log-teamcity <file>', 'desc' => 'Log test execution in TeamCity format to file'],
-                ['arg' => '--testdox-html <file>', 'desc' => 'Write agile documentation in HTML format to file'],
-                ['arg' => '--testdox-text <file>', 'desc' => 'Write agile documentation in Text format to file'],
-                ['arg' => '--testdox-xml <file>', 'desc' => 'Write agile documentation in XML format to file'],
-                ['arg' => '--reverse-list', 'desc' => 'Print defects in reverse order'],
-                ['arg' => '--no-logging', 'desc' => 'Ignore logging configuration'],
-            ],
-
-            'Test Selection Options' => [
+                ['text' => 'phpunit [options] <directory|file> ...'],
+            ],
+
+            'Configuration' => [
+                ['arg' => '--bootstrap <file>', 'desc' => 'A PHP script that is included before the tests run'],
+                ['arg' => '-c|--configuration <file>', 'desc' => 'Read configuration from XML file'],
+                ['arg' => '--no-configuration', 'desc' => 'Ignore default configuration file (phpunit.xml)'],
+                ['arg' => '--no-extensions', 'desc' => 'Do not load PHPUnit extensions'],
+                ['arg' => '--include-path <path(s)>', 'desc' => 'Prepend PHP\'s include_path with given path(s)'],
+                ['arg' => '-d <key[=value]>', 'desc' => 'Sets a php.ini value'],
+                ['arg' => '--cache-directory <dir>', 'desc' => 'Specify cache directory'],
+                ['arg' => '--generate-configuration', 'desc' => 'Generate configuration file with suggested settings'],
+                ['arg' => '--migrate-configuration', 'desc' => 'Migrate configuration file to current format'],
+                ['arg' => '--generate-baseline <file>', 'desc' => 'Generate baseline for issues'],
+                ['arg' => '--use-baseline <file>', 'desc' => 'Use baseline to ignore issues'],
+                ['arg' => '--ignore-baseline', 'desc' => 'Do not use baseline to ignore issues'],
+            ],
+
+            'Selection' => [
                 ['arg' => '--list-suites', 'desc' => 'List available test suites'],
-                ['arg' => '--testsuite <name>', 'desc' => 'Filter which testsuite to run'],
+                ['arg' => '--testsuite <name>', 'desc' => 'Only run tests from the specified test suite(s)'],
+                ['arg' => '--exclude-testsuite <name>', 'desc' => 'Exclude tests from the specified test suite(s)'],
                 ['arg' => '--list-groups', 'desc' => 'List available test groups'],
-                ['arg' => '--group <name>', 'desc' => 'Only runs tests from the specified group(s)'],
+                ['arg' => '--group <name>', 'desc' => 'Only run tests from the specified group(s)'],
                 ['arg' => '--exclude-group <name>', 'desc' => 'Exclude tests from the specified group(s)'],
-                ['arg' => '--covers <name>', 'desc' => 'Only runs tests annotated with "@covers <name>"'],
-                ['arg' => '--uses <name>', 'desc' => 'Only runs tests annotated with "@uses <name>"'],
+                ['arg' => '--covers <name>', 'desc' => 'Only run tests that intend to cover <name>'],
+                ['arg' => '--uses <name>', 'desc' => 'Only run tests that intend to use <name>'],
                 ['arg' => '--list-tests', 'desc' => 'List available tests'],
                 ['arg' => '--list-tests-xml <file>', 'desc' => 'List available tests in XML format'],
                 ['arg' => '--filter <pattern>', 'desc' => 'Filter which tests to run'],
                 ['arg' => '--test-suffix <suffixes>', 'desc' => 'Only search for test in files with specified suffix(es). Default: Test.php,.phpt'],
             ],
 
-            'Test Execution Options' => [
-                ['arg' => '--dont-report-useless-tests', 'desc' => 'Do not report tests that do not test anything'],
-                ['arg'    => '--strict-coverage', 'desc' => 'Be strict about @covers annotation usage'],
+            'Execution' => [
+                ['arg' => '--process-isolation', 'desc' => 'Run each test in a separate PHP process'],
+                ['arg'    => '--globals-backup', 'desc' => 'Backup and restore $GLOBALS for each test'],
+                ['arg'    => '--static-backup', 'desc' => 'Backup and restore static properties for each test'],
+                ['spacer' => ''],
+
+                ['arg'    => '--strict-coverage', 'desc' => 'Be strict about code coverage metadata'],
                 ['arg'    => '--strict-global-state', 'desc' => 'Be strict about changes to global state'],
                 ['arg'    => '--disallow-test-output', 'desc' => 'Be strict about output during tests'],
-                ['arg'    => '--disallow-resource-usage', 'desc' => 'Be strict about resource usage during small tests'],
                 ['arg'    => '--enforce-time-limit', 'desc' => 'Enforce time limit based on test size'],
-                ['arg'    => '--default-time-limit <sec>', 'desc' => 'Timeout in seconds for tests without @small, @medium or @large'],
-                ['arg'    => '--disallow-todo-tests', 'desc' => 'Disallow @todo-annotated tests'],
-                ['spacer' => ''],
-
-                ['arg'    => '--process-isolation', 'desc' => 'Run each test in a separate PHP process'],
-                ['arg'    => '--globals-backup', 'desc' => 'Backup and restore $GLOBALS for each test'],
-                ['arg'    => '--static-backup', 'desc' => 'Backup and restore static attributes for each test'],
-                ['spacer' => ''],
-
-                ['arg'    => '--colors <flag>', 'desc' => 'Use colors in output ("never", "auto" or "always")'],
+                ['arg'    => '--default-time-limit <sec>', 'desc' => 'Timeout in seconds for tests that have no declared size'],
+                ['arg'    => '--dont-report-useless-tests', 'desc' => 'Do not report tests that do not test anything'],
+                ['spacer' => ''],
+
+                ['arg'    => '--stop-on-defect', 'desc' => 'Stop after first error, failure, warning, or risky test'],
+                ['arg'    => '--stop-on-error', 'desc' => 'Stop after first error'],
+                ['arg'    => '--stop-on-failure', 'desc' => 'Stop after first failure'],
+                ['arg'    => '--stop-on-warning', 'desc' => 'Stop after first warning'],
+                ['arg'    => '--stop-on-risky', 'desc' => 'Stop after first risky test'],
+                ['arg'    => '--stop-on-deprecation', 'desc' => 'Stop after first test that triggered a deprecation'],
+                ['arg'    => '--stop-on-notice', 'desc' => 'Stop after first test that triggered a notice'],
+                ['arg'    => '--stop-on-skipped', 'desc' => 'Stop after first skipped test'],
+                ['arg'    => '--stop-on-incomplete', 'desc' => 'Stop after first incomplete test'],
+                ['spacer' => ''],
+
+                ['arg'    => '--fail-on-warning', 'desc' => 'Signal failure using shell exit code when a warning was triggered'],
+                ['arg'    => '--fail-on-risky', 'desc' => 'Signal failure using shell exit code when a test was considered risky'],
+                ['arg'    => '--fail-on-deprecation', 'desc' => 'Signal failure using shell exit code when a deprecation was triggered'],
+                ['arg'    => '--fail-on-notice', 'desc' => 'Signal failure using shell exit code when a notice was triggered'],
+                ['arg'    => '--fail-on-skipped', 'desc' => 'Signal failure using shell exit code when a test was skipped'],
+                ['arg'    => '--fail-on-incomplete', 'desc' => 'Signal failure using shell exit code when a test was marked incomplete'],
+                ['spacer' => ''],
+
+                ['arg'    => '--cache-result', 'desc' => 'Write test results to cache file'],
+                ['arg'    => '--do-not-cache-result', 'desc' => 'Do not write test results to cache file'],
+                ['spacer' => ''],
+
+                ['arg' => '--order-by <order>', 'desc' => 'Run tests in order: default|defects|depends|duration|no-depends|random|reverse|size'],
+                ['arg' => '--random-order-seed <N>', 'desc' => 'Use the specified random seed when running tests in random order'],
+            ],
+
+            'Reporting' => [
+                ['arg' => '--colors <flag>', 'desc' => 'Use colors in output ("never", "auto" or "always")'],
                 ['arg'    => '--columns <n>', 'desc' => 'Number of columns to use for progress output'],
                 ['arg'    => '--columns max', 'desc' => 'Use maximum number of columns for progress output'],
                 ['arg'    => '--stderr', 'desc' => 'Write to STDERR instead of STDOUT'],
-                ['arg'    => '--stop-on-defect', 'desc' => 'Stop execution upon first not-passed test'],
-                ['arg'    => '--stop-on-error', 'desc' => 'Stop execution upon first error'],
-                ['arg'    => '--stop-on-failure', 'desc' => 'Stop execution upon first error or failure'],
-                ['arg'    => '--stop-on-warning', 'desc' => 'Stop execution upon first warning'],
-                ['arg'    => '--stop-on-risky', 'desc' => 'Stop execution upon first risky test'],
-                ['arg'    => '--stop-on-skipped', 'desc' => 'Stop execution upon first skipped test'],
-                ['arg'    => '--stop-on-incomplete', 'desc' => 'Stop execution upon first incomplete test'],
-                ['arg'    => '--fail-on-incomplete', 'desc' => 'Treat incomplete tests as failures'],
-                ['arg'    => '--fail-on-risky', 'desc' => 'Treat risky tests as failures'],
-                ['arg'    => '--fail-on-skipped', 'desc' => 'Treat skipped tests as failures'],
-                ['arg'    => '--fail-on-warning', 'desc' => 'Treat tests with warnings as failures'],
-                ['arg'    => '-v|--verbose', 'desc' => 'Output more verbose information'],
-                ['arg'    => '--debug', 'desc' => 'Display debugging information'],
-                ['spacer' => ''],
-
-                ['arg'    => '--repeat <times>', 'desc' => 'Runs the test(s) repeatedly'],
-                ['arg'    => '--teamcity', 'desc' => 'Report test execution progress in TeamCity format'],
-                ['arg'    => '--testdox', 'desc' => 'Report test execution progress in TestDox format'],
-                ['arg'    => '--testdox-group', 'desc' => 'Only include tests from the specified group(s)'],
-                ['arg'    => '--testdox-exclude-group', 'desc' => 'Exclude tests from the specified group(s)'],
-                ['arg'    => '--no-interaction', 'desc' => 'Disable TestDox progress animation'],
-                ['arg'    => '--printer <printer>', 'desc' => 'TestListener implementation to use'],
-                ['spacer' => ''],
-
-                ['arg' => '--order-by <order>', 'desc' => 'Run tests in order: default|defects|duration|no-depends|random|reverse|size'],
-                ['arg' => '--random-order-seed <N>', 'desc' => 'Use a specific random seed <N> for random order'],
-                ['arg' => '--cache-result', 'desc' => 'Write test results to cache file'],
-                ['arg' => '--do-not-cache-result', 'desc' => 'Do not write test results to cache file'],
-            ],
-
-            'Configuration Options' => [
-                ['arg' => '--prepend <file>', 'desc' => 'A PHP script that is included as early as possible'],
-                ['arg' => '--bootstrap <file>', 'desc' => 'A PHP script that is included before the tests run'],
-                ['arg' => '-c|--configuration <file>', 'desc' => 'Read configuration from XML file'],
-                ['arg' => '--no-configuration', 'desc' => 'Ignore default configuration file (phpunit.xml)'],
-                ['arg' => '--extensions <extensions>', 'desc' => 'A comma separated list of PHPUnit extensions to load'],
-                ['arg' => '--no-extensions', 'desc' => 'Do not load PHPUnit extensions'],
-                ['arg' => '--include-path <path(s)>', 'desc' => 'Prepend PHP\'s include_path with given path(s)'],
-                ['arg' => '-d <key[=value]>', 'desc' => 'Sets a php.ini value'],
-                ['arg' => '--cache-result-file <file>', 'desc' => 'Specify result cache path and filename'],
-                ['arg' => '--generate-configuration', 'desc' => 'Generate configuration file with suggested settings'],
-                ['arg' => '--migrate-configuration', 'desc' => 'Migrate configuration file to current format'],
+                ['spacer' => ''],
+
+                ['arg'    => '--no-progress', 'desc' => 'Disable output of test execution progress'],
+                ['arg'    => '--no-results', 'desc' => 'Disable output of test results'],
+                ['arg'    => '--no-output', 'desc' => 'Disable all output'],
+                ['spacer' => ''],
+
+                ['arg'    => '--display-incomplete', 'desc' => 'Display details for incomplete tests'],
+                ['arg'    => '--display-skipped', 'desc' => 'Display details for skipped tests'],
+                ['arg'    => '--display-deprecations', 'desc' => 'Display details for deprecations triggered by tests'],
+                ['arg'    => '--display-errors', 'desc' => 'Display details for errors triggered by tests'],
+                ['arg'    => '--display-notices', 'desc' => 'Display details for notices triggered by tests'],
+                ['arg'    => '--display-warnings', 'desc' => 'Display details for warnings triggered by tests'],
+                ['arg'    => '--reverse-list', 'desc' => 'Print defects in reverse order'],
+                ['spacer' => ''],
+
+                ['arg'    => '--teamcity', 'desc' => 'Replace default progress and result output with TeamCity format'],
+                ['arg'    => '--testdox', 'desc' => 'Replace default result output with TestDox format'],
+                ['spacer' => ''],
+
+                ['arg' => '--debug', 'desc' => 'Replace default progress and result output with debugging information'],
+            ],
+
+            'Logging' => [
+                ['arg' => '--log-junit <file>', 'desc' => 'Write test results in JUnit XML format to file'],
+                ['arg' => '--log-teamcity <file>', 'desc' => 'Write test results in TeamCity format to file'],
+                ['arg' => '--testdox-html <file>', 'desc' => 'Write test results in TestDox format (HTML) to file'],
+                ['arg' => '--testdox-text <file>', 'desc' => 'Write test results in TestDox format (plain text) to file'],
+                ['arg' => '--log-events-text <file>', 'desc' => 'Stream events as plain text to file'],
+                ['arg' => '--log-events-verbose-text <file>', 'desc' => 'Stream events as plain text with extended information to file'],
+                ['arg' => '--no-logging', 'desc' => 'Ignore logging configured in the XML configuration file'],
+            ],
+
+            'Code Coverage' => [
+                ['arg' => '--coverage-clover <file>', 'desc' => 'Write code coverage report in Clover XML format to file'],
+                ['arg' => '--coverage-cobertura <file>', 'desc' => 'Write code coverage report in Cobertura XML format to file'],
+                ['arg' => '--coverage-crap4j <file>', 'desc' => 'Write code coverage report in Crap4J XML format to file'],
+                ['arg' => '--coverage-html <dir>', 'desc' => 'Write code coverage report in HTML format to directory'],
+                ['arg' => '--coverage-php <file>', 'desc' => 'Write serialized code coverage data to file'],
+                ['arg' => '--coverage-text=<file>', 'desc' => 'Write code coverage report in text format to file [default: standard output]'],
+                ['arg' => '--coverage-xml <dir>', 'desc' => 'Write code coverage report in XML format to directory'],
+                ['arg' => '--warm-coverage-cache', 'desc' => 'Warm static analysis cache'],
+                ['arg' => '--coverage-filter <dir>', 'desc' => 'Include <dir> in code coverage reporting'],
+                ['arg' => '--path-coverage', 'desc' => 'Report path coverage in addition to line coverage'],
+                ['arg' => '--disable-coverage-ignore', 'desc' => 'Disable metadata for ignoring code coverage'],
+                ['arg' => '--no-coverage', 'desc' => 'Ignore code coverage reporting configured in the XML configuration file'],
             ],
         ];
 
         if (defined('__PHPUNIT_PHAR__')) {
-            $elements['PHAR Options'] = [
+            $elements['PHAR'] = [
                 ['arg' => '--manifest', 'desc' => 'Print Software Bill of Materials (SBOM) in plain-text format'],
                 ['arg' => '--sbom', 'desc' => 'Print Software Bill of Materials (SBOM) in CycloneDX XML format'],
                 ['arg' => '--composer-lock', 'desc' => 'Print composer.lock file used to build the PHAR'],
             ];
         }
 
-        $elements['Miscellaneous Options'] = [
+        $elements['Miscellaneous'] = [
             ['arg' => '-h|--help', 'desc' => 'Prints this usage information'],
             ['arg' => '--version', 'desc' => 'Prints the version and exits'],
-            ['arg' => '--atleast-version <min>', 'desc' => 'Checks that version is greater than min and exits'],
-            ['arg' => '--check-version', 'desc' => 'Check whether PHPUnit is the latest version'],
+            ['arg' => '--atleast-version <min>', 'desc' => 'Checks that version is greater than <min> and exits'],
+            ['arg' => '--check-version', 'desc' => 'Check whether PHPUnit is the latest version and exits'],
         ];
 
         return $elements;
