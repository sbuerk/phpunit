<?php declare(strict_types=1);
/*
 * This file is part of PHPUnit.
 *
 * (c) Sebastian Bergmann <sebastian@phpunit.de>
 *
 * For the full copyright and license information, please view the LICENSE
 * file that was distributed with this source code.
 */
namespace PHPUnit\TextUI;

use const PHP_EOL;
use function count;
use function explode;
use function max;
use function preg_replace_callback;
use function str_pad;
use function str_repeat;
use function strlen;
use function wordwrap;
use PHPUnit\Util\Color;
use SebastianBergmann\Environment\Console;

/**
 * @internal This class is not covered by the backward compatibility promise for PHPUnit
 */
final class Help
{
    private const LEFT_MARGIN = '  ';
    private const HELP_TEXT   = [
        'Usage' => [
            ['text' => 'phpunit [options] UnitTest.php'],
            ['text' => 'phpunit [options] <directory>'],
        ],

        'Configuration' => [
            ['arg' => '--bootstrap <file>', 'desc' => 'A PHP script that is included before the tests run'],
            ['arg' => '-c|--configuration <file>', 'desc' => 'Read configuration from XML file'],
            ['arg' => '--no-configuration', 'desc' => 'Ignore default configuration file (phpunit.xml)'],
            ['arg' => '--no-extensions', 'desc' => 'Do not load PHPUnit extensions'],
            ['arg' => '--include-path <path(s)>', 'desc' => 'Prepend PHP\'s include_path with given path(s)'],
            ['arg' => '-d <key[=value]>', 'desc' => 'Sets a php.ini value'],
            ['arg' => '--cache-directory <dir>', 'desc' => 'Specify cache directory'],
            ['arg' => '--generate-configuration', 'desc' => 'Generate configuration file with suggested settings'],
            ['arg' => '--migrate-configuration', 'desc' => 'Migrate configuration file to current format'],
        ],

        'Selection' => [
            ['arg' => '--list-suites', 'desc' => 'List available test suites'],
            ['arg' => '--testsuite <name>', 'desc' => 'Only run tests from the specified test suite(s)'],
            ['arg' => '--exclude-testsuite <name>', 'desc' => 'Exclude tests from the specified test suite(s)'],
            ['arg' => '--list-groups', 'desc' => 'List available test groups'],
            ['arg' => '--group <name>', 'desc' => 'Only run tests from the specified group(s)'],
            ['arg' => '--exclude-group <name>', 'desc' => 'Exclude tests from the specified group(s)'],
            ['arg' => '--covers <name>', 'desc' => 'Only run tests that intend to cover <name>'],
            ['arg' => '--uses <name>', 'desc' => 'Only run tests that intend to use <name>'],
            ['arg' => '--list-tests', 'desc' => 'List available tests'],
            ['arg' => '--list-tests-xml <file>', 'desc' => 'List available tests in XML format'],
            ['arg' => '--filter <pattern>', 'desc' => 'Filter which tests to run'],
            ['arg' => '--test-suffix <suffixes>', 'desc' => 'Only search for test in files with specified suffix(es). Default: Test.php,.phpt'],
        ],

        'Execution' => [
            ['arg' => '--process-isolation', 'desc' => 'Run each test in a separate PHP process'],
            ['arg'    => '--globals-backup', 'desc' => 'Backup and restore $GLOBALS for each test'],
            ['arg'    => '--static-backup', 'desc' => 'Backup and restore static properties for each test'],
            ['spacer' => ''],

            ['arg'    => '--strict-coverage', 'desc' => 'Be strict about code coverage metadata'],
            ['arg'    => '--strict-global-state', 'desc' => 'Be strict about changes to global state'],
            ['arg'    => '--disallow-test-output', 'desc' => 'Be strict about output during tests'],
            ['arg'    => '--enforce-time-limit', 'desc' => 'Enforce time limit based on test size'],
            ['arg'    => '--default-time-limit <sec>', 'desc' => 'Timeout in seconds for tests that have no declared size'],
            ['arg'    => '--dont-report-useless-tests', 'desc' => 'Do not report tests that do not test anything'],
            ['spacer' => ''],

            ['arg'    => '--stop-on-defect', 'desc' => 'Stop after first error, failure, warning, or risky test'],
            ['arg'    => '--stop-on-error', 'desc' => 'Stop after first error'],
            ['arg'    => '--stop-on-failure', 'desc' => 'Stop after first failure'],
            ['arg'    => '--stop-on-warning', 'desc' => 'Stop after first warning'],
            ['arg'    => '--stop-on-risky', 'desc' => 'Stop after first risky test'],
            ['arg'    => '--stop-on-deprecation', 'desc' => 'Stop after first test that triggered a deprecation'],
            ['arg'    => '--stop-on-notice', 'desc' => 'Stop after first test that triggered a notice'],
            ['arg'    => '--stop-on-skipped', 'desc' => 'Stop after first skipped test'],
            ['arg'    => '--stop-on-incomplete', 'desc' => 'Stop after first incomplete test'],
            ['spacer' => ''],

            ['arg'    => '--fail-on-warning', 'desc' => 'Signal failure using shell exit code when a warning was triggered'],
            ['arg'    => '--fail-on-risky', 'desc' => 'Signal failure using shell exit code when a test was considered risky'],
            ['arg'    => '--fail-on-deprecation', 'desc' => 'Signal failure using shell exit code when a deprecation was triggered'],
            ['arg'    => '--fail-on-notice', 'desc' => 'Signal failure using shell exit code when a notice was triggered'],
            ['arg'    => '--fail-on-skipped', 'desc' => 'Signal failure using shell exit code when a test was skipped'],
            ['arg'    => '--fail-on-incomplete', 'desc' => 'Signal failure using shell exit code when a test was marked incomplete'],
            ['spacer' => ''],

            ['arg'    => '--cache-result', 'desc' => 'Write test results to cache file'],
            ['arg'    => '--do-not-cache-result', 'desc' => 'Do not write test results to cache file'],
            ['spacer' => ''],

            ['arg' => '--order-by <order>', 'desc' => 'Run tests in order: default|defects|depends|duration|no-depends|random|reverse|size'],
            ['arg' => '--random-order-seed <N>', 'desc' => 'Use the specified random seed when running tests in random order'],
        ],

        'Reporting' => [
            ['arg' => '--colors <flag>', 'desc' => 'Use colors in output ("never", "auto" or "always")'],
            ['arg'    => '--columns <n>', 'desc' => 'Number of columns to use for progress output'],
            ['arg'    => '--columns max', 'desc' => 'Use maximum number of columns for progress output'],
            ['arg'    => '--stderr', 'desc' => 'Write to STDERR instead of STDOUT'],
            ['spacer' => ''],

            ['arg'    => '--no-progress', 'desc' => 'Disable output of test execution progress'],
            ['arg'    => '--no-results', 'desc' => 'Disable output of test results'],
            ['arg'    => '--no-output', 'desc' => 'Disable all output'],
            ['spacer' => ''],

            ['arg'    => '--display-incomplete', 'desc' => 'Display details for incomplete tests'],
            ['arg'    => '--display-skipped', 'desc' => 'Display details for skipped tests'],
            ['arg'    => '--display-deprecations', 'desc' => 'Display details for deprecations triggered by tests'],
            ['arg'    => '--display-errors', 'desc' => 'Display details for errors triggered by tests'],
            ['arg'    => '--display-notices', 'desc' => 'Display details for notices triggered by tests'],
            ['arg'    => '--display-warnings', 'desc' => 'Display details for warnings triggered by tests'],
            ['arg'    => '--reverse-list', 'desc' => 'Print defects in reverse order'],
            ['spacer' => ''],

            ['arg' => '--teamcity', 'desc' => 'Replace default progress and result output with TeamCity format'],
            ['arg' => '--testdox', 'desc' => 'Replace default result output with TestDox format'],
        ],

        'Logging' => [
            ['arg' => '--log-junit <file>', 'desc' => 'Write test results in JUnit XML format to file'],
            ['arg' => '--log-teamcity <file>', 'desc' => 'Write test results in TeamCity format to file'],
            ['arg' => '--testdox-html <file>', 'desc' => 'Write test results in TestDox format (HTML) to file'],
            ['arg' => '--testdox-text <file>', 'desc' => 'Write test results in TestDox format (plain text) to file'],
            ['arg' => '--log-events-text <file>', 'desc' => 'Stream events as plain text to file'],
            ['arg' => '--log-events-verbose-text <file>', 'desc' => 'Stream events as plain text (with telemetry information) to file'],
            ['arg' => '--no-logging', 'desc' => 'Ignore logging configured in the XML configuration file'],
        ],

        'Code Coverage' => [
            ['arg' => '--coverage-clover <file>', 'desc' => 'Write code coverage report in Clover XML format to file'],
            ['arg' => '--coverage-cobertura <file>', 'desc' => 'Write code coverage report in Cobertura XML format to file'],
            ['arg' => '--coverage-crap4j <file>', 'desc' => 'Write code coverage report in Crap4J XML format to file'],
            ['arg' => '--coverage-html <dir>', 'desc' => 'Write code coverage report in HTML format to directory'],
            ['arg' => '--coverage-php <file>', 'desc' => 'Write serialized code coverage data to file'],
            ['arg' => '--coverage-text=<file>', 'desc' => 'Write code coverage report in text format to file [default: standard output]'],
            ['arg' => '--coverage-xml <dir>', 'desc' => 'Write code coverage report in XML format to directory'],
            ['arg' => '--warm-coverage-cache', 'desc' => 'Warm static analysis cache'],
            ['arg' => '--coverage-filter <dir>', 'desc' => 'Include <dir> in code coverage reporting'],
            ['arg' => '--path-coverage', 'desc' => 'Report path coverage in addition to line coverage'],
            ['arg' => '--disable-coverage-ignore', 'desc' => 'Disable metadata for ignoring code coverage'],
            ['arg' => '--no-coverage', 'desc' => 'Ignore code coverage reporting configured in the XML configuration file'],
        ],

        'Miscellaneous' => [
            ['arg' => '-h|--help', 'desc' => 'Prints this usage information'],
            ['arg' => '--version', 'desc' => 'Prints the version and exits'],
            ['arg' => '--atleast-version <min>', 'desc' => 'Checks that version is greater than <min> and exits'],
            ['arg' => '--check-version', 'desc' => 'Check whether PHPUnit is the latest version and exits'],
        ],

    ];
    private int $lengthOfLongestOptionName = 0;
    private readonly int $columnsAvailableForDescription;
    private ?bool $hasColor;

    public function __construct(?int $width = null, ?bool $withColor = null)
    {
        if ($width === null) {
            $width = (new Console)->getNumberOfColumns();
        }

        if ($withColor === null) {
            $this->hasColor = (new Console)->hasColorSupport();
        } else {
            $this->hasColor = $withColor;
        }

        foreach (self::HELP_TEXT as $options) {
            foreach ($options as $option) {
                if (isset($option['arg'])) {
                    $this->lengthOfLongestOptionName = max($this->lengthOfLongestOptionName, isset($option['arg']) ? strlen($option['arg']) : 0);
                }
            }
        }

        $this->columnsAvailableForDescription = $width - $this->lengthOfLongestOptionName - 4;
    }

    public function generate(): string
    {
        if ($this->hasColor) {
            return $this->writeWithColor();
        }

        return $this->writeWithoutColor();
    }

    private function writeWithoutColor(): string
    {
        $buffer = '';

        foreach (self::HELP_TEXT as $section => $options) {
            $buffer .= "{$section}:" . PHP_EOL;

            if ($section !== 'Usage') {
                $buffer .= PHP_EOL;
            }

            foreach ($options as $option) {
                if (isset($option['spacer'])) {
                    $buffer .= PHP_EOL;
                }

                if (isset($option['text'])) {
                    $buffer .= self::LEFT_MARGIN . $option['text'] . PHP_EOL;
                }

                if (isset($option['arg'])) {
                    $arg = str_pad($option['arg'], $this->lengthOfLongestOptionName);

                    $buffer .= self::LEFT_MARGIN . $arg . ' ' . $option['desc'] . PHP_EOL;
                }
            }

            $buffer .= PHP_EOL;
        }

        return $buffer;
    }

    private function writeWithColor(): string
    {
        $buffer = '';

        foreach (self::HELP_TEXT as $section => $options) {
            $buffer .= Color::colorize('fg-yellow', "{$section}:") . PHP_EOL;

            if ($section !== 'Usage') {
                $buffer .= PHP_EOL;
            }

            foreach ($options as $option) {
                if (isset($option['spacer'])) {
                    $buffer .= PHP_EOL;
                }

                if (isset($option['text'])) {
                    $buffer .= self::LEFT_MARGIN . $option['text'] . PHP_EOL;
                }

                if (isset($option['arg'])) {
                    $arg = Color::colorize('fg-green', str_pad($option['arg'], $this->lengthOfLongestOptionName));
                    $arg = preg_replace_callback(
                        '/(<[^>]+>)/',
<<<<<<< HEAD
                        static fn ($matches) => Color::colorize('fg-cyan', $matches[0]),
                        $arg
=======
                        static function ($matches)
                        {
                            return Color::colorize('fg-cyan', $matches[0]);
                        },
                        $arg,
>>>>>>> 1badd7d7
                    );

                    $desc = explode(PHP_EOL, wordwrap($option['desc'], $this->columnsAvailableForDescription, PHP_EOL));

                    $buffer .= self::LEFT_MARGIN . $arg . ' ' . $desc[0] . PHP_EOL;

                    for ($i = 1; $i < count($desc); $i++) {
                        $buffer .= str_repeat(' ', $this->lengthOfLongestOptionName + 3) . $desc[$i] . PHP_EOL;
                    }
                }
            }

            $buffer .= PHP_EOL;
        }

        return $buffer;
    }
}<|MERGE_RESOLUTION|>--- conflicted
+++ resolved
@@ -252,16 +252,8 @@
                     $arg = Color::colorize('fg-green', str_pad($option['arg'], $this->lengthOfLongestOptionName));
                     $arg = preg_replace_callback(
                         '/(<[^>]+>)/',
-<<<<<<< HEAD
                         static fn ($matches) => Color::colorize('fg-cyan', $matches[0]),
-                        $arg
-=======
-                        static function ($matches)
-                        {
-                            return Color::colorize('fg-cyan', $matches[0]);
-                        },
                         $arg,
->>>>>>> 1badd7d7
                     );
 
                     $desc = explode(PHP_EOL, wordwrap($option['desc'], $this->columnsAvailableForDescription, PHP_EOL));
