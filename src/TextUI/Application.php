--- conflicted
+++ resolved
@@ -10,13 +10,10 @@
 namespace PHPUnit\TextUI;
 
 use const PHP_EOL;
-<<<<<<< HEAD
 use function class_exists;
 use function explode;
 use function function_exists;
-=======
 use function is_file;
->>>>>>> 48ea5840
 use function is_readable;
 use function method_exists;
 use function printf;
