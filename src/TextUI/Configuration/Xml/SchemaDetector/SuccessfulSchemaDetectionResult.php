--- conflicted
+++ resolved
@@ -22,14 +22,6 @@
     private string $version;
 
     /**
-<<<<<<< HEAD
-     * @psalm-var list<non-empty-string>
-     */
-    private array $tried;
-
-    /**
-=======
->>>>>>> 1183b64c
      * @psalm-param non-empty-string $version
      */
     public function __construct(string $version)
