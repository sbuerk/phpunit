--- conflicted
+++ resolved
@@ -133,20 +133,12 @@
     /**
      * @psalm-var non-empty-list<non-empty-string>
      */
-<<<<<<< HEAD
     private array $testSuffixes;
     private Php $php;
     private bool $controlGarbageCollector;
     private int $numberOfTestsBeforeGarbageCollection;
     private ?string $generateBaseline;
-=======
-    private readonly array $testSuffixes;
-    private readonly Php $php;
-    private readonly bool $controlGarbageCollector;
-    private readonly int $numberOfTestsBeforeGarbageCollection;
-    private readonly ?string $generateBaseline;
-    private readonly bool $debug;
->>>>>>> 43ee0fe9
+    private bool $debug;
 
     /**
      * @psalm-param list<non-empty-string> $cliArguments
@@ -154,8 +146,7 @@
      * @psalm-param non-empty-list<non-empty-string> $testSuffixes
      * @psalm-param list<array{className: class-string, parameters: array<string, string>}> $extensionBootstrappers
      */
-<<<<<<< HEAD
-    public function __construct(array $cliArguments, ?string $configurationFile, ?string $bootstrap, bool $cacheResult, ?string $cacheDirectory, ?string $coverageCacheDirectory, Source $source, string $testResultCacheFile, ?string $coverageClover, ?string $coverageCobertura, ?string $coverageCrap4j, int $coverageCrap4jThreshold, ?string $coverageHtml, int $coverageHtmlLowUpperBound, int $coverageHtmlHighLowerBound, string $coverageHtmlColorSuccessLow, string $coverageHtmlColorSuccessMedium, string $coverageHtmlColorSuccessHigh, string $coverageHtmlColorWarning, string $coverageHtmlColorDanger, ?string $coverageHtmlCustomCssFile, ?string $coveragePhp, ?string $coverageText, bool $coverageTextShowUncoveredFiles, bool $coverageTextShowOnlySummary, ?string $coverageXml, bool $pathCoverage, bool $ignoreDeprecatedCodeUnitsFromCodeCoverage, bool $disableCodeCoverageIgnore, bool $failOnDeprecation, bool $failOnEmptyTestSuite, bool $failOnIncomplete, bool $failOnNotice, bool $failOnRisky, bool $failOnSkipped, bool $failOnWarning, bool $stopOnDefect, bool $stopOnDeprecation, bool $stopOnError, bool $stopOnFailure, bool $stopOnIncomplete, bool $stopOnNotice, bool $stopOnRisky, bool $stopOnSkipped, bool $stopOnWarning, bool $outputToStandardErrorStream, int|string $columns, bool $noExtensions, ?string $pharExtensionDirectory, array $extensionBootstrappers, bool $backupGlobals, bool $backupStaticProperties, bool $beStrictAboutChangesToGlobalState, bool $colors, bool $processIsolation, bool $enforceTimeLimit, int $defaultTimeLimit, int $timeoutForSmallTests, int $timeoutForMediumTests, int $timeoutForLargeTests, bool $reportUselessTests, bool $strictCoverage, bool $disallowTestOutput, bool $displayDetailsOnIncompleteTests, bool $displayDetailsOnSkippedTests, bool $displayDetailsOnTestsThatTriggerDeprecations, bool $displayDetailsOnTestsThatTriggerErrors, bool $displayDetailsOnTestsThatTriggerNotices, bool $displayDetailsOnTestsThatTriggerWarnings, bool $reverseDefectList, bool $requireCoverageMetadata, bool $noProgress, bool $noResults, bool $noOutput, int $executionOrder, int $executionOrderDefects, bool $resolveDependencies, ?string $logfileTeamcity, ?string $logfileJunit, ?string $logfileTestdoxHtml, ?string $logfileTestdoxText, ?string $logEventsText, ?string $logEventsVerboseText, bool $teamCityOutput, bool $testDoxOutput, ?array $testsCovering, ?array $testsUsing, ?string $filter, ?string $excludeFilter, ?array $groups, ?array $excludeGroups, int $randomOrderSeed, bool $includeUncoveredFiles, TestSuiteCollection $testSuite, string $includeTestSuite, string $excludeTestSuite, ?string $defaultTestSuite, array $testSuffixes, Php $php, bool $controlGarbageCollector, int $numberOfTestsBeforeGarbageCollection, ?string $generateBaseline)
+    public function __construct(array $cliArguments, ?string $configurationFile, ?string $bootstrap, bool $cacheResult, ?string $cacheDirectory, ?string $coverageCacheDirectory, Source $source, string $testResultCacheFile, ?string $coverageClover, ?string $coverageCobertura, ?string $coverageCrap4j, int $coverageCrap4jThreshold, ?string $coverageHtml, int $coverageHtmlLowUpperBound, int $coverageHtmlHighLowerBound, string $coverageHtmlColorSuccessLow, string $coverageHtmlColorSuccessMedium, string $coverageHtmlColorSuccessHigh, string $coverageHtmlColorWarning, string $coverageHtmlColorDanger, ?string $coverageHtmlCustomCssFile, ?string $coveragePhp, ?string $coverageText, bool $coverageTextShowUncoveredFiles, bool $coverageTextShowOnlySummary, ?string $coverageXml, bool $pathCoverage, bool $ignoreDeprecatedCodeUnitsFromCodeCoverage, bool $disableCodeCoverageIgnore, bool $failOnDeprecation, bool $failOnEmptyTestSuite, bool $failOnIncomplete, bool $failOnNotice, bool $failOnRisky, bool $failOnSkipped, bool $failOnWarning, bool $stopOnDefect, bool $stopOnDeprecation, bool $stopOnError, bool $stopOnFailure, bool $stopOnIncomplete, bool $stopOnNotice, bool $stopOnRisky, bool $stopOnSkipped, bool $stopOnWarning, bool $outputToStandardErrorStream, int|string $columns, bool $noExtensions, ?string $pharExtensionDirectory, array $extensionBootstrappers, bool $backupGlobals, bool $backupStaticProperties, bool $beStrictAboutChangesToGlobalState, bool $colors, bool $processIsolation, bool $enforceTimeLimit, int $defaultTimeLimit, int $timeoutForSmallTests, int $timeoutForMediumTests, int $timeoutForLargeTests, bool $reportUselessTests, bool $strictCoverage, bool $disallowTestOutput, bool $displayDetailsOnIncompleteTests, bool $displayDetailsOnSkippedTests, bool $displayDetailsOnTestsThatTriggerDeprecations, bool $displayDetailsOnTestsThatTriggerErrors, bool $displayDetailsOnTestsThatTriggerNotices, bool $displayDetailsOnTestsThatTriggerWarnings, bool $reverseDefectList, bool $requireCoverageMetadata, bool $noProgress, bool $noResults, bool $noOutput, int $executionOrder, int $executionOrderDefects, bool $resolveDependencies, ?string $logfileTeamcity, ?string $logfileJunit, ?string $logfileTestdoxHtml, ?string $logfileTestdoxText, ?string $logEventsText, ?string $logEventsVerboseText, bool $teamCityOutput, bool $testDoxOutput, ?array $testsCovering, ?array $testsUsing, ?string $filter, ?string $excludeFilter, ?array $groups, ?array $excludeGroups, int $randomOrderSeed, bool $includeUncoveredFiles, TestSuiteCollection $testSuite, string $includeTestSuite, string $excludeTestSuite, ?string $defaultTestSuite, array $testSuffixes, Php $php, bool $controlGarbageCollector, int $numberOfTestsBeforeGarbageCollection, ?string $generateBaseline, bool $debug)
     {
         $this->cliArguments                                 = $cliArguments;
         $this->configurationFile                            = $configurationFile;
@@ -259,113 +250,7 @@
         $this->controlGarbageCollector                      = $controlGarbageCollector;
         $this->numberOfTestsBeforeGarbageCollection         = $numberOfTestsBeforeGarbageCollection;
         $this->generateBaseline                             = $generateBaseline;
-=======
-    public function __construct(array $cliArguments, ?string $configurationFile, ?string $bootstrap, bool $cacheResult, ?string $cacheDirectory, ?string $coverageCacheDirectory, Source $source, string $testResultCacheFile, ?string $coverageClover, ?string $coverageCobertura, ?string $coverageCrap4j, int $coverageCrap4jThreshold, ?string $coverageHtml, int $coverageHtmlLowUpperBound, int $coverageHtmlHighLowerBound, string $coverageHtmlColorSuccessLow, string $coverageHtmlColorSuccessMedium, string $coverageHtmlColorSuccessHigh, string $coverageHtmlColorWarning, string $coverageHtmlColorDanger, ?string $coverageHtmlCustomCssFile, ?string $coveragePhp, ?string $coverageText, bool $coverageTextShowUncoveredFiles, bool $coverageTextShowOnlySummary, ?string $coverageXml, bool $pathCoverage, bool $ignoreDeprecatedCodeUnitsFromCodeCoverage, bool $disableCodeCoverageIgnore, bool $failOnDeprecation, bool $failOnEmptyTestSuite, bool $failOnIncomplete, bool $failOnNotice, bool $failOnRisky, bool $failOnSkipped, bool $failOnWarning, bool $stopOnDefect, bool $stopOnDeprecation, bool $stopOnError, bool $stopOnFailure, bool $stopOnIncomplete, bool $stopOnNotice, bool $stopOnRisky, bool $stopOnSkipped, bool $stopOnWarning, bool $outputToStandardErrorStream, int|string $columns, bool $noExtensions, ?string $pharExtensionDirectory, array $extensionBootstrappers, bool $backupGlobals, bool $backupStaticProperties, bool $beStrictAboutChangesToGlobalState, bool $colors, bool $processIsolation, bool $enforceTimeLimit, int $defaultTimeLimit, int $timeoutForSmallTests, int $timeoutForMediumTests, int $timeoutForLargeTests, bool $reportUselessTests, bool $strictCoverage, bool $disallowTestOutput, bool $displayDetailsOnIncompleteTests, bool $displayDetailsOnSkippedTests, bool $displayDetailsOnTestsThatTriggerDeprecations, bool $displayDetailsOnTestsThatTriggerErrors, bool $displayDetailsOnTestsThatTriggerNotices, bool $displayDetailsOnTestsThatTriggerWarnings, bool $reverseDefectList, bool $requireCoverageMetadata, bool $registerMockObjectsFromTestArgumentsRecursively, bool $noProgress, bool $noResults, bool $noOutput, int $executionOrder, int $executionOrderDefects, bool $resolveDependencies, ?string $logfileTeamcity, ?string $logfileJunit, ?string $logfileTestdoxHtml, ?string $logfileTestdoxText, ?string $logEventsText, ?string $logEventsVerboseText, bool $teamCityOutput, bool $testDoxOutput, ?array $testsCovering, ?array $testsUsing, ?string $filter, ?array $groups, ?array $excludeGroups, int $randomOrderSeed, bool $includeUncoveredFiles, TestSuiteCollection $testSuite, string $includeTestSuite, string $excludeTestSuite, ?string $defaultTestSuite, array $testSuffixes, Php $php, bool $controlGarbageCollector, int $numberOfTestsBeforeGarbageCollection, ?string $generateBaseline, bool $debug)
-    {
-        $this->cliArguments                                    = $cliArguments;
-        $this->configurationFile                               = $configurationFile;
-        $this->bootstrap                                       = $bootstrap;
-        $this->cacheResult                                     = $cacheResult;
-        $this->cacheDirectory                                  = $cacheDirectory;
-        $this->coverageCacheDirectory                          = $coverageCacheDirectory;
-        $this->source                                          = $source;
-        $this->testResultCacheFile                             = $testResultCacheFile;
-        $this->coverageClover                                  = $coverageClover;
-        $this->coverageCobertura                               = $coverageCobertura;
-        $this->coverageCrap4j                                  = $coverageCrap4j;
-        $this->coverageCrap4jThreshold                         = $coverageCrap4jThreshold;
-        $this->coverageHtml                                    = $coverageHtml;
-        $this->coverageHtmlLowUpperBound                       = $coverageHtmlLowUpperBound;
-        $this->coverageHtmlHighLowerBound                      = $coverageHtmlHighLowerBound;
-        $this->coverageHtmlColorSuccessLow                     = $coverageHtmlColorSuccessLow;
-        $this->coverageHtmlColorSuccessMedium                  = $coverageHtmlColorSuccessMedium;
-        $this->coverageHtmlColorSuccessHigh                    = $coverageHtmlColorSuccessHigh;
-        $this->coverageHtmlColorWarning                        = $coverageHtmlColorWarning;
-        $this->coverageHtmlColorDanger                         = $coverageHtmlColorDanger;
-        $this->coverageHtmlCustomCssFile                       = $coverageHtmlCustomCssFile;
-        $this->coveragePhp                                     = $coveragePhp;
-        $this->coverageText                                    = $coverageText;
-        $this->coverageTextShowUncoveredFiles                  = $coverageTextShowUncoveredFiles;
-        $this->coverageTextShowOnlySummary                     = $coverageTextShowOnlySummary;
-        $this->coverageXml                                     = $coverageXml;
-        $this->pathCoverage                                    = $pathCoverage;
-        $this->ignoreDeprecatedCodeUnitsFromCodeCoverage       = $ignoreDeprecatedCodeUnitsFromCodeCoverage;
-        $this->disableCodeCoverageIgnore                       = $disableCodeCoverageIgnore;
-        $this->failOnDeprecation                               = $failOnDeprecation;
-        $this->failOnEmptyTestSuite                            = $failOnEmptyTestSuite;
-        $this->failOnIncomplete                                = $failOnIncomplete;
-        $this->failOnNotice                                    = $failOnNotice;
-        $this->failOnRisky                                     = $failOnRisky;
-        $this->failOnSkipped                                   = $failOnSkipped;
-        $this->failOnWarning                                   = $failOnWarning;
-        $this->stopOnDefect                                    = $stopOnDefect;
-        $this->stopOnDeprecation                               = $stopOnDeprecation;
-        $this->stopOnError                                     = $stopOnError;
-        $this->stopOnFailure                                   = $stopOnFailure;
-        $this->stopOnIncomplete                                = $stopOnIncomplete;
-        $this->stopOnNotice                                    = $stopOnNotice;
-        $this->stopOnRisky                                     = $stopOnRisky;
-        $this->stopOnSkipped                                   = $stopOnSkipped;
-        $this->stopOnWarning                                   = $stopOnWarning;
-        $this->outputToStandardErrorStream                     = $outputToStandardErrorStream;
-        $this->columns                                         = $columns;
-        $this->noExtensions                                    = $noExtensions;
-        $this->pharExtensionDirectory                          = $pharExtensionDirectory;
-        $this->extensionBootstrappers                          = $extensionBootstrappers;
-        $this->backupGlobals                                   = $backupGlobals;
-        $this->backupStaticProperties                          = $backupStaticProperties;
-        $this->beStrictAboutChangesToGlobalState               = $beStrictAboutChangesToGlobalState;
-        $this->colors                                          = $colors;
-        $this->processIsolation                                = $processIsolation;
-        $this->enforceTimeLimit                                = $enforceTimeLimit;
-        $this->defaultTimeLimit                                = $defaultTimeLimit;
-        $this->timeoutForSmallTests                            = $timeoutForSmallTests;
-        $this->timeoutForMediumTests                           = $timeoutForMediumTests;
-        $this->timeoutForLargeTests                            = $timeoutForLargeTests;
-        $this->reportUselessTests                              = $reportUselessTests;
-        $this->strictCoverage                                  = $strictCoverage;
-        $this->disallowTestOutput                              = $disallowTestOutput;
-        $this->displayDetailsOnIncompleteTests                 = $displayDetailsOnIncompleteTests;
-        $this->displayDetailsOnSkippedTests                    = $displayDetailsOnSkippedTests;
-        $this->displayDetailsOnTestsThatTriggerDeprecations    = $displayDetailsOnTestsThatTriggerDeprecations;
-        $this->displayDetailsOnTestsThatTriggerErrors          = $displayDetailsOnTestsThatTriggerErrors;
-        $this->displayDetailsOnTestsThatTriggerNotices         = $displayDetailsOnTestsThatTriggerNotices;
-        $this->displayDetailsOnTestsThatTriggerWarnings        = $displayDetailsOnTestsThatTriggerWarnings;
-        $this->reverseDefectList                               = $reverseDefectList;
-        $this->requireCoverageMetadata                         = $requireCoverageMetadata;
-        $this->registerMockObjectsFromTestArgumentsRecursively = $registerMockObjectsFromTestArgumentsRecursively;
-        $this->noProgress                                      = $noProgress;
-        $this->noResults                                       = $noResults;
-        $this->noOutput                                        = $noOutput;
-        $this->executionOrder                                  = $executionOrder;
-        $this->executionOrderDefects                           = $executionOrderDefects;
-        $this->resolveDependencies                             = $resolveDependencies;
-        $this->logfileTeamcity                                 = $logfileTeamcity;
-        $this->logfileJunit                                    = $logfileJunit;
-        $this->logfileTestdoxHtml                              = $logfileTestdoxHtml;
-        $this->logfileTestdoxText                              = $logfileTestdoxText;
-        $this->logEventsText                                   = $logEventsText;
-        $this->logEventsVerboseText                            = $logEventsVerboseText;
-        $this->teamCityOutput                                  = $teamCityOutput;
-        $this->testDoxOutput                                   = $testDoxOutput;
-        $this->testsCovering                                   = $testsCovering;
-        $this->testsUsing                                      = $testsUsing;
-        $this->filter                                          = $filter;
-        $this->groups                                          = $groups;
-        $this->excludeGroups                                   = $excludeGroups;
-        $this->randomOrderSeed                                 = $randomOrderSeed;
-        $this->includeUncoveredFiles                           = $includeUncoveredFiles;
-        $this->testSuite                                       = $testSuite;
-        $this->includeTestSuite                                = $includeTestSuite;
-        $this->excludeTestSuite                                = $excludeTestSuite;
-        $this->defaultTestSuite                                = $defaultTestSuite;
-        $this->testSuffixes                                    = $testSuffixes;
-        $this->php                                             = $php;
-        $this->controlGarbageCollector                         = $controlGarbageCollector;
-        $this->numberOfTestsBeforeGarbageCollection            = $numberOfTestsBeforeGarbageCollection;
-        $this->generateBaseline                                = $generateBaseline;
-        $this->debug                                           = $debug;
->>>>>>> 43ee0fe9
+        $this->debug                                        = $debug;
     }
 
     /**
