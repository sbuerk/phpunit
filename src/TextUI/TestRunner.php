<?php
/*
 * This file is part of PHPUnit.
 *
 * (c) Sebastian Bergmann <sebastian@phpunit.de>
 *
 * For the full copyright and license information, please view the LICENSE
 * file that was distributed with this source code.
 */

use SebastianBergmann\Environment\Runtime;

/**
 * A TestRunner for the Command Line Interface (CLI)
 * PHP SAPI Module.
 *
 * @since Class available since Release 2.0.0
 */
class PHPUnit_TextUI_TestRunner extends PHPUnit_Runner_BaseTestRunner
{
    const SUCCESS_EXIT   = 0;
    const FAILURE_EXIT   = 1;
    const EXCEPTION_EXIT = 2;

    /**
     * @var PHP_CodeCoverage_Filter
     */
    protected $codeCoverageFilter;

    /**
     * @var PHPUnit_Runner_TestSuiteLoader
     */
    protected $loader = null;

    /**
     * @var PHPUnit_TextUI_ResultPrinter
     */
    protected $printer = null;

    /**
     * @var bool
     */
    protected static $versionStringPrinted = false;

    /**
     * @var Runtime
     */
    private $runtime;

    /**
     * @var bool
     */
    private $messagePrinted = false;

    /**
     * @param PHPUnit_Runner_TestSuiteLoader $loader
     * @param PHP_CodeCoverage_Filter        $filter
     *
     * @since Method available since Release 3.4.0
     */
    public function __construct(PHPUnit_Runner_TestSuiteLoader $loader = null, PHP_CodeCoverage_Filter $filter = null)
    {
        if ($filter === null) {
            $filter = new PHP_CodeCoverage_Filter;
        }

        $this->codeCoverageFilter = $filter;
        $this->loader             = $loader;
        $this->runtime            = new Runtime;
    }

    /**
     * @param PHPUnit_Framework_Test|ReflectionClass $test
     * @param array                                  $arguments
     *
     * @return PHPUnit_Framework_TestResult
     *
     * @throws PHPUnit_Framework_Exception
     */
    public static function run($test, array $arguments = [])
    {
        if ($test instanceof ReflectionClass) {
            $test = new PHPUnit_Framework_TestSuite($test);
        }

        if ($test instanceof PHPUnit_Framework_Test) {
            $aTestRunner = new self;

            return $aTestRunner->doRun(
                $test,
                $arguments
            );
        } else {
            throw new PHPUnit_Framework_Exception(
                'No test case or test suite found.'
            );
        }
    }

    /**
     * @return PHPUnit_Framework_TestResult
     */
    protected function createTestResult()
    {
        return new PHPUnit_Framework_TestResult;
    }

    private function processSuiteFilters(PHPUnit_Framework_TestSuite $suite, array $arguments)
    {
        if (!$arguments['filter'] &&
            empty($arguments['groups']) &&
            empty($arguments['excludeGroups'])) {
            return;
        }

        $filterFactory = new PHPUnit_Runner_Filter_Factory();

        if (!empty($arguments['excludeGroups'])) {
            $filterFactory->addFilter(
                new ReflectionClass('PHPUnit_Runner_Filter_Group_Exclude'),
                $arguments['excludeGroups']
            );
        }

        if (!empty($arguments['groups'])) {
            $filterFactory->addFilter(
                new ReflectionClass('PHPUnit_Runner_Filter_Group_Include'),
                $arguments['groups']
            );
        }

        if ($arguments['filter']) {
            $filterFactory->addFilter(
                new ReflectionClass('PHPUnit_Runner_Filter_Test'),
                $arguments['filter']
            );
        }
        $suite->injectFilter($filterFactory);
    }

    /**
<<<<<<< HEAD
     * @param  PHPUnit_Framework_Test       $suite
     * @param  array                        $arguments
     * @param  bool                         $exit
=======
     * @param PHPUnit_Framework_Test $suite
     * @param array                  $arguments
     *
>>>>>>> b432b3b3
     * @return PHPUnit_Framework_TestResult
     */
    public function doRun(PHPUnit_Framework_Test $suite, array $arguments = [], $exit)
    {
        if (isset($arguments['configuration'])) {
            $GLOBALS['__PHPUNIT_CONFIGURATION_FILE'] = $arguments['configuration'];
        }

        $this->handleConfiguration($arguments);

        $this->processSuiteFilters($suite, $arguments);

        if (isset($arguments['bootstrap'])) {
            $GLOBALS['__PHPUNIT_BOOTSTRAP'] = $arguments['bootstrap'];
        }

        if ($arguments['backupGlobals'] === false) {
            $suite->setBackupGlobals(false);
        }

        if ($arguments['backupStaticAttributes'] === true) {
            $suite->setBackupStaticAttributes(true);
        }

        if ($arguments['beStrictAboutChangesToGlobalState'] === true) {
            $suite->setbeStrictAboutChangesToGlobalState(true);
        }

        if (is_integer($arguments['repeat'])) {
            $test = new PHPUnit_Extensions_RepeatedTest(
                $suite,
                $arguments['repeat'],
                $arguments['processIsolation']
            );

            $suite = new PHPUnit_Framework_TestSuite();
            $suite->addTest($test);
        }

        $result = $this->createTestResult();

        if (!$arguments['convertErrorsToExceptions']) {
            $result->convertErrorsToExceptions(false);
        }

        if (!$arguments['convertNoticesToExceptions']) {
            PHPUnit_Framework_Error_Notice::$enabled = false;
        }

        if (!$arguments['convertWarningsToExceptions']) {
            PHPUnit_Framework_Error_Warning::$enabled = false;
        }

        if ($arguments['stopOnError']) {
            $result->stopOnError(true);
        }

        if ($arguments['stopOnFailure']) {
            $result->stopOnFailure(true);
        }

        if ($arguments['stopOnWarning']) {
            $result->stopOnWarning(true);
        }

        if ($arguments['stopOnIncomplete']) {
            $result->stopOnIncomplete(true);
        }

        if ($arguments['stopOnRisky']) {
            $result->stopOnRisky(true);
        }

        if ($arguments['stopOnSkipped']) {
            $result->stopOnSkipped(true);
        }

        if ($this->printer === null) {
            if (isset($arguments['printer']) &&
                $arguments['printer'] instanceof PHPUnit_Util_Printer) {
                $this->printer = $arguments['printer'];
            } else {
                $printerClass = 'PHPUnit_TextUI_ResultPrinter';

                if (isset($arguments['printer']) &&
                    is_string($arguments['printer']) &&
                    class_exists($arguments['printer'], false)) {
                    $class = new ReflectionClass($arguments['printer']);

                    if ($class->isSubclassOf('PHPUnit_TextUI_ResultPrinter')) {
                        $printerClass = $arguments['printer'];
                    }
                }

                $this->printer = new $printerClass(
                    isset($arguments['stderr']) ? 'php://stderr' : null,
                    $arguments['verbose'],
                    $arguments['colors'],
                    $arguments['debug'],
                    $arguments['columns'],
                    $arguments['reverseList']
                );
            }
        }

        if (!$this->printer instanceof PHPUnit_Util_Log_TAP) {
            $this->printer->write(
                PHPUnit_Runner_Version::getVersionString() . "\n"
            );

            self::$versionStringPrinted = true;

            if ($arguments['verbose']) {
                $runtime = $this->runtime->getNameWithVersion();

                if ($this->runtime->hasXdebug()) {
                    $runtime .= sprintf(
                        ' with Xdebug %s',
                        phpversion('xdebug')
                    );
                }

                $this->writeMessage('Runtime', $runtime);

                if (isset($arguments['configuration'])) {
                    $this->writeMessage(
                        'Configuration',
                        $arguments['configuration']->getFilename()
                    );
                }
            }
        }

        foreach ($arguments['listeners'] as $listener) {
            $result->addListener($listener);
        }

        $result->addListener($this->printer);

        if (isset($arguments['testdoxHTMLFile'])) {
            $result->addListener(
                new PHPUnit_Util_TestDox_ResultPrinter_HTML(
                    $arguments['testdoxHTMLFile']
                )
            );
        }

        if (isset($arguments['testdoxTextFile'])) {
            $result->addListener(
                new PHPUnit_Util_TestDox_ResultPrinter_Text(
                    $arguments['testdoxTextFile']
                )
            );
        }

        $codeCoverageReports = 0;

        if (isset($arguments['coverageClover'])) {
            $codeCoverageReports++;
        }

        if (isset($arguments['coverageCrap4J'])) {
            $codeCoverageReports++;
        }

        if (isset($arguments['coverageHtml'])) {
            $codeCoverageReports++;
        }

        if (isset($arguments['coveragePHP'])) {
            $codeCoverageReports++;
        }

        if (isset($arguments['coverageText'])) {
            $codeCoverageReports++;
        }

        if (isset($arguments['coverageXml'])) {
            $codeCoverageReports++;
        }

        if (isset($arguments['noCoverage'])) {
            $codeCoverageReports = 0;
        }

        if ($codeCoverageReports > 0) {
            if (!$this->runtime->canCollectCodeCoverage()) {
                $this->writeMessage('Error', 'No code coverage driver is available');

                $codeCoverageReports = 0;
            }

            if (!isset($arguments['whitelist']) && !$this->codeCoverageFilter->hasWhitelist()) {
                $this->writeMessage('Error', 'No whitelist configured, no code coverage will be generated');

                $codeCoverageReports = 0;
            }
        }

        if (!$this->printer instanceof PHPUnit_Util_Log_TAP) {
            $this->printer->write("\n");
        }

        if ($codeCoverageReports > 0) {
            $codeCoverage = new PHP_CodeCoverage(
                null,
                $this->codeCoverageFilter
            );

            $codeCoverage->setAddUncoveredFilesFromWhitelist(
                $arguments['addUncoveredFilesFromWhitelist']
            );

            $codeCoverage->setCheckForUnintentionallyCoveredCode(
                $arguments['strictCoverage']
            );

            $codeCoverage->setProcessUncoveredFilesFromWhitelist(
                $arguments['processUncoveredFilesFromWhitelist']
            );

            if (isset($arguments['forceCoversAnnotation'])) {
                $codeCoverage->setForceCoversAnnotation(
                    $arguments['forceCoversAnnotation']
                );
            }

            if (isset($arguments['mapTestClassNameToCoveredClassName'])) {
                $codeCoverage->setMapTestClassNameToCoveredClassName(
                    $arguments['mapTestClassNameToCoveredClassName']
                );
            }

            if (isset($arguments['whitelist'])) {
                $this->codeCoverageFilter->addDirectoryToWhitelist($arguments['whitelist']);
            }

            $result->setCodeCoverage($codeCoverage);
        }

        if ($codeCoverageReports > 1) {
            if (isset($arguments['cacheTokens'])) {
                $codeCoverage->setCacheTokens($arguments['cacheTokens']);
            }
        }

        if (isset($arguments['jsonLogfile'])) {
            $result->addListener(
                new PHPUnit_Util_Log_JSON($arguments['jsonLogfile'])
            );
        }

        if (isset($arguments['tapLogfile'])) {
            $result->addListener(
                new PHPUnit_Util_Log_TAP($arguments['tapLogfile'])
            );
        }

        if (isset($arguments['teamcityLogfile'])) {
            $result->addListener(
                new PHPUnit_Util_Log_TeamCity($arguments['teamcityLogfile'])
            );
        }

        if (isset($arguments['junitLogfile'])) {
            $result->addListener(
                new PHPUnit_Util_Log_JUnit(
                    $arguments['junitLogfile'],
                    $arguments['logIncompleteSkipped']
                )
            );
        }

        $result->beStrictAboutTestsThatDoNotTestAnything($arguments['reportUselessTests']);
        $result->beStrictAboutOutputDuringTests($arguments['disallowTestOutput']);
        $result->beStrictAboutTodoAnnotatedTests($arguments['disallowTodoAnnotatedTests']);
        $result->beStrictAboutResourceUsageDuringSmallTests($arguments['beStrictAboutResourceUsageDuringSmallTests']);
        $result->enforceTimeLimit($arguments['enforceTimeLimit']);
        $result->setTimeoutForSmallTests($arguments['timeoutForSmallTests']);
        $result->setTimeoutForMediumTests($arguments['timeoutForMediumTests']);
        $result->setTimeoutForLargeTests($arguments['timeoutForLargeTests']);

        if ($suite instanceof PHPUnit_Framework_TestSuite) {
            $suite->setRunTestInSeparateProcess($arguments['processIsolation']);
        }

        $suite->run($result);

        unset($suite);
        $result->flushListeners();

        if ($this->printer instanceof PHPUnit_TextUI_ResultPrinter) {
            $this->printer->printResult($result);
        }

        if (isset($codeCoverage)) {
            if (isset($arguments['coverageClover'])) {
                $this->printer->write(
                    "\nGenerating code coverage report in Clover XML format ..."
                );

                $writer = new PHP_CodeCoverage_Report_Clover;
                $writer->process($codeCoverage, $arguments['coverageClover']);

                $this->printer->write(" done\n");
                unset($writer);
            }

            if (isset($arguments['coverageCrap4J'])) {
                $this->printer->write(
                    "\nGenerating Crap4J report XML file ..."
                );

                $writer = new PHP_CodeCoverage_Report_Crap4j($arguments['crap4jThreshold']);
                $writer->process($codeCoverage, $arguments['coverageCrap4J']);

                $this->printer->write(" done\n");
                unset($writer);
            }

            if (isset($arguments['coverageHtml'])) {
                $this->printer->write(
                    "\nGenerating code coverage report in HTML format ..."
                );

                $writer = new PHP_CodeCoverage_Report_HTML(
                    $arguments['reportLowUpperBound'],
                    $arguments['reportHighLowerBound'],
                    sprintf(
                        ' and <a href="http://phpunit.de/">PHPUnit %s</a>',
                        PHPUnit_Runner_Version::id()
                    )
                );

                $writer->process($codeCoverage, $arguments['coverageHtml']);

                $this->printer->write(" done\n");
                unset($writer);
            }

            if (isset($arguments['coveragePHP'])) {
                $this->printer->write(
                    "\nGenerating code coverage report in PHP format ..."
                );

                $writer = new PHP_CodeCoverage_Report_PHP;
                $writer->process($codeCoverage, $arguments['coveragePHP']);

                $this->printer->write(" done\n");
                unset($writer);
            }

            if (isset($arguments['coverageText'])) {
                if ($arguments['coverageText'] == 'php://stdout') {
                    $outputStream = $this->printer;
                    $colors       = $arguments['colors'];
                } else {
                    $outputStream = new PHPUnit_Util_Printer($arguments['coverageText']);
                    $colors       = false;
                }

                $processor = new PHP_CodeCoverage_Report_Text(
                    $arguments['reportLowUpperBound'],
                    $arguments['reportHighLowerBound'],
                    $arguments['coverageTextShowUncoveredFiles'],
                    $arguments['coverageTextShowOnlySummary']
                );

                $outputStream->write(
                    $processor->process($codeCoverage, $colors)
                );
            }

            if (isset($arguments['coverageXml'])) {
                $this->printer->write(
                    "\nGenerating code coverage report in PHPUnit XML format ..."
                );

                $writer = new PHP_CodeCoverage_Report_XML;
                $writer->process($codeCoverage, $arguments['coverageXml']);

                $this->printer->write(" done\n");
                unset($writer);
            }
        }

        if ($exit) {
            if ($result->wasSuccessful()) {
                if ($arguments['failOnRisky'] && !$result->allHarmless()) {
                    exit(self::FAILURE_EXIT);
                }

                if ($arguments['failOnWarning'] && $result->warningCount() > 0) {
                    exit(self::FAILURE_EXIT);
                }

                exit(self::SUCCESS_EXIT);
            }

            if ($result->errorCount() > 0) {
                exit(self::EXCEPTION_EXIT);
            }

            if ($result->failureCount() > 0) {
                exit(self::FAILURE_EXIT);
            }
        }

        return $result;
    }

    /**
     * @param PHPUnit_TextUI_ResultPrinter $resultPrinter
     */
    public function setPrinter(PHPUnit_TextUI_ResultPrinter $resultPrinter)
    {
        $this->printer = $resultPrinter;
    }

    /**
     * Override to define how to handle a failed loading of
     * a test suite.
     *
     * @param string $message
     */
    protected function runFailed($message)
    {
        $this->write($message . PHP_EOL);
        exit(self::FAILURE_EXIT);
    }

    /**
     * @param string $buffer
     *
     * @since  Method available since Release 3.1.0
     */
    protected function write($buffer)
    {
        if (PHP_SAPI != 'cli') {
            $buffer = htmlspecialchars($buffer);
        }

        if ($this->printer !== null) {
            $this->printer->write($buffer);
        } else {
            print $buffer;
        }
    }

    /**
     * Returns the loader to be used.
     *
     * @return PHPUnit_Runner_TestSuiteLoader
     *
     * @since  Method available since Release 2.2.0
     */
    public function getLoader()
    {
        if ($this->loader === null) {
            $this->loader = new PHPUnit_Runner_StandardTestSuiteLoader;
        }

        return $this->loader;
    }

    /**
     * @param array $arguments
     *
     * @since  Method available since Release 3.2.1
     */
    protected function handleConfiguration(array &$arguments)
    {
        if (isset($arguments['configuration']) &&
            !$arguments['configuration'] instanceof PHPUnit_Util_Configuration) {
            $arguments['configuration'] = PHPUnit_Util_Configuration::getInstance(
                $arguments['configuration']
            );
        }

        $arguments['debug']     = isset($arguments['debug'])     ? $arguments['debug']     : false;
        $arguments['filter']    = isset($arguments['filter'])    ? $arguments['filter']    : false;
        $arguments['listeners'] = isset($arguments['listeners']) ? $arguments['listeners'] : [];

        if (isset($arguments['configuration'])) {
            $arguments['configuration']->handlePHPConfiguration();

            $phpunitConfiguration = $arguments['configuration']->getPHPUnitConfiguration();

            if (isset($phpunitConfiguration['backupGlobals']) &&
                !isset($arguments['backupGlobals'])) {
                $arguments['backupGlobals'] = $phpunitConfiguration['backupGlobals'];
            }

            if (isset($phpunitConfiguration['backupStaticAttributes']) &&
                !isset($arguments['backupStaticAttributes'])) {
                $arguments['backupStaticAttributes'] = $phpunitConfiguration['backupStaticAttributes'];
            }

            if (isset($phpunitConfiguration['beStrictAboutChangesToGlobalState']) &&
                !isset($arguments['beStrictAboutChangesToGlobalState'])) {
                $arguments['beStrictAboutChangesToGlobalState'] = $phpunitConfiguration['beStrictAboutChangesToGlobalState'];
            }

            if (isset($phpunitConfiguration['bootstrap']) &&
                !isset($arguments['bootstrap'])) {
                $arguments['bootstrap'] = $phpunitConfiguration['bootstrap'];
            }

            if (isset($phpunitConfiguration['cacheTokens']) &&
                !isset($arguments['cacheTokens'])) {
                $arguments['cacheTokens'] = $phpunitConfiguration['cacheTokens'];
            }

            if (isset($phpunitConfiguration['colors']) &&
                !isset($arguments['colors'])) {
                $arguments['colors'] = $phpunitConfiguration['colors'];
            }

            if (isset($phpunitConfiguration['convertErrorsToExceptions']) &&
                !isset($arguments['convertErrorsToExceptions'])) {
                $arguments['convertErrorsToExceptions'] = $phpunitConfiguration['convertErrorsToExceptions'];
            }

            if (isset($phpunitConfiguration['convertNoticesToExceptions']) &&
                !isset($arguments['convertNoticesToExceptions'])) {
                $arguments['convertNoticesToExceptions'] = $phpunitConfiguration['convertNoticesToExceptions'];
            }

            if (isset($phpunitConfiguration['convertWarningsToExceptions']) &&
                !isset($arguments['convertWarningsToExceptions'])) {
                $arguments['convertWarningsToExceptions'] = $phpunitConfiguration['convertWarningsToExceptions'];
            }

            if (isset($phpunitConfiguration['processIsolation']) &&
                !isset($arguments['processIsolation'])) {
                $arguments['processIsolation'] = $phpunitConfiguration['processIsolation'];
            }

            if (isset($phpunitConfiguration['stopOnError']) &&
                !isset($arguments['stopOnError'])) {
                $arguments['stopOnError'] = $phpunitConfiguration['stopOnError'];
            }

            if (isset($phpunitConfiguration['stopOnFailure']) &&
                !isset($arguments['stopOnFailure'])) {
                $arguments['stopOnFailure'] = $phpunitConfiguration['stopOnFailure'];
            }

            if (isset($phpunitConfiguration['stopOnWarning']) &&
                !isset($arguments['stopOnWarning'])) {
                $arguments['stopOnWarning'] = $phpunitConfiguration['stopOnWarning'];
            }

            if (isset($phpunitConfiguration['stopOnIncomplete']) &&
                !isset($arguments['stopOnIncomplete'])) {
                $arguments['stopOnIncomplete'] = $phpunitConfiguration['stopOnIncomplete'];
            }

            if (isset($phpunitConfiguration['stopOnRisky']) &&
                !isset($arguments['stopOnRisky'])) {
                $arguments['stopOnRisky'] = $phpunitConfiguration['stopOnRisky'];
            }

            if (isset($phpunitConfiguration['stopOnSkipped']) &&
                !isset($arguments['stopOnSkipped'])) {
                $arguments['stopOnSkipped'] = $phpunitConfiguration['stopOnSkipped'];
            }

            if (isset($phpunitConfiguration['failOnWarning']) &&
                !isset($arguments['failOnWarning'])) {
                $arguments['failOnWarning'] = $phpunitConfiguration['failOnWarning'];
            }

            if (isset($phpunitConfiguration['failOnRisky']) &&
                !isset($arguments['failOnRisky'])) {
                $arguments['failOnRisky'] = $phpunitConfiguration['failOnRisky'];
            }

            if (isset($phpunitConfiguration['timeoutForSmallTests']) &&
                !isset($arguments['timeoutForSmallTests'])) {
                $arguments['timeoutForSmallTests'] = $phpunitConfiguration['timeoutForSmallTests'];
            }

            if (isset($phpunitConfiguration['timeoutForMediumTests']) &&
                !isset($arguments['timeoutForMediumTests'])) {
                $arguments['timeoutForMediumTests'] = $phpunitConfiguration['timeoutForMediumTests'];
            }

            if (isset($phpunitConfiguration['timeoutForLargeTests']) &&
                !isset($arguments['timeoutForLargeTests'])) {
                $arguments['timeoutForLargeTests'] = $phpunitConfiguration['timeoutForLargeTests'];
            }

            if (isset($phpunitConfiguration['reportUselessTests']) &&
                !isset($arguments['reportUselessTests'])) {
                $arguments['reportUselessTests'] = $phpunitConfiguration['reportUselessTests'];
            }

            if (isset($phpunitConfiguration['strictCoverage']) &&
                !isset($arguments['strictCoverage'])) {
                $arguments['strictCoverage'] = $phpunitConfiguration['strictCoverage'];
            }

            if (isset($phpunitConfiguration['disallowTestOutput']) &&
                !isset($arguments['disallowTestOutput'])) {
                $arguments['disallowTestOutput'] = $phpunitConfiguration['disallowTestOutput'];
            }

            if (isset($phpunitConfiguration['enforceTimeLimit']) &&
                !isset($arguments['enforceTimeLimit'])) {
                $arguments['enforceTimeLimit'] = $phpunitConfiguration['enforceTimeLimit'];
            }

            if (isset($phpunitConfiguration['disallowTodoAnnotatedTests']) &&
                !isset($arguments['disallowTodoAnnotatedTests'])) {
                $arguments['disallowTodoAnnotatedTests'] = $phpunitConfiguration['disallowTodoAnnotatedTests'];
            }

            if (isset($phpunitConfiguration['beStrictAboutResourceUsageDuringSmallTests']) &&
                !isset($arguments['beStrictAboutResourceUsageDuringSmallTests'])) {
                $arguments['beStrictAboutResourceUsageDuringSmallTests'] = $phpunitConfiguration['beStrictAboutResourceUsageDuringSmallTests'];
            }

            if (isset($phpunitConfiguration['verbose']) &&
                !isset($arguments['verbose'])) {
                $arguments['verbose'] = $phpunitConfiguration['verbose'];
            }

            if (isset($phpunitConfiguration['reverseDefectList']) &&
                !isset($arguments['reverseList'])) {
                $arguments['reverseList'] = $phpunitConfiguration['reverseDefectList'];
            }

            if (isset($phpunitConfiguration['forceCoversAnnotation']) &&
                !isset($arguments['forceCoversAnnotation'])) {
                $arguments['forceCoversAnnotation'] = $phpunitConfiguration['forceCoversAnnotation'];
            }

            if (isset($phpunitConfiguration['mapTestClassNameToCoveredClassName']) &&
                !isset($arguments['mapTestClassNameToCoveredClassName'])) {
                $arguments['mapTestClassNameToCoveredClassName'] = $phpunitConfiguration['mapTestClassNameToCoveredClassName'];
            }

            $groupCliArgs = [];

            if (!empty($arguments['groups'])) {
                $groupCliArgs = $arguments['groups'];
            }

            $groupConfiguration = $arguments['configuration']->getGroupConfiguration();

            if (!empty($groupConfiguration['include']) &&
                !isset($arguments['groups'])) {
                $arguments['groups'] = $groupConfiguration['include'];
            }

            if (!empty($groupConfiguration['exclude']) &&
                !isset($arguments['excludeGroups'])) {
                $arguments['excludeGroups'] = array_diff($groupConfiguration['exclude'], $groupCliArgs);
            }

            foreach ($arguments['configuration']->getListenerConfiguration() as $listener) {
                if (!class_exists($listener['class'], false) &&
                    $listener['file'] !== '') {
                    require_once $listener['file'];
                }

                if (class_exists($listener['class'])) {
                    if (count($listener['arguments']) == 0) {
                        $listener = new $listener['class'];
                    } else {
                        $listenerClass = new ReflectionClass(
                            $listener['class']
                        );
                        $listener      = $listenerClass->newInstanceArgs(
                            $listener['arguments']
                        );
                    }

                    if ($listener instanceof PHPUnit_Framework_TestListener) {
                        $arguments['listeners'][] = $listener;
                    }
                }
            }

            $loggingConfiguration = $arguments['configuration']->getLoggingConfiguration();

            if (isset($loggingConfiguration['coverage-clover']) &&
                !isset($arguments['coverageClover'])) {
                $arguments['coverageClover'] = $loggingConfiguration['coverage-clover'];
            }

            if (isset($loggingConfiguration['coverage-crap4j']) &&
                !isset($arguments['coverageCrap4J'])) {
                $arguments['coverageCrap4J'] = $loggingConfiguration['coverage-crap4j'];

                if (isset($loggingConfiguration['crap4jThreshold']) &&
                    !isset($arguments['crap4jThreshold'])) {
                    $arguments['crap4jThreshold'] = $loggingConfiguration['crap4jThreshold'];
                }
            }

            if (isset($loggingConfiguration['coverage-html']) &&
                !isset($arguments['coverageHtml'])) {
                if (isset($loggingConfiguration['lowUpperBound']) &&
                    !isset($arguments['reportLowUpperBound'])) {
                    $arguments['reportLowUpperBound'] = $loggingConfiguration['lowUpperBound'];
                }

                if (isset($loggingConfiguration['highLowerBound']) &&
                    !isset($arguments['reportHighLowerBound'])) {
                    $arguments['reportHighLowerBound'] = $loggingConfiguration['highLowerBound'];
                }

                $arguments['coverageHtml'] = $loggingConfiguration['coverage-html'];
            }

            if (isset($loggingConfiguration['coverage-php']) &&
                !isset($arguments['coveragePHP'])) {
                $arguments['coveragePHP'] = $loggingConfiguration['coverage-php'];
            }

            if (isset($loggingConfiguration['coverage-text']) &&
                !isset($arguments['coverageText'])) {
                $arguments['coverageText'] = $loggingConfiguration['coverage-text'];
                if (isset($loggingConfiguration['coverageTextShowUncoveredFiles'])) {
                    $arguments['coverageTextShowUncoveredFiles'] = $loggingConfiguration['coverageTextShowUncoveredFiles'];
                } else {
                    $arguments['coverageTextShowUncoveredFiles'] = false;
                }
                if (isset($loggingConfiguration['coverageTextShowOnlySummary'])) {
                    $arguments['coverageTextShowOnlySummary'] = $loggingConfiguration['coverageTextShowOnlySummary'];
                } else {
                    $arguments['coverageTextShowOnlySummary'] = false;
                }
            }

            if (isset($loggingConfiguration['coverage-xml']) &&
                !isset($arguments['coverageXml'])) {
                $arguments['coverageXml'] = $loggingConfiguration['coverage-xml'];
            }

            if (isset($loggingConfiguration['json']) &&
                !isset($arguments['jsonLogfile'])) {
                $arguments['jsonLogfile'] = $loggingConfiguration['json'];
            }

            if (isset($loggingConfiguration['plain'])) {
                $arguments['listeners'][] = new PHPUnit_TextUI_ResultPrinter(
                    $loggingConfiguration['plain'],
                    true
                );
            }

            if (isset($loggingConfiguration['tap']) &&
                !isset($arguments['tapLogfile'])) {
                $arguments['tapLogfile'] = $loggingConfiguration['tap'];
            }

            if (isset($loggingConfiguration['teamcity']) &&
                !isset($arguments['teamcityLogfile'])) {
                $arguments['teamcityLogfile'] = $loggingConfiguration['teamcity'];
            }

            if (isset($loggingConfiguration['junit']) &&
                !isset($arguments['junitLogfile'])) {
                $arguments['junitLogfile'] = $loggingConfiguration['junit'];

                if (isset($loggingConfiguration['logIncompleteSkipped']) &&
                    !isset($arguments['logIncompleteSkipped'])) {
                    $arguments['logIncompleteSkipped'] = $loggingConfiguration['logIncompleteSkipped'];
                }
            }

            if (isset($loggingConfiguration['testdox-html']) &&
                !isset($arguments['testdoxHTMLFile'])) {
                $arguments['testdoxHTMLFile'] = $loggingConfiguration['testdox-html'];
            }

            if (isset($loggingConfiguration['testdox-text']) &&
                !isset($arguments['testdoxTextFile'])) {
                $arguments['testdoxTextFile'] = $loggingConfiguration['testdox-text'];
            }

            if ((isset($arguments['coverageClover']) ||
                isset($arguments['coverageCrap4J']) ||
                isset($arguments['coverageHtml']) ||
                isset($arguments['coveragePHP']) ||
                isset($arguments['coverageText']) ||
                isset($arguments['coverageXml'])) &&
                $this->runtime->canCollectCodeCoverage()) {
                $filterConfiguration                             = $arguments['configuration']->getFilterConfiguration();
                $arguments['addUncoveredFilesFromWhitelist']     = $filterConfiguration['whitelist']['addUncoveredFilesFromWhitelist'];
                $arguments['processUncoveredFilesFromWhitelist'] = $filterConfiguration['whitelist']['processUncoveredFilesFromWhitelist'];

                foreach ($filterConfiguration['whitelist']['include']['directory'] as $dir) {
                    $this->codeCoverageFilter->addDirectoryToWhitelist(
                        $dir['path'],
                        $dir['suffix'],
                        $dir['prefix']
                    );
                }

                foreach ($filterConfiguration['whitelist']['include']['file'] as $file) {
                    $this->codeCoverageFilter->addFileToWhitelist($file);
                }

                foreach ($filterConfiguration['whitelist']['exclude']['directory'] as $dir) {
                    $this->codeCoverageFilter->removeDirectoryFromWhitelist(
                        $dir['path'],
                        $dir['suffix'],
                        $dir['prefix']
                    );
                }

                foreach ($filterConfiguration['whitelist']['exclude']['file'] as $file) {
                    $this->codeCoverageFilter->removeFileFromWhitelist($file);
                }
            }
        }

        $arguments['addUncoveredFilesFromWhitelist']             = isset($arguments['addUncoveredFilesFromWhitelist'])             ? $arguments['addUncoveredFilesFromWhitelist']             : true;
        $arguments['processUncoveredFilesFromWhitelist']         = isset($arguments['processUncoveredFilesFromWhitelist'])         ? $arguments['processUncoveredFilesFromWhitelist']         : false;
        $arguments['backupGlobals']                              = isset($arguments['backupGlobals'])                              ? $arguments['backupGlobals']                              : null;
        $arguments['backupStaticAttributes']                     = isset($arguments['backupStaticAttributes'])                     ? $arguments['backupStaticAttributes']                     : null;
        $arguments['beStrictAboutChangesToGlobalState']          = isset($arguments['beStrictAboutChangesToGlobalState'])          ? $arguments['beStrictAboutChangesToGlobalState']          : null;
        $arguments['cacheTokens']                                = isset($arguments['cacheTokens'])                                ? $arguments['cacheTokens']                                : false;
        $arguments['columns']                                    = isset($arguments['columns'])                                    ? $arguments['columns']                                    : 80;
        $arguments['colors']                                     = isset($arguments['colors'])                                     ? $arguments['colors']                                     : PHPUnit_TextUI_ResultPrinter::COLOR_DEFAULT;
        $arguments['convertErrorsToExceptions']                  = isset($arguments['convertErrorsToExceptions'])                  ? $arguments['convertErrorsToExceptions']                  : true;
        $arguments['convertNoticesToExceptions']                 = isset($arguments['convertNoticesToExceptions'])                 ? $arguments['convertNoticesToExceptions']                 : true;
        $arguments['convertWarningsToExceptions']                = isset($arguments['convertWarningsToExceptions'])                ? $arguments['convertWarningsToExceptions']                : true;
        $arguments['excludeGroups']                              = isset($arguments['excludeGroups'])                              ? $arguments['excludeGroups']                              : [];
        $arguments['groups']                                     = isset($arguments['groups'])                                     ? $arguments['groups']                                     : [];
        $arguments['logIncompleteSkipped']                       = isset($arguments['logIncompleteSkipped'])                       ? $arguments['logIncompleteSkipped']                       : false;
        $arguments['processIsolation']                           = isset($arguments['processIsolation'])                           ? $arguments['processIsolation']                           : false;
        $arguments['repeat']                                     = isset($arguments['repeat'])                                     ? $arguments['repeat']                                     : false;
        $arguments['reportHighLowerBound']                       = isset($arguments['reportHighLowerBound'])                       ? $arguments['reportHighLowerBound']                       : 90;
        $arguments['reportLowUpperBound']                        = isset($arguments['reportLowUpperBound'])                        ? $arguments['reportLowUpperBound']                        : 50;
        $arguments['crap4jThreshold']                            = isset($arguments['crap4jThreshold'])                            ? $arguments['crap4jThreshold']                            : 30;
        $arguments['stopOnError']                                = isset($arguments['stopOnError'])                                ? $arguments['stopOnError']                                : false;
        $arguments['stopOnFailure']                              = isset($arguments['stopOnFailure'])                              ? $arguments['stopOnFailure']                              : false;
        $arguments['stopOnWarning']                              = isset($arguments['stopOnWarning'])                              ? $arguments['stopOnWarning']                              : false;
        $arguments['stopOnIncomplete']                           = isset($arguments['stopOnIncomplete'])                           ? $arguments['stopOnIncomplete']                           : false;
        $arguments['stopOnRisky']                                = isset($arguments['stopOnRisky'])                                ? $arguments['stopOnRisky']                                : false;
        $arguments['stopOnSkipped']                              = isset($arguments['stopOnSkipped'])                              ? $arguments['stopOnSkipped']                              : false;
        $arguments['failOnWarning']                              = isset($arguments['failOnWarning'])                              ? $arguments['failOnWarning']                              : false;
        $arguments['failOnRisky']                                = isset($arguments['failOnRisky'])                                ? $arguments['failOnRisky']                                : false;
        $arguments['timeoutForSmallTests']                       = isset($arguments['timeoutForSmallTests'])                       ? $arguments['timeoutForSmallTests']                       : 1;
        $arguments['timeoutForMediumTests']                      = isset($arguments['timeoutForMediumTests'])                      ? $arguments['timeoutForMediumTests']                      : 10;
        $arguments['timeoutForLargeTests']                       = isset($arguments['timeoutForLargeTests'])                       ? $arguments['timeoutForLargeTests']                       : 60;
        $arguments['reportUselessTests']                         = isset($arguments['reportUselessTests'])                         ? $arguments['reportUselessTests']                         : false;
        $arguments['strictCoverage']                             = isset($arguments['strictCoverage'])                             ? $arguments['strictCoverage']                             : false;
        $arguments['disallowTestOutput']                         = isset($arguments['disallowTestOutput'])                         ? $arguments['disallowTestOutput']                         : false;
        $arguments['enforceTimeLimit']                           = isset($arguments['enforceTimeLimit'])                           ? $arguments['enforceTimeLimit']                           : false;
        $arguments['disallowTodoAnnotatedTests']                 = isset($arguments['disallowTodoAnnotatedTests'])                 ? $arguments['disallowTodoAnnotatedTests']                 : false;
        $arguments['beStrictAboutResourceUsageDuringSmallTests'] = isset($arguments['beStrictAboutResourceUsageDuringSmallTests']) ? $arguments['beStrictAboutResourceUsageDuringSmallTests'] : false;
        $arguments['reverseList']                                = isset($arguments['reverseList'])                                ? $arguments['reverseList']                                : false;
        $arguments['verbose']                                    = isset($arguments['verbose'])                                    ? $arguments['verbose']                                    : false;
    }

    /**
     * @param string $type
     * @param string $message
     *
     * @since Method available since Release 5.0.0
     */
    private function writeMessage($type, $message)
    {
        if (!$this->messagePrinted) {
            $this->write("\n");
        }

        $this->write(
            sprintf(
                "%-15s%s\n",
                $type . ':',
                $message
            )
        );

        $this->messagePrinted = true;
    }
}<|MERGE_RESOLUTION|>--- conflicted
+++ resolved
@@ -139,15 +139,10 @@
     }
 
     /**
-<<<<<<< HEAD
-     * @param  PHPUnit_Framework_Test       $suite
-     * @param  array                        $arguments
-     * @param  bool                         $exit
-=======
      * @param PHPUnit_Framework_Test $suite
      * @param array                  $arguments
+     * @param bool                   $exit
      *
->>>>>>> b432b3b3
      * @return PHPUnit_Framework_TestResult
      */
     public function doRun(PHPUnit_Framework_Test $suite, array $arguments = [], $exit)
