--- conflicted
+++ resolved
@@ -50,15 +50,11 @@
 use PHPUnit\Runner\TestSuiteLoader;
 use PHPUnit\Runner\TestSuiteSorter;
 use PHPUnit\Runner\Version;
-<<<<<<< HEAD
 use PHPUnit\TextUI\XmlConfiguration\CodeCoverage\FilterMapper;
 use PHPUnit\TextUI\XmlConfiguration\Configuration;
 use PHPUnit\TextUI\XmlConfiguration\Loader;
 use PHPUnit\TextUI\XmlConfiguration\PhpHandler;
-=======
 use PHPUnit\Util\Color;
-use PHPUnit\Util\Configuration;
->>>>>>> 4634e702
 use PHPUnit\Util\Filesystem;
 use PHPUnit\Util\Log\JUnit;
 use PHPUnit\Util\Log\TeamCity;
@@ -330,7 +326,7 @@
             $this->printer->setShowProgressAnimation(!$arguments['noInteraction']);
         }
 
-        if ($arguments['colors'] !== ResultPrinter::COLOR_NEVER) {
+        if ($arguments['colors'] !== DefaultResultPrinter::COLOR_NEVER) {
             $this->write(
                 'PHPUnit ' .
                 Version::id() .
