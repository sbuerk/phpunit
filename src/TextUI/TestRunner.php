<?php
/*
 * This file is part of PHPUnit.
 *
 * (c) Sebastian Bergmann <sebastian@phpunit.de>
 *
 * For the full copyright and license information, please view the LICENSE
 * file that was distributed with this source code.
 */

use SebastianBergmann\Environment\Runtime;

/**
 * A TestRunner for the Command Line Interface (CLI)
 * PHP SAPI Module.
 *
 * @since Class available since Release 2.0.0
 */
class PHPUnit_TextUI_TestRunner extends PHPUnit_Runner_BaseTestRunner
{
    const SUCCESS_EXIT   = 0;
    const FAILURE_EXIT   = 1;
    const EXCEPTION_EXIT = 2;

    /**
     * @var PHP_CodeCoverage_Filter
     */
    protected $codeCoverageFilter;

    /**
     * @var PHPUnit_Runner_TestSuiteLoader
     */
    protected $loader = null;

    /**
     * @var PHPUnit_TextUI_ResultPrinter
     */
    protected $printer = null;

    /**
     * @var bool
     */
    protected static $versionStringPrinted = false;

    /**
     * @var Runtime
     */
    private $runtime;

    /**
     * @var bool
     */
    private $messagePrinted = false;

    /**
     * @param PHPUnit_Runner_TestSuiteLoader $loader
     * @param PHP_CodeCoverage_Filter        $filter
     *
     * @since Method available since Release 3.4.0
     */
    public function __construct(PHPUnit_Runner_TestSuiteLoader $loader = null, PHP_CodeCoverage_Filter $filter = null)
    {
        if ($filter === null) {
            $filter = new PHP_CodeCoverage_Filter;
        }

        $this->codeCoverageFilter = $filter;
        $this->loader             = $loader;
        $this->runtime            = new Runtime;
    }

    /**
     * @param PHPUnit_Framework_Test|ReflectionClass $test
     * @param array                                  $arguments
     *
     * @return PHPUnit_Framework_TestResult
     *
     * @throws PHPUnit_Framework_Exception
     */
    public static function run($test, array $arguments = [])
    {
        if ($test instanceof ReflectionClass) {
            $test = new PHPUnit_Framework_TestSuite($test);
        }

        if ($test instanceof PHPUnit_Framework_Test) {
            $aTestRunner = new self;

            return $aTestRunner->doRun(
                $test,
                $arguments
            );
        } else {
            throw new PHPUnit_Framework_Exception(
                'No test case or test suite found.'
            );
        }
    }

    /**
     * @return PHPUnit_Framework_TestResult
     */
    protected function createTestResult()
    {
        return new PHPUnit_Framework_TestResult;
    }

    private function processSuiteFilters(PHPUnit_Framework_TestSuite $suite, array $arguments)
    {
        if (!$arguments['filter'] &&
            empty($arguments['groups']) &&
            empty($arguments['excludeGroups'])) {
            return;
        }

        $filterFactory = new PHPUnit_Runner_Filter_Factory();

        if (!empty($arguments['excludeGroups'])) {
            $filterFactory->addFilter(
                new ReflectionClass('PHPUnit_Runner_Filter_Group_Exclude'),
                $arguments['excludeGroups']
            );
        }

        if (!empty($arguments['groups'])) {
            $filterFactory->addFilter(
                new ReflectionClass('PHPUnit_Runner_Filter_Group_Include'),
                $arguments['groups']
            );
        }

        if ($arguments['filter']) {
            $filterFactory->addFilter(
                new ReflectionClass('PHPUnit_Runner_Filter_Test'),
                $arguments['filter']
            );
        }
        $suite->injectFilter($filterFactory);
    }

    /**
     * @param PHPUnit_Framework_Test $suite
     * @param array                  $arguments
     *
     * @return PHPUnit_Framework_TestResult
     */
    public function doRun(PHPUnit_Framework_Test $suite, array $arguments = [])
    {
        if (isset($arguments['configuration'])) {
            $GLOBALS['__PHPUNIT_CONFIGURATION_FILE'] = $arguments['configuration'];
        }

        $this->handleConfiguration($arguments);

        $this->processSuiteFilters($suite, $arguments);

        if (isset($arguments['bootstrap'])) {
            $GLOBALS['__PHPUNIT_BOOTSTRAP'] = $arguments['bootstrap'];
        }

        if ($arguments['backupGlobals'] === false) {
            $suite->setBackupGlobals(false);
        }

        if ($arguments['backupStaticAttributes'] === true) {
            $suite->setBackupStaticAttributes(true);
        }

        if ($arguments['beStrictAboutChangesToGlobalState'] === true) {
            $suite->setbeStrictAboutChangesToGlobalState(true);
        }

        if (is_integer($arguments['repeat'])) {
            $test = new PHPUnit_Extensions_RepeatedTest(
                $suite,
                $arguments['repeat'],
                $arguments['processIsolation']
            );

            $suite = new PHPUnit_Framework_TestSuite();
            $suite->addTest($test);
        }

        $result = $this->createTestResult();

        if (!$arguments['convertErrorsToExceptions']) {
            $result->convertErrorsToExceptions(false);
        }

        if (!$arguments['convertNoticesToExceptions']) {
            PHPUnit_Framework_Error_Notice::$enabled = false;
        }

        if (!$arguments['convertWarningsToExceptions']) {
            PHPUnit_Framework_Error_Warning::$enabled = false;
        }

        if ($arguments['stopOnError']) {
            $result->stopOnError(true);
        }

        if ($arguments['stopOnFailure']) {
            $result->stopOnFailure(true);
        }

        if ($arguments['stopOnIncomplete']) {
            $result->stopOnIncomplete(true);
        }

        if ($arguments['stopOnRisky']) {
            $result->stopOnRisky(true);
        }

        if ($arguments['stopOnSkipped']) {
            $result->stopOnSkipped(true);
        }

        if ($this->printer === null) {
            if (isset($arguments['printer']) &&
                $arguments['printer'] instanceof PHPUnit_Util_Printer) {
                $this->printer = $arguments['printer'];
            } else {
                $printerClass = 'PHPUnit_TextUI_ResultPrinter';

                if (isset($arguments['printer']) &&
                    is_string($arguments['printer']) &&
                    class_exists($arguments['printer'], false)) {
                    $class = new ReflectionClass($arguments['printer']);

                    if ($class->isSubclassOf('PHPUnit_TextUI_ResultPrinter')) {
                        $printerClass = $arguments['printer'];
                    }
                }

                $this->printer = new $printerClass(
                    isset($arguments['stderr']) ? 'php://stderr' : null,
                    $arguments['verbose'],
                    $arguments['colors'],
                    $arguments['debug'],
                    $arguments['columns'],
                    $arguments['reverseList']
                );
            }
        }

        if (!$this->printer instanceof PHPUnit_Util_Log_TAP) {
            $this->printer->write(
                PHPUnit_Runner_Version::getVersionString() . "\n"
            );

            self::$versionStringPrinted = true;

            if ($arguments['verbose']) {
                $runtime = $this->runtime->getNameWithVersion();

                if ($this->runtime->hasXdebug()) {
                    $runtime .= sprintf(
                        ' with Xdebug %s',
                        phpversion('xdebug')
                    );
                }

                $this->writeMessage('Runtime', $runtime);

                if (isset($arguments['configuration'])) {
                    $this->writeMessage(
                        'Configuration',
                        $arguments['configuration']->getFilename()
                    );
                }
            }
        }

        foreach ($arguments['listeners'] as $listener) {
            $result->addListener($listener);
        }

        $result->addListener($this->printer);

        if (isset($arguments['testdoxHTMLFile'])) {
            $result->addListener(
                new PHPUnit_Util_TestDox_ResultPrinter_HTML(
                    $arguments['testdoxHTMLFile']
                )
            );
        }

        if (isset($arguments['testdoxTextFile'])) {
            $result->addListener(
                new PHPUnit_Util_TestDox_ResultPrinter_Text(
                    $arguments['testdoxTextFile']
                )
            );
        }

        $codeCoverageReports = 0;

        if (isset($arguments['coverageClover'])) {
            $codeCoverageReports++;
        }

        if (isset($arguments['coverageCrap4J'])) {
            $codeCoverageReports++;
        }

        if (isset($arguments['coverageHtml'])) {
            $codeCoverageReports++;
        }

        if (isset($arguments['coveragePHP'])) {
            $codeCoverageReports++;
        }

        if (isset($arguments['coverageText'])) {
            $codeCoverageReports++;
        }

        if (isset($arguments['coverageXml'])) {
            $codeCoverageReports++;
        }

        if (isset($arguments['noCoverage'])) {
            $codeCoverageReports = 0;
        }

        if ($codeCoverageReports > 0) {
            if (!$this->runtime->canCollectCodeCoverage()) {
                $this->writeMessage('Error', 'No code coverage driver is available');

                $codeCoverageReports = 0;
            }

            if (!isset($arguments['whitelist']) && !$this->codeCoverageFilter->hasWhitelist()) {
                $this->writeMessage('Error', 'No whitelist configured, no code coverage will be generated');

                $codeCoverageReports = 0;
            }
        }

        if (!$this->printer instanceof PHPUnit_Util_Log_TAP) {
            $this->printer->write("\n");
        }

        if ($codeCoverageReports > 0) {
            $codeCoverage = new PHP_CodeCoverage(
                null,
                $this->codeCoverageFilter
            );

            $codeCoverage->setAddUncoveredFilesFromWhitelist(
                $arguments['addUncoveredFilesFromWhitelist']
            );

            $codeCoverage->setCheckForUnintentionallyCoveredCode(
                $arguments['strictCoverage']
            );

            $codeCoverage->setProcessUncoveredFilesFromWhitelist(
                $arguments['processUncoveredFilesFromWhitelist']
            );

            if (isset($arguments['forceCoversAnnotation'])) {
                $codeCoverage->setForceCoversAnnotation(
                    $arguments['forceCoversAnnotation']
                );
            }

            if (isset($arguments['mapTestClassNameToCoveredClassName'])) {
                $codeCoverage->setMapTestClassNameToCoveredClassName(
                    $arguments['mapTestClassNameToCoveredClassName']
                );
            }

            if (isset($arguments['whitelist'])) {
                $this->codeCoverageFilter->addDirectoryToWhitelist($arguments['whitelist']);
            }

            $result->setCodeCoverage($codeCoverage);
        }

        if ($codeCoverageReports > 1) {
            if (isset($arguments['cacheTokens'])) {
                $codeCoverage->setCacheTokens($arguments['cacheTokens']);
            }
        }

        if (isset($arguments['jsonLogfile'])) {
            $result->addListener(
                new PHPUnit_Util_Log_JSON($arguments['jsonLogfile'])
            );
        }

        if (isset($arguments['tapLogfile'])) {
            $result->addListener(
                new PHPUnit_Util_Log_TAP($arguments['tapLogfile'])
            );
        }

        if (isset($arguments['teamcityLogfile'])) {
            $result->addListener(
                new PHPUnit_Util_Log_TeamCity($arguments['teamcityLogfile'])
            );
        }

        if (isset($arguments['junitLogfile'])) {
            $result->addListener(
                new PHPUnit_Util_Log_JUnit(
                    $arguments['junitLogfile'],
                    $arguments['logIncompleteSkipped']
                )
            );
        }

        $result->beStrictAboutTestsThatDoNotTestAnything($arguments['reportUselessTests']);
        $result->beStrictAboutOutputDuringTests($arguments['disallowTestOutput']);
        $result->beStrictAboutTodoAnnotatedTests($arguments['disallowTodoAnnotatedTests']);
        $result->beStrictAboutResourceUsageDuringSmallTests($arguments['beStrictAboutResourceUsageDuringSmallTests']);
        $result->enforceTimeLimit($arguments['enforceTimeLimit']);
        $result->setTimeoutForSmallTests($arguments['timeoutForSmallTests']);
        $result->setTimeoutForMediumTests($arguments['timeoutForMediumTests']);
        $result->setTimeoutForLargeTests($arguments['timeoutForLargeTests']);

        if ($suite instanceof PHPUnit_Framework_TestSuite) {
            $suite->setRunTestInSeparateProcess($arguments['processIsolation']);
        }

        $suite->run($result);

        unset($suite);
        $result->flushListeners();

        if ($this->printer instanceof PHPUnit_TextUI_ResultPrinter) {
            $this->printer->printResult($result);
        }

        if (isset($codeCoverage)) {
            if (isset($arguments['coverageClover'])) {
                $this->printer->write(
                    "\nGenerating code coverage report in Clover XML format ..."
                );

                $writer = new PHP_CodeCoverage_Report_Clover;
                $writer->process($codeCoverage, $arguments['coverageClover']);

                $this->printer->write(" done\n");
                unset($writer);
            }

            if (isset($arguments['coverageCrap4J'])) {
                $this->printer->write(
                    "\nGenerating Crap4J report XML file ..."
                );

                $writer = new PHP_CodeCoverage_Report_Crap4j($arguments['crap4jThreshold']);
                $writer->process($codeCoverage, $arguments['coverageCrap4J']);

                $this->printer->write(" done\n");
                unset($writer);
            }

            if (isset($arguments['coverageHtml'])) {
                $this->printer->write(
                    "\nGenerating code coverage report in HTML format ..."
                );

                $writer = new PHP_CodeCoverage_Report_HTML(
                    $arguments['reportLowUpperBound'],
                    $arguments['reportHighLowerBound'],
                    sprintf(
                        ' and <a href="http://phpunit.de/">PHPUnit %s</a>',
                        PHPUnit_Runner_Version::id()
                    )
                );

                $writer->process($codeCoverage, $arguments['coverageHtml']);

                $this->printer->write(" done\n");
                unset($writer);
            }

            if (isset($arguments['coveragePHP'])) {
                $this->printer->write(
                    "\nGenerating code coverage report in PHP format ..."
                );

                $writer = new PHP_CodeCoverage_Report_PHP;
                $writer->process($codeCoverage, $arguments['coveragePHP']);

                $this->printer->write(" done\n");
                unset($writer);
            }

            if (isset($arguments['coverageText'])) {
                if ($arguments['coverageText'] == 'php://stdout') {
                    $outputStream = $this->printer;
                    $colors       = $arguments['colors'];
                } else {
                    $outputStream = new PHPUnit_Util_Printer($arguments['coverageText']);
                    $colors       = false;
                }

                $processor = new PHP_CodeCoverage_Report_Text(
                    $arguments['reportLowUpperBound'],
                    $arguments['reportHighLowerBound'],
                    $arguments['coverageTextShowUncoveredFiles'],
                    $arguments['coverageTextShowOnlySummary']
                );

                $outputStream->write(
                    $processor->process($codeCoverage, $colors)
                );
            }

            if (isset($arguments['coverageXml'])) {
                $this->printer->write(
                    "\nGenerating code coverage report in PHPUnit XML format ..."
                );

                $writer = new PHP_CodeCoverage_Report_XML;
                $writer->process($codeCoverage, $arguments['coverageXml']);

                $this->printer->write(" done\n");
                unset($writer);
            }
        }

        return $result;
    }

    /**
     * @param PHPUnit_TextUI_ResultPrinter $resultPrinter
     */
    public function setPrinter(PHPUnit_TextUI_ResultPrinter $resultPrinter)
    {
        $this->printer = $resultPrinter;
    }

    /**
     * Override to define how to handle a failed loading of
     * a test suite.
     *
     * @param string $message
     */
    protected function runFailed($message)
    {
        $this->write($message . PHP_EOL);
        exit(self::FAILURE_EXIT);
    }

    /**
     * @param string $buffer
     *
     * @since  Method available since Release 3.1.0
     */
    protected function write($buffer)
    {
        if (PHP_SAPI != 'cli') {
            $buffer = htmlspecialchars($buffer);
        }

        if ($this->printer !== null) {
            $this->printer->write($buffer);
        } else {
            print $buffer;
        }
    }

    /**
     * Returns the loader to be used.
     *
     * @return PHPUnit_Runner_TestSuiteLoader
     *
     * @since  Method available since Release 2.2.0
     */
    public function getLoader()
    {
        if ($this->loader === null) {
            $this->loader = new PHPUnit_Runner_StandardTestSuiteLoader;
        }

        return $this->loader;
    }

    /**
     * @param array $arguments
     *
     * @since  Method available since Release 3.2.1
     */
    protected function handleConfiguration(array &$arguments)
    {
        if (isset($arguments['configuration']) &&
            !$arguments['configuration'] instanceof PHPUnit_Util_Configuration) {
            $arguments['configuration'] = PHPUnit_Util_Configuration::getInstance(
                $arguments['configuration']
            );
        }

        $arguments['debug']     = isset($arguments['debug'])     ? $arguments['debug']     : false;
        $arguments['filter']    = isset($arguments['filter'])    ? $arguments['filter']    : false;
        $arguments['listeners'] = isset($arguments['listeners']) ? $arguments['listeners'] : [];

        if (isset($arguments['configuration'])) {
            $arguments['configuration']->handlePHPConfiguration();

            $phpunitConfiguration = $arguments['configuration']->getPHPUnitConfiguration();

            if (isset($phpunitConfiguration['backupGlobals']) &&
                !isset($arguments['backupGlobals'])) {
                $arguments['backupGlobals'] = $phpunitConfiguration['backupGlobals'];
            }

            if (isset($phpunitConfiguration['backupStaticAttributes']) &&
                !isset($arguments['backupStaticAttributes'])) {
                $arguments['backupStaticAttributes'] = $phpunitConfiguration['backupStaticAttributes'];
            }

            if (isset($phpunitConfiguration['beStrictAboutChangesToGlobalState']) &&
                !isset($arguments['beStrictAboutChangesToGlobalState'])) {
                $arguments['beStrictAboutChangesToGlobalState'] = $phpunitConfiguration['beStrictAboutChangesToGlobalState'];
            }

            if (isset($phpunitConfiguration['bootstrap']) &&
                !isset($arguments['bootstrap'])) {
                $arguments['bootstrap'] = $phpunitConfiguration['bootstrap'];
            }

            if (isset($phpunitConfiguration['cacheTokens']) &&
                !isset($arguments['cacheTokens'])) {
                $arguments['cacheTokens'] = $phpunitConfiguration['cacheTokens'];
            }

            if (isset($phpunitConfiguration['colors']) &&
                !isset($arguments['colors'])) {
                $arguments['colors'] = $phpunitConfiguration['colors'];
            }

            if (isset($phpunitConfiguration['convertErrorsToExceptions']) &&
                !isset($arguments['convertErrorsToExceptions'])) {
                $arguments['convertErrorsToExceptions'] = $phpunitConfiguration['convertErrorsToExceptions'];
            }

            if (isset($phpunitConfiguration['convertNoticesToExceptions']) &&
                !isset($arguments['convertNoticesToExceptions'])) {
                $arguments['convertNoticesToExceptions'] = $phpunitConfiguration['convertNoticesToExceptions'];
            }

            if (isset($phpunitConfiguration['convertWarningsToExceptions']) &&
                !isset($arguments['convertWarningsToExceptions'])) {
                $arguments['convertWarningsToExceptions'] = $phpunitConfiguration['convertWarningsToExceptions'];
            }

            if (isset($phpunitConfiguration['processIsolation']) &&
                !isset($arguments['processIsolation'])) {
                $arguments['processIsolation'] = $phpunitConfiguration['processIsolation'];
            }

            if (isset($phpunitConfiguration['stopOnError']) &&
                !isset($arguments['stopOnError'])) {
                $arguments['stopOnError'] = $phpunitConfiguration['stopOnError'];
            }

            if (isset($phpunitConfiguration['stopOnFailure']) &&
                !isset($arguments['stopOnFailure'])) {
                $arguments['stopOnFailure'] = $phpunitConfiguration['stopOnFailure'];
            }

            if (isset($phpunitConfiguration['stopOnIncomplete']) &&
                !isset($arguments['stopOnIncomplete'])) {
                $arguments['stopOnIncomplete'] = $phpunitConfiguration['stopOnIncomplete'];
            }

            if (isset($phpunitConfiguration['stopOnRisky']) &&
                !isset($arguments['stopOnRisky'])) {
                $arguments['stopOnRisky'] = $phpunitConfiguration['stopOnRisky'];
            }

            if (isset($phpunitConfiguration['stopOnSkipped']) &&
                !isset($arguments['stopOnSkipped'])) {
                $arguments['stopOnSkipped'] = $phpunitConfiguration['stopOnSkipped'];
            }

            if (isset($phpunitConfiguration['timeoutForSmallTests']) &&
                !isset($arguments['timeoutForSmallTests'])) {
                $arguments['timeoutForSmallTests'] = $phpunitConfiguration['timeoutForSmallTests'];
            }

            if (isset($phpunitConfiguration['timeoutForMediumTests']) &&
                !isset($arguments['timeoutForMediumTests'])) {
                $arguments['timeoutForMediumTests'] = $phpunitConfiguration['timeoutForMediumTests'];
            }

            if (isset($phpunitConfiguration['timeoutForLargeTests']) &&
                !isset($arguments['timeoutForLargeTests'])) {
                $arguments['timeoutForLargeTests'] = $phpunitConfiguration['timeoutForLargeTests'];
            }

            if (isset($phpunitConfiguration['reportUselessTests']) &&
                !isset($arguments['reportUselessTests'])) {
                $arguments['reportUselessTests'] = $phpunitConfiguration['reportUselessTests'];
            }

            if (isset($phpunitConfiguration['strictCoverage']) &&
                !isset($arguments['strictCoverage'])) {
                $arguments['strictCoverage'] = $phpunitConfiguration['strictCoverage'];
            }

            if (isset($phpunitConfiguration['disallowTestOutput']) &&
                !isset($arguments['disallowTestOutput'])) {
                $arguments['disallowTestOutput'] = $phpunitConfiguration['disallowTestOutput'];
            }

            if (isset($phpunitConfiguration['enforceTimeLimit']) &&
                !isset($arguments['enforceTimeLimit'])) {
                $arguments['enforceTimeLimit'] = $phpunitConfiguration['enforceTimeLimit'];
            }

            if (isset($phpunitConfiguration['disallowTodoAnnotatedTests']) &&
                !isset($arguments['disallowTodoAnnotatedTests'])) {
                $arguments['disallowTodoAnnotatedTests'] = $phpunitConfiguration['disallowTodoAnnotatedTests'];
            }

            if (isset($phpunitConfiguration['beStrictAboutResourceUsageDuringSmallTests']) &&
                !isset($arguments['beStrictAboutResourceUsageDuringSmallTests'])) {
                $arguments['beStrictAboutResourceUsageDuringSmallTests'] = $phpunitConfiguration['beStrictAboutResourceUsageDuringSmallTests'];
            }

            if (isset($phpunitConfiguration['verbose']) &&
                !isset($arguments['verbose'])) {
                $arguments['verbose'] = $phpunitConfiguration['verbose'];
            }

            if (isset($phpunitConfiguration['reverseDefectList']) &&
                !isset($arguments['reverseList'])) {
                $arguments['reverseList'] = $phpunitConfiguration['reverseDefectList'];
            }

            if (isset($phpunitConfiguration['forceCoversAnnotation']) &&
                !isset($arguments['forceCoversAnnotation'])) {
                $arguments['forceCoversAnnotation'] = $phpunitConfiguration['forceCoversAnnotation'];
            }

            if (isset($phpunitConfiguration['mapTestClassNameToCoveredClassName']) &&
                !isset($arguments['mapTestClassNameToCoveredClassName'])) {
                $arguments['mapTestClassNameToCoveredClassName'] = $phpunitConfiguration['mapTestClassNameToCoveredClassName'];
            }

            $groupCliArgs = [];

            if (!empty($arguments['groups'])) {
                $groupCliArgs = $arguments['groups'];
            }

            $groupConfiguration = $arguments['configuration']->getGroupConfiguration();

            if (!empty($groupConfiguration['include']) &&
                !isset($arguments['groups'])) {
                $arguments['groups'] = $groupConfiguration['include'];
            }

            if (!empty($groupConfiguration['exclude']) &&
                !isset($arguments['excludeGroups'])) {
                $arguments['excludeGroups'] = array_diff($groupConfiguration['exclude'], $groupCliArgs);
            }

            foreach ($arguments['configuration']->getListenerConfiguration() as $listener) {
                if (!class_exists($listener['class'], false) &&
                    $listener['file'] !== '') {
                    require_once $listener['file'];
                }

                if (class_exists($listener['class'])) {
                    if (count($listener['arguments']) == 0) {
                        $listener = new $listener['class'];
                    } else {
                        $listenerClass = new ReflectionClass(
                            $listener['class']
                        );
                        $listener      = $listenerClass->newInstanceArgs(
                            $listener['arguments']
                        );
                    }

                    if ($listener instanceof PHPUnit_Framework_TestListener) {
                        $arguments['listeners'][] = $listener;
                    }
                }
            }

            $loggingConfiguration = $arguments['configuration']->getLoggingConfiguration();

            if (isset($loggingConfiguration['coverage-clover']) &&
                !isset($arguments['coverageClover'])) {
                $arguments['coverageClover'] = $loggingConfiguration['coverage-clover'];
            }

            if (isset($loggingConfiguration['coverage-crap4j']) &&
                !isset($arguments['coverageCrap4J'])) {
                $arguments['coverageCrap4J'] = $loggingConfiguration['coverage-crap4j'];

                if (isset($loggingConfiguration['crap4jThreshold']) &&
                    !isset($arguments['crap4jThreshold'])) {
                    $arguments['crap4jThreshold'] = $loggingConfiguration['crap4jThreshold'];
                }
            }

            if (isset($loggingConfiguration['coverage-html']) &&
                !isset($arguments['coverageHtml'])) {
                if (isset($loggingConfiguration['lowUpperBound']) &&
                    !isset($arguments['reportLowUpperBound'])) {
                    $arguments['reportLowUpperBound'] = $loggingConfiguration['lowUpperBound'];
                }

                if (isset($loggingConfiguration['highLowerBound']) &&
                    !isset($arguments['reportHighLowerBound'])) {
                    $arguments['reportHighLowerBound'] = $loggingConfiguration['highLowerBound'];
                }

                $arguments['coverageHtml'] = $loggingConfiguration['coverage-html'];
            }

            if (isset($loggingConfiguration['coverage-php']) &&
                !isset($arguments['coveragePHP'])) {
                $arguments['coveragePHP'] = $loggingConfiguration['coverage-php'];
            }

            if (isset($loggingConfiguration['coverage-text']) &&
                !isset($arguments['coverageText'])) {
                $arguments['coverageText'] = $loggingConfiguration['coverage-text'];
                if (isset($loggingConfiguration['coverageTextShowUncoveredFiles'])) {
                    $arguments['coverageTextShowUncoveredFiles'] = $loggingConfiguration['coverageTextShowUncoveredFiles'];
                } else {
                    $arguments['coverageTextShowUncoveredFiles'] = false;
                }
                if (isset($loggingConfiguration['coverageTextShowOnlySummary'])) {
                    $arguments['coverageTextShowOnlySummary'] = $loggingConfiguration['coverageTextShowOnlySummary'];
                } else {
                    $arguments['coverageTextShowOnlySummary'] = false;
                }
            }

            if (isset($loggingConfiguration['coverage-xml']) &&
                !isset($arguments['coverageXml'])) {
                $arguments['coverageXml'] = $loggingConfiguration['coverage-xml'];
            }

            if (isset($loggingConfiguration['json']) &&
                !isset($arguments['jsonLogfile'])) {
                $arguments['jsonLogfile'] = $loggingConfiguration['json'];
            }

            if (isset($loggingConfiguration['plain'])) {
                $arguments['listeners'][] = new PHPUnit_TextUI_ResultPrinter(
                    $loggingConfiguration['plain'],
                    true
                );
            }

            if (isset($loggingConfiguration['tap']) &&
                !isset($arguments['tapLogfile'])) {
                $arguments['tapLogfile'] = $loggingConfiguration['tap'];
            }

            if (isset($loggingConfiguration['teamcity']) &&
                !isset($arguments['teamcityLogfile'])) {
                $arguments['teamcityLogfile'] = $loggingConfiguration['teamcity'];
            }

            if (isset($loggingConfiguration['junit']) &&
                !isset($arguments['junitLogfile'])) {
                $arguments['junitLogfile'] = $loggingConfiguration['junit'];

                if (isset($loggingConfiguration['logIncompleteSkipped']) &&
                    !isset($arguments['logIncompleteSkipped'])) {
                    $arguments['logIncompleteSkipped'] = $loggingConfiguration['logIncompleteSkipped'];
                }
            }

            if (isset($loggingConfiguration['testdox-html']) &&
                !isset($arguments['testdoxHTMLFile'])) {
                $arguments['testdoxHTMLFile'] = $loggingConfiguration['testdox-html'];
            }

            if (isset($loggingConfiguration['testdox-text']) &&
                !isset($arguments['testdoxTextFile'])) {
                $arguments['testdoxTextFile'] = $loggingConfiguration['testdox-text'];
            }

            if ((isset($arguments['coverageClover']) ||
                isset($arguments['coverageCrap4J']) ||
                isset($arguments['coverageHtml']) ||
                isset($arguments['coveragePHP']) ||
                isset($arguments['coverageText']) ||
                isset($arguments['coverageXml'])) &&
                $this->runtime->canCollectCodeCoverage()) {
                $filterConfiguration                             = $arguments['configuration']->getFilterConfiguration();
                $arguments['addUncoveredFilesFromWhitelist']     = $filterConfiguration['whitelist']['addUncoveredFilesFromWhitelist'];
                $arguments['processUncoveredFilesFromWhitelist'] = $filterConfiguration['whitelist']['processUncoveredFilesFromWhitelist'];

                foreach ($filterConfiguration['whitelist']['include']['directory'] as $dir) {
                    $this->codeCoverageFilter->addDirectoryToWhitelist(
                        $dir['path'],
                        $dir['suffix'],
                        $dir['prefix']
                    );
                }

                foreach ($filterConfiguration['whitelist']['include']['file'] as $file) {
                    $this->codeCoverageFilter->addFileToWhitelist($file);
                }

                foreach ($filterConfiguration['whitelist']['exclude']['directory'] as $dir) {
                    $this->codeCoverageFilter->removeDirectoryFromWhitelist(
                        $dir['path'],
                        $dir['suffix'],
                        $dir['prefix']
                    );
                }

                foreach ($filterConfiguration['whitelist']['exclude']['file'] as $file) {
                    $this->codeCoverageFilter->removeFileFromWhitelist($file);
                }
            }
        }

        $arguments['addUncoveredFilesFromWhitelist']             = isset($arguments['addUncoveredFilesFromWhitelist'])             ? $arguments['addUncoveredFilesFromWhitelist']             : true;
        $arguments['processUncoveredFilesFromWhitelist']         = isset($arguments['processUncoveredFilesFromWhitelist'])         ? $arguments['processUncoveredFilesFromWhitelist']         : false;
        $arguments['backupGlobals']                              = isset($arguments['backupGlobals'])                              ? $arguments['backupGlobals']                              : null;
        $arguments['backupStaticAttributes']                     = isset($arguments['backupStaticAttributes'])                     ? $arguments['backupStaticAttributes']                     : null;
        $arguments['beStrictAboutChangesToGlobalState']          = isset($arguments['beStrictAboutChangesToGlobalState'])          ? $arguments['beStrictAboutChangesToGlobalState']          : null;
        $arguments['cacheTokens']                                = isset($arguments['cacheTokens'])                                ? $arguments['cacheTokens']                                : false;
        $arguments['columns']                                    = isset($arguments['columns'])                                    ? $arguments['columns']                                    : 80;
        $arguments['colors']                                     = isset($arguments['colors'])                                     ? $arguments['colors']                                     : PHPUnit_TextUI_ResultPrinter::COLOR_DEFAULT;
        $arguments['convertErrorsToExceptions']                  = isset($arguments['convertErrorsToExceptions'])                  ? $arguments['convertErrorsToExceptions']                  : true;
        $arguments['convertNoticesToExceptions']                 = isset($arguments['convertNoticesToExceptions'])                 ? $arguments['convertNoticesToExceptions']                 : true;
        $arguments['convertWarningsToExceptions']                = isset($arguments['convertWarningsToExceptions'])                ? $arguments['convertWarningsToExceptions']                : true;
        $arguments['excludeGroups']                              = isset($arguments['excludeGroups'])                              ? $arguments['excludeGroups']                              : [];
        $arguments['groups']                                     = isset($arguments['groups'])                                     ? $arguments['groups']                                     : [];
        $arguments['logIncompleteSkipped']                       = isset($arguments['logIncompleteSkipped'])                       ? $arguments['logIncompleteSkipped']                       : false;
        $arguments['processIsolation']                           = isset($arguments['processIsolation'])                           ? $arguments['processIsolation']                           : false;
        $arguments['repeat']                                     = isset($arguments['repeat'])                                     ? $arguments['repeat']                                     : false;
        $arguments['reportHighLowerBound']                       = isset($arguments['reportHighLowerBound'])                       ? $arguments['reportHighLowerBound']                       : 90;
        $arguments['reportLowUpperBound']                        = isset($arguments['reportLowUpperBound'])                        ? $arguments['reportLowUpperBound']                        : 50;
        $arguments['crap4jThreshold']                            = isset($arguments['crap4jThreshold'])                            ? $arguments['crap4jThreshold']                            : 30;
        $arguments['stopOnError']                                = isset($arguments['stopOnError'])                                ? $arguments['stopOnError']                                : false;
        $arguments['stopOnFailure']                              = isset($arguments['stopOnFailure'])                              ? $arguments['stopOnFailure']                              : false;
        $arguments['stopOnIncomplete']                           = isset($arguments['stopOnIncomplete'])                           ? $arguments['stopOnIncomplete']                           : false;
        $arguments['stopOnRisky']                                = isset($arguments['stopOnRisky'])                                ? $arguments['stopOnRisky']                                : false;
        $arguments['stopOnSkipped']                              = isset($arguments['stopOnSkipped'])                              ? $arguments['stopOnSkipped']                              : false;
        $arguments['timeoutForSmallTests']                       = isset($arguments['timeoutForSmallTests'])                       ? $arguments['timeoutForSmallTests']                       : 1;
        $arguments['timeoutForMediumTests']                      = isset($arguments['timeoutForMediumTests'])                      ? $arguments['timeoutForMediumTests']                      : 10;
        $arguments['timeoutForLargeTests']                       = isset($arguments['timeoutForLargeTests'])                       ? $arguments['timeoutForLargeTests']                       : 60;
        $arguments['reportUselessTests']                         = isset($arguments['reportUselessTests'])                         ? $arguments['reportUselessTests']                         : false;
        $arguments['strictCoverage']                             = isset($arguments['strictCoverage'])                             ? $arguments['strictCoverage']                             : false;
        $arguments['disallowTestOutput']                         = isset($arguments['disallowTestOutput'])                         ? $arguments['disallowTestOutput']                         : false;
        $arguments['enforceTimeLimit']                           = isset($arguments['enforceTimeLimit'])                           ? $arguments['enforceTimeLimit']                           : false;
        $arguments['disallowTodoAnnotatedTests']                 = isset($arguments['disallowTodoAnnotatedTests'])                 ? $arguments['disallowTodoAnnotatedTests']                 : false;
        $arguments['beStrictAboutResourceUsageDuringSmallTests'] = isset($arguments['beStrictAboutResourceUsageDuringSmallTests']) ? $arguments['beStrictAboutResourceUsageDuringSmallTests'] : false;
        $arguments['reverseList']                                = isset($arguments['reverseList'])                                ? $arguments['reverseList']                                : false;
        $arguments['verbose']                                    = isset($arguments['verbose'])                                    ? $arguments['verbose']                                    : false;
    }

    /**
     * @param string $type
     * @param string $message
<<<<<<< HEAD
     * @since Method available since Release 5.0.0
=======
     *
     * @since Method available since Release 4.7.3
>>>>>>> 516bfb83
     */
    private function writeMessage($type, $message)
    {
        if (!$this->messagePrinted) {
            $this->write("\n");
        }

        $this->write(
            sprintf(
                "%-15s%s\n",
                $type . ':',
                $message
            )
        );

        $this->messagePrinted = true;
    }
}<|MERGE_RESOLUTION|>--- conflicted
+++ resolved
@@ -962,12 +962,8 @@
     /**
      * @param string $type
      * @param string $message
-<<<<<<< HEAD
+     *
      * @since Method available since Release 5.0.0
-=======
-     *
-     * @since Method available since Release 4.7.3
->>>>>>> 516bfb83
      */
     private function writeMessage($type, $message)
     {
