--- conflicted
+++ resolved
@@ -251,20 +251,11 @@
     protected function printDefectHeader(PHPUnit_Framework_TestFailure $defect, $count)
     {
         $this->write(
-<<<<<<< HEAD
-          sprintf(
-            "\n%d) %s\n",
-
-            $count,
-            $defect->getTestName()
-          )
-=======
             sprintf(
                 "\n%d) %s\n",
                 $count,
-                $testName
+                $defect->getTestName()
             )
->>>>>>> 50dfaba6
         );
     }
 
@@ -273,34 +264,11 @@
      */
     protected function printDefectTrace(PHPUnit_Framework_TestFailure $defect)
     {
-<<<<<<< HEAD
         $e = $defect->thrownException();
         $this->write((string) $e);
 
         while ($e = $e->getPrevious()) {
-          $this->write("\nCaused by\n" . $e);
-=======
-        $this->write($defect->getExceptionAsString());
-
-        $trace = PHPUnit_Util_Filter::getFilteredStacktrace(
-            $defect->thrownException()
-        );
-
-        if (!empty($trace)) {
-            $this->write("\n" . $trace);
-        }
-
-        $e = $defect->thrownException()->getPrevious();
-
-        while ($e) {
-            $this->write(
-                "\nCaused by\n" .
-                PHPUnit_Framework_TestFailure::exceptionToString($e). "\n" .
-                PHPUnit_Util_Filter::getFilteredStacktrace($e)
-            );
-
-            $e = $e->getPrevious();
->>>>>>> 50dfaba6
+            $this->write("\nCaused by\n" . $e);
         }
     }
 
