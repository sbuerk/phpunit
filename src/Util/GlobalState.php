<?php
/*
 * This file is part of PHPUnit.
 *
 * (c) Sebastian Bergmann <sebastian@phpunit.de>
 *
 * For the full copyright and license information, please view the LICENSE
 * file that was distributed with this source code.
 */
namespace PHPUnit\Util;

use Closure;

<<<<<<< HEAD
/**
 */
class GlobalState
=======
class PHPUnit_Util_GlobalState
>>>>>>> b14edb06
{
    /**
     * @var array
     */
    protected static $superGlobalArrays = [
        '_ENV',
        '_POST',
        '_GET',
        '_COOKIE',
        '_SERVER',
        '_FILES',
        '_REQUEST'
    ];

    /**
     * @return string
     */
    public static function getIncludedFilesAsString()
    {
        return static::processIncludedFilesAsString(get_included_files());
    }

    /**
     * @param array $files
     *
     * @return string
     */
    public static function processIncludedFilesAsString(array $files)
    {
        $blacklist = new Blacklist;
        $prefix    = false;
        $result    = '';

        if (defined('__PHPUNIT_PHAR__')) {
            $prefix = 'phar://' . __PHPUNIT_PHAR__ . '/';
        }

        for ($i = count($files) - 1; $i > 0; $i--) {
            $file = $files[$i];

            if ($prefix !== false && strpos($file, $prefix) === 0) {
                continue;
            }

            // Skip virtual file system protocols
            if (preg_match('/^(vfs|phpvfs[a-z0-9]+):/', $file)) {
                continue;
            }

            if (!$blacklist->isBlacklisted($file) && is_file($file)) {
                $result = 'require_once \'' . $file . "';\n" . $result;
            }
        }

        return $result;
    }

    /**
     * @return string
     */
    public static function getIniSettingsAsString()
    {
        $result      = '';
        $iniSettings = ini_get_all(null, false);

        foreach ($iniSettings as $key => $value) {
            $result .= sprintf(
                '@ini_set(%s, %s);' . "\n",
                self::exportVariable($key),
                self::exportVariable($value)
            );
        }

        return $result;
    }

    /**
     * @return string
     */
    public static function getConstantsAsString()
    {
        $constants = get_defined_constants(true);
        $result    = '';

        if (isset($constants['user'])) {
            foreach ($constants['user'] as $name => $value) {
                $result .= sprintf(
                    'if (!defined(\'%s\')) define(\'%s\', %s);' . "\n",
                    $name,
                    $name,
                    self::exportVariable($value)
                );
            }
        }

        return $result;
    }

    /**
     * @return string
     */
    public static function getGlobalsAsString()
    {
        $result            = '';
        $superGlobalArrays = self::getSuperGlobalArrays();

        foreach ($superGlobalArrays as $superGlobalArray) {
            if (isset($GLOBALS[$superGlobalArray]) &&
                is_array($GLOBALS[$superGlobalArray])
            ) {
                foreach (array_keys($GLOBALS[$superGlobalArray]) as $key) {
                    if ($GLOBALS[$superGlobalArray][$key] instanceof Closure) {
                        continue;
                    }

                    $result .= sprintf(
                        '$GLOBALS[\'%s\'][\'%s\'] = %s;' . "\n",
                        $superGlobalArray,
                        $key,
                        self::exportVariable($GLOBALS[$superGlobalArray][$key])
                    );
                }
            }
        }

        $blacklist   = $superGlobalArrays;
        $blacklist[] = 'GLOBALS';

        foreach (array_keys($GLOBALS) as $key) {
            if (!in_array($key, $blacklist) && !$GLOBALS[$key] instanceof Closure) {
                $result .= sprintf(
                    '$GLOBALS[\'%s\'] = %s;' . "\n",
                    $key,
                    self::exportVariable($GLOBALS[$key])
                );
            }
        }

        return $result;
    }

    /**
     * @return array
     */
    protected static function getSuperGlobalArrays()
    {
        return self::$superGlobalArrays;
    }

    protected static function exportVariable($variable)
    {
        if (is_scalar($variable) || is_null($variable) ||
            (is_array($variable) && self::arrayOnlyContainsScalars($variable))
        ) {
            return var_export($variable, true);
        }

        return 'unserialize(' .
            var_export(serialize($variable), true) .
            ')';
    }

    /**
     * @param array $array
     *
     * @return bool
     */
    protected static function arrayOnlyContainsScalars(array $array)
    {
        $result = true;

        foreach ($array as $element) {
            if (is_array($element)) {
                $result = self::arrayOnlyContainsScalars($element);
            } elseif (!is_scalar($element) && !is_null($element)) {
                $result = false;
            }

            if ($result === false) {
                break;
            }
        }

        return $result;
    }
}<|MERGE_RESOLUTION|>--- conflicted
+++ resolved
@@ -11,13 +11,7 @@
 
 use Closure;
 
-<<<<<<< HEAD
-/**
- */
 class GlobalState
-=======
-class PHPUnit_Util_GlobalState
->>>>>>> b14edb06
 {
     /**
      * @var array
