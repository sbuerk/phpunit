<?php
/*
 * This file is part of PHPUnit.
 *
 * (c) Sebastian Bergmann <sebastian@phpunit.de>
 *
 * For the full copyright and license information, please view the LICENSE
 * file that was distributed with this source code.
 */
namespace PHPUnit\Util;

use DOMElement;
use DOMXPath;
use File_Iterator_Facade;
use PHPUnit\Framework\Exception;
use PHPUnit\Framework\TestSuite;
use PHPUnit\TextUI\ResultPrinter;

/**
 * Wrapper for the PHPUnit XML configuration file.
 *
 * Example XML configuration file:
 * <code>
 * <?xml version="1.0" encoding="utf-8" ?>
 *
 * <phpunit backupGlobals="false"
 *          backupStaticAttributes="false"
 *          bootstrap="/path/to/bootstrap.php"
 *          cacheTokens="false"
 *          columns="80"
 *          colors="false"
 *          stderr="false"
 *          convertDeprecationsToExceptions="true"
 *          convertErrorsToExceptions="true"
 *          convertNoticesToExceptions="true"
 *          convertWarningsToExceptions="true"
 *          forceCoversAnnotation="false"
 *          processIsolation="false"
 *          stopOnError="false"
 *          stopOnFailure="false"
 *          stopOnWarning="false"
 *          stopOnIncomplete="false"
 *          stopOnRisky="false"
 *          stopOnSkipped="false"
 *          failOnWarning="false"
 *          failOnRisky="false"
 *          extensionsDirectory="tools/phpunit.d"
 *          printerClass="PHPUnit\TextUI\ResultPrinter"
 *          testSuiteLoaderClass="PHPUnit\Runner\StandardTestSuiteLoader"
 *          defaultTestSuite=""
 *          beStrictAboutChangesToGlobalState="false"
 *          beStrictAboutCoversAnnotation="false"
 *          beStrictAboutOutputDuringTests="false"
 *          beStrictAboutResourceUsageDuringSmallTests="false"
 *          beStrictAboutTestsThatDoNotTestAnything="false"
 *          beStrictAboutTodoAnnotatedTests="false"
 *          enforceTimeLimit="false"
 *          ignoreDeprecatedCodeUnitsFromCodeCoverage="false"
 *          timeoutForSmallTests="1"
 *          timeoutForMediumTests="10"
 *          timeoutForLargeTests="60"
 *          verbose="false"
 *          reverseDefectList="false"
 *          registerMockObjectsFromTestArgumentsRecursively="false">
 *   <testsuites>
 *     <testsuite name="My Test Suite">
 *       <directory suffix="Test.php" phpVersion="5.3.0" phpVersionOperator=">=">/path/to/files</directory>
 *       <file phpVersion="5.3.0" phpVersionOperator=">=">/path/to/MyTest.php</file>
 *       <exclude>/path/to/files/exclude</exclude>
 *     </testsuite>
 *   </testsuites>
 *
 *   <groups>
 *     <include>
 *       <group>name</group>
 *     </include>
 *     <exclude>
 *       <group>name</group>
 *     </exclude>
 *   </groups>
 *
 *   <testdoxGroups>
 *     <include>
 *       <group>name</group>
 *     </include>
 *     <exclude>
 *       <group>name</group>
 *     </exclude>
 *   </testdoxGroups>
 *
 *   <filter>
 *     <whitelist addUncoveredFilesFromWhitelist="true"
 *                processUncoveredFilesFromWhitelist="false">
 *       <directory suffix=".php">/path/to/files</directory>
 *       <file>/path/to/file</file>
 *       <exclude>
 *         <directory suffix=".php">/path/to/files</directory>
 *         <file>/path/to/file</file>
 *       </exclude>
 *     </whitelist>
 *   </filter>
 *
 *   <listeners>
 *     <listener class="MyListener" file="/optional/path/to/MyListener.php">
 *       <arguments>
 *         <array>
 *           <element key="0">
 *             <string>Sebastian</string>
 *           </element>
 *         </array>
 *         <integer>22</integer>
 *         <string>April</string>
 *         <double>19.78</double>
 *         <null/>
 *         <object class="stdClass"/>
 *         <file>MyRelativeFile.php</file>
 *         <directory>MyRelativeDir</directory>
 *       </arguments>
 *     </listener>
 *   </listeners>
 *
 *   <logging>
 *     <log type="coverage-html" target="/tmp/report" lowUpperBound="50" highLowerBound="90"/>
 *     <log type="coverage-clover" target="/tmp/clover.xml"/>
 *     <log type="coverage-crap4j" target="/tmp/crap.xml" threshold="30"/>
 *     <log type="json" target="/tmp/logfile.json"/>
 *     <log type="plain" target="/tmp/logfile.txt"/>
 *     <log type="teamcity" target="/tmp/logfile.txt"/>
 *     <log type="junit" target="/tmp/logfile.xml"/>
 *     <log type="testdox-html" target="/tmp/testdox.html"/>
 *     <log type="testdox-text" target="/tmp/testdox.txt"/>
 *     <log type="testdox-xml" target="/tmp/testdox.xml"/>
 *   </logging>
 *
 *   <php>
 *     <includePath>.</includePath>
 *     <ini name="foo" value="bar"/>
 *     <const name="foo" value="bar"/>
 *     <var name="foo" value="bar"/>
 *     <env name="foo" value="bar"/>
 *     <post name="foo" value="bar"/>
 *     <get name="foo" value="bar"/>
 *     <cookie name="foo" value="bar"/>
 *     <server name="foo" value="bar"/>
 *     <files name="foo" value="bar"/>
 *     <request name="foo" value="bar"/>
 *   </php>
 * </phpunit>
 * </code>
 */
class Configuration
{
    const TEST_SUITE_FILTER_SEPARATOR = ',';

    private static $instances = [];

    protected $document;
    protected $xpath;
    protected $filename;

    /**
     * Loads a PHPUnit configuration file.
     *
     * @param string $filename
     */
    protected function __construct($filename)
    {
        $this->filename = $filename;
        $this->document = Xml::loadFile($filename, false, true, true);
        $this->xpath    = new DOMXPath($this->document);
    }

    final private function __clone()
    {
    }

    /**
     * Returns a PHPUnit configuration object.
     *
     * @param string $filename
     *
     * @return Configuration
     */
    public static function getInstance($filename)
    {
        $realpath = \realpath($filename);

        if ($realpath === false) {
            throw new Exception(
                \sprintf(
                    'Could not read "%s".',
                    $filename
                )
            );
        }

        if (!isset(self::$instances[$realpath])) {
            self::$instances[$realpath] = new self($realpath);
        }

        return self::$instances[$realpath];
    }

    /**
     * Returns the realpath to the configuration file.
     *
     * @return string
     */
    public function getFilename()
    {
        return $this->filename;
    }

    /**
     * Returns the configuration for SUT filtering.
     *
     * @return array
     */
    public function getFilterConfiguration()
    {
        $addUncoveredFilesFromWhitelist     = true;
        $processUncoveredFilesFromWhitelist = false;
        $includeDirectory                   = [];
        $includeFile                        = [];
        $excludeDirectory                   = [];
        $excludeFile                        = [];

        $tmp = $this->xpath->query('filter/whitelist');

<<<<<<< HEAD
        if ($tmp->length === 1) {
=======
        if ($tmp->length == 0) {
            return [
                'whitelist' => [
                    'addUncoveredFilesFromWhitelist'     => $addUncoveredFilesFromWhitelist,
                    'processUncoveredFilesFromWhitelist' => $processUncoveredFilesFromWhitelist,
                    'include'                            => [
                        'directory' => [],
                        'file'      => []
                    ],
                    'exclude' => [
                        'directory' => [],
                        'file'      => []
                    ]
                ]
            ];
        }

        if ($tmp->length == 1) {
>>>>>>> 1a87abc8
            if ($tmp->item(0)->hasAttribute('addUncoveredFilesFromWhitelist')) {
                $addUncoveredFilesFromWhitelist = $this->getBoolean(
                    (string) $tmp->item(0)->getAttribute(
                        'addUncoveredFilesFromWhitelist'
                    ),
                    true
                );
            }

            if ($tmp->item(0)->hasAttribute('processUncoveredFilesFromWhitelist')) {
                $processUncoveredFilesFromWhitelist = $this->getBoolean(
                    (string) $tmp->item(0)->getAttribute(
                        'processUncoveredFilesFromWhitelist'
                    ),
                    false
                );
            }

            $includeDirectory = $this->readFilterDirectories(
                'filter/whitelist/directory'
            );

            $includeFile = $this->readFilterFiles(
                'filter/whitelist/file'
            );

            $excludeDirectory = $this->readFilterDirectories(
                'filter/whitelist/exclude/directory'
            );

            $excludeFile = $this->readFilterFiles(
                'filter/whitelist/exclude/file'
            );
        }

        return [
            'whitelist' => [
                'addUncoveredFilesFromWhitelist'     => $addUncoveredFilesFromWhitelist,
                'processUncoveredFilesFromWhitelist' => $processUncoveredFilesFromWhitelist,
                'include'                            => [
                    'directory' => $includeDirectory,
                    'file' => $includeFile
                ],
                'exclude' => [
                    'directory' => $excludeDirectory,
                    'file' => $excludeFile
                ]
            ]
        ];
    }

    /**
     * Returns the configuration for groups.
     *
     * @return array
     */
    public function getGroupConfiguration()
    {
        return $this->parseGroupConfiguration('groups');
    }

    /**
     * Returns the configuration for testdox groups.
     *
     * @return array
     */
    public function getTestdoxGroupConfiguration()
    {
        return $this->parseGroupConfiguration('testdoxGroups');
    }

    /**
     * @param string $root
     *
     * @return array
     */
    private function parseGroupConfiguration($root)
    {
        $groups = [
            'include' => [],
            'exclude' => []
        ];

        foreach ($this->xpath->query($root . '/include/group') as $group) {
            $groups['include'][] = (string) $group->textContent;
        }

        foreach ($this->xpath->query($root . '/exclude/group') as $group) {
            $groups['exclude'][] = (string) $group->textContent;
        }

        return $groups;
    }

    /**
     * Returns the configuration for listeners.
     *
     * @return array
     */
    public function getListenerConfiguration()
    {
        $result = [];

        foreach ($this->xpath->query('listeners/listener') as $listener) {
            $class     = (string) $listener->getAttribute('class');
            $file      = '';
            $arguments = [];

            if ($listener->getAttribute('file')) {
                $file = $this->toAbsolutePath(
                    (string) $listener->getAttribute('file'),
                    true
                );
            }

            foreach ($listener->childNodes as $node) {
                if ($node instanceof DOMElement && $node->tagName == 'arguments') {
                    foreach ($node->childNodes as $argument) {
                        if ($argument instanceof DOMElement) {
                            if ($argument->tagName == 'file' || $argument->tagName == 'directory') {
                                $arguments[] = $this->toAbsolutePath((string) $argument->textContent);
                            } else {
                                $arguments[] = Xml::xmlToVariable($argument);
                            }
                        }
                    }
                }
            }

            $result[] = [
                'class'     => $class,
                'file'      => $file,
                'arguments' => $arguments
            ];
        }

        return $result;
    }

    /**
     * Returns the logging configuration.
     *
     * @return array
     */
    public function getLoggingConfiguration()
    {
        $result = [];

        foreach ($this->xpath->query('logging/log') as $log) {
            $type   = (string) $log->getAttribute('type');
            $target = (string) $log->getAttribute('target');

            if (!$target) {
                continue;
            }

            $target = $this->toAbsolutePath($target);

            if ($type == 'coverage-html') {
                if ($log->hasAttribute('lowUpperBound')) {
                    $result['lowUpperBound'] = $this->getInteger(
                        (string) $log->getAttribute('lowUpperBound'),
                        50
                    );
                }

                if ($log->hasAttribute('highLowerBound')) {
                    $result['highLowerBound'] = $this->getInteger(
                        (string) $log->getAttribute('highLowerBound'),
                        90
                    );
                }
            } elseif ($type == 'coverage-crap4j') {
                if ($log->hasAttribute('threshold')) {
                    $result['crap4jThreshold'] = $this->getInteger(
                        (string) $log->getAttribute('threshold'),
                        30
                    );
                }
            } elseif ($type == 'coverage-text') {
                if ($log->hasAttribute('showUncoveredFiles')) {
                    $result['coverageTextShowUncoveredFiles'] = $this->getBoolean(
                        (string) $log->getAttribute('showUncoveredFiles'),
                        false
                    );
                }
                if ($log->hasAttribute('showOnlySummary')) {
                    $result['coverageTextShowOnlySummary'] = $this->getBoolean(
                        (string) $log->getAttribute('showOnlySummary'),
                        false
                    );
                }
            }

            $result[$type] = $target;
        }

        return $result;
    }

    /**
     * Returns the PHP configuration.
     *
     * @return array
     */
    public function getPHPConfiguration()
    {
        $result = [
            'include_path' => [],
            'ini'          => [],
            'const'        => [],
            'var'          => [],
            'env'          => [],
            'post'         => [],
            'get'          => [],
            'cookie'       => [],
            'server'       => [],
            'files'        => [],
            'request'      => []
        ];

        foreach ($this->xpath->query('php/includePath') as $includePath) {
            $path = (string) $includePath->textContent;

            if ($path) {
                $result['include_path'][] = $this->toAbsolutePath($path);
            }
        }

        foreach ($this->xpath->query('php/ini') as $ini) {
            $name  = (string) $ini->getAttribute('name');
            $value = (string) $ini->getAttribute('value');

            $result['ini'][$name]['value'] = $value;
        }

        foreach ($this->xpath->query('php/const') as $const) {
            $name  = (string) $const->getAttribute('name');
            $value = (string) $const->getAttribute('value');

            $result['const'][$name]['value'] = $this->getBoolean($value, $value);
        }

        foreach (['var', 'env', 'post', 'get', 'cookie', 'server', 'files', 'request'] as $array) {
            foreach ($this->xpath->query('php/' . $array) as $var) {
                $name     = (string) $var->getAttribute('name');
                $value    = (string) $var->getAttribute('value');
                $verbatim = false;
                $force    = false;

                if ($var->hasAttribute('verbatim')) {
                    $verbatim                          = $this->getBoolean($var->getAttribute('verbatim'), false);
                    $result[$array][$name]['verbatim'] = $verbatim;
                }

                if ($var->hasAttribute('force')) {
                    $force                          = $this->getBoolean($var->getAttribute('force'), false);
                    $result[$array][$name]['force'] = $force;
                }

                if (!$verbatim) {
                    $value = $this->getBoolean($value, $value);
                }

                $result[$array][$name]['value'] = $value;
            }
        }

        return $result;
    }

    /**
     * Handles the PHP configuration.
     */
    public function handlePHPConfiguration()
    {
        $configuration = $this->getPHPConfiguration();

        if (!empty($configuration['include_path'])) {
            \ini_set(
                'include_path',
                \implode(PATH_SEPARATOR, $configuration['include_path']) .
                PATH_SEPARATOR .
                \ini_get('include_path')
            );
        }

        foreach ($configuration['ini'] as $name => $data) {
            $value = $data['value'];

            if (\defined($value)) {
                $value = (string) \constant($value);
            }

            \ini_set($name, $value);
        }

        foreach ($configuration['const'] as $name => $data) {
            $value = $data['value'];

            if (!\defined($name)) {
                \define($name, $value);
            }
        }

        foreach (['var', 'post', 'get', 'cookie', 'server', 'files', 'request'] as $array) {
            // See https://github.com/sebastianbergmann/phpunit/issues/277
            switch ($array) {
                case 'var':
                    $target = &$GLOBALS;

                    break;

                case 'server':
                    $target = &$_SERVER;

                    break;

                default:
                    $target = &$GLOBALS['_' . \strtoupper($array)];

                    break;
            }

            foreach ($configuration[$array] as $name => $data) {
                $target[$name] = $data['value'];
            }
        }

        foreach ($configuration['env'] as $name => $data) {
            $value = $data['value'];
            $force = isset($data['force']) ? $data['force'] : false;

            if (false === \getenv($name)) {
                \putenv("{$name}={$value}");
            }

            if (!isset($_ENV[$name])) {
                $_ENV[$name] = $value;
            }

            if (true === $force) {
                $_ENV[$name] = $value;
            }
        }
    }

    /**
     * Returns the PHPUnit configuration.
     *
     * @return array
     */
    public function getPHPUnitConfiguration()
    {
        $result = [];
        $root   = $this->document->documentElement;

        if ($root->hasAttribute('cacheTokens')) {
            $result['cacheTokens'] = $this->getBoolean(
                (string) $root->getAttribute('cacheTokens'),
                false
            );
        }

        if ($root->hasAttribute('columns')) {
            $columns = (string) $root->getAttribute('columns');

            if ($columns == 'max') {
                $result['columns'] = 'max';
            } else {
                $result['columns'] = $this->getInteger($columns, 80);
            }
        }

        if ($root->hasAttribute('colors')) {
            /* only allow boolean for compatibility with previous versions
              'always' only allowed from command line */
            if ($this->getBoolean($root->getAttribute('colors'), false)) {
                $result['colors'] = ResultPrinter::COLOR_AUTO;
            } else {
                $result['colors'] = ResultPrinter::COLOR_NEVER;
            }
        }

        /*
         * Issue #657
         */
        if ($root->hasAttribute('stderr')) {
            $result['stderr'] = $this->getBoolean(
                (string) $root->getAttribute('stderr'),
                false
            );
        }

        if ($root->hasAttribute('backupGlobals')) {
            $result['backupGlobals'] = $this->getBoolean(
                (string) $root->getAttribute('backupGlobals'),
                false
            );
        }

        if ($root->hasAttribute('backupStaticAttributes')) {
            $result['backupStaticAttributes'] = $this->getBoolean(
                (string) $root->getAttribute('backupStaticAttributes'),
                false
            );
        }

        if ($root->getAttribute('bootstrap')) {
            $result['bootstrap'] = $this->toAbsolutePath(
                (string) $root->getAttribute('bootstrap')
            );
        }

        if ($root->hasAttribute('convertDeprecationsToExceptions')) {
            $result['convertDeprecationsToExceptions'] = $this->getBoolean(
                (string) $root->getAttribute('convertDeprecationsToExceptions'),
                true
            );
        }

        if ($root->hasAttribute('convertErrorsToExceptions')) {
            $result['convertErrorsToExceptions'] = $this->getBoolean(
                (string) $root->getAttribute('convertErrorsToExceptions'),
                true
            );
        }

        if ($root->hasAttribute('convertNoticesToExceptions')) {
            $result['convertNoticesToExceptions'] = $this->getBoolean(
                (string) $root->getAttribute('convertNoticesToExceptions'),
                true
            );
        }

        if ($root->hasAttribute('convertWarningsToExceptions')) {
            $result['convertWarningsToExceptions'] = $this->getBoolean(
                (string) $root->getAttribute('convertWarningsToExceptions'),
                true
            );
        }

        if ($root->hasAttribute('forceCoversAnnotation')) {
            $result['forceCoversAnnotation'] = $this->getBoolean(
                (string) $root->getAttribute('forceCoversAnnotation'),
                false
            );
        }

        if ($root->hasAttribute('disableCodeCoverageIgnore')) {
            $result['disableCodeCoverageIgnore'] = $this->getBoolean(
                (string) $root->getAttribute('disableCodeCoverageIgnore'),
                false
            );
        }

        if ($root->hasAttribute('processIsolation')) {
            $result['processIsolation'] = $this->getBoolean(
                (string) $root->getAttribute('processIsolation'),
                false
            );
        }

        if ($root->hasAttribute('stopOnError')) {
            $result['stopOnError'] = $this->getBoolean(
                (string) $root->getAttribute('stopOnError'),
                false
            );
        }

        if ($root->hasAttribute('stopOnFailure')) {
            $result['stopOnFailure'] = $this->getBoolean(
                (string) $root->getAttribute('stopOnFailure'),
                false
            );
        }

        if ($root->hasAttribute('stopOnWarning')) {
            $result['stopOnWarning'] = $this->getBoolean(
                (string) $root->getAttribute('stopOnWarning'),
                false
            );
        }

        if ($root->hasAttribute('stopOnIncomplete')) {
            $result['stopOnIncomplete'] = $this->getBoolean(
                (string) $root->getAttribute('stopOnIncomplete'),
                false
            );
        }

        if ($root->hasAttribute('stopOnRisky')) {
            $result['stopOnRisky'] = $this->getBoolean(
                (string) $root->getAttribute('stopOnRisky'),
                false
            );
        }

        if ($root->hasAttribute('stopOnSkipped')) {
            $result['stopOnSkipped'] = $this->getBoolean(
                (string) $root->getAttribute('stopOnSkipped'),
                false
            );
        }

        if ($root->hasAttribute('failOnWarning')) {
            $result['failOnWarning'] = $this->getBoolean(
                (string) $root->getAttribute('failOnWarning'),
                false
            );
        }

        if ($root->hasAttribute('failOnRisky')) {
            $result['failOnRisky'] = $this->getBoolean(
                (string) $root->getAttribute('failOnRisky'),
                false
            );
        }

        if ($root->hasAttribute('testSuiteLoaderClass')) {
            $result['testSuiteLoaderClass'] = (string) $root->getAttribute(
                'testSuiteLoaderClass'
            );
        }

        if ($root->hasAttribute('defaultTestSuite')) {
            $result['defaultTestSuite'] = (string) $root->getAttribute(
                'defaultTestSuite'
            );
        }

        if ($root->getAttribute('testSuiteLoaderFile')) {
            $result['testSuiteLoaderFile'] = $this->toAbsolutePath(
                (string) $root->getAttribute('testSuiteLoaderFile')
            );
        }

        if ($root->hasAttribute('printerClass')) {
            $result['printerClass'] = (string) $root->getAttribute(
                'printerClass'
            );
        }

        if ($root->getAttribute('printerFile')) {
            $result['printerFile'] = $this->toAbsolutePath(
                (string) $root->getAttribute('printerFile')
            );
        }

        if ($root->hasAttribute('beStrictAboutChangesToGlobalState')) {
            $result['beStrictAboutChangesToGlobalState'] = $this->getBoolean(
                (string) $root->getAttribute('beStrictAboutChangesToGlobalState'),
                false
            );
        }

        if ($root->hasAttribute('beStrictAboutOutputDuringTests')) {
            $result['disallowTestOutput'] = $this->getBoolean(
                (string) $root->getAttribute('beStrictAboutOutputDuringTests'),
                false
            );
        }

        if ($root->hasAttribute('beStrictAboutResourceUsageDuringSmallTests')) {
            $result['beStrictAboutResourceUsageDuringSmallTests'] = $this->getBoolean(
                (string) $root->getAttribute('beStrictAboutResourceUsageDuringSmallTests'),
                false
            );
        }

        if ($root->hasAttribute('beStrictAboutTestsThatDoNotTestAnything')) {
            $result['reportUselessTests'] = $this->getBoolean(
                (string) $root->getAttribute('beStrictAboutTestsThatDoNotTestAnything'),
                true
            );
        }

        if ($root->hasAttribute('beStrictAboutTodoAnnotatedTests')) {
            $result['disallowTodoAnnotatedTests'] = $this->getBoolean(
                (string) $root->getAttribute('beStrictAboutTodoAnnotatedTests'),
                false
            );
        }

        if ($root->hasAttribute('beStrictAboutCoversAnnotation')) {
            $result['strictCoverage'] = $this->getBoolean(
                (string) $root->getAttribute('beStrictAboutCoversAnnotation'),
                false
            );
        }

        if ($root->hasAttribute('enforceTimeLimit')) {
            $result['enforceTimeLimit'] = $this->getBoolean(
                (string) $root->getAttribute('enforceTimeLimit'),
                false
            );
        }

        if ($root->hasAttribute('ignoreDeprecatedCodeUnitsFromCodeCoverage')) {
            $result['ignoreDeprecatedCodeUnitsFromCodeCoverage'] = $this->getBoolean(
                (string) $root->getAttribute('ignoreDeprecatedCodeUnitsFromCodeCoverage'),
                false
            );
        }

        if ($root->hasAttribute('timeoutForSmallTests')) {
            $result['timeoutForSmallTests'] = $this->getInteger(
                (string) $root->getAttribute('timeoutForSmallTests'),
                1
            );
        }

        if ($root->hasAttribute('timeoutForMediumTests')) {
            $result['timeoutForMediumTests'] = $this->getInteger(
                (string) $root->getAttribute('timeoutForMediumTests'),
                10
            );
        }

        if ($root->hasAttribute('timeoutForLargeTests')) {
            $result['timeoutForLargeTests'] = $this->getInteger(
                (string) $root->getAttribute('timeoutForLargeTests'),
                60
            );
        }

        if ($root->hasAttribute('reverseDefectList')) {
            $result['reverseDefectList'] = $this->getBoolean(
                (string) $root->getAttribute('reverseDefectList'),
                false
            );
        }

        if ($root->hasAttribute('verbose')) {
            $result['verbose'] = $this->getBoolean(
                (string) $root->getAttribute('verbose'),
                false
            );
        }

        if ($root->hasAttribute('registerMockObjectsFromTestArgumentsRecursively')) {
            $result['registerMockObjectsFromTestArgumentsRecursively'] = $this->getBoolean(
                (string) $root->getAttribute('registerMockObjectsFromTestArgumentsRecursively'),
                false
            );
        }

        if ($root->hasAttribute('extensionsDirectory')) {
            $result['extensionsDirectory'] = $this->toAbsolutePath(
                (string) $root->getAttribute(
                    'extensionsDirectory'
                )
            );
        }

        return $result;
    }

    /**
     * Returns the test suite configuration.
     *
     * @param string|null $testSuiteFilter
     *
     * @return TestSuite
     */
    public function getTestSuiteConfiguration($testSuiteFilter = null)
    {
        $testSuiteNodes = $this->xpath->query('testsuites/testsuite');

        if ($testSuiteNodes->length == 0) {
            $testSuiteNodes = $this->xpath->query('testsuite');
        }

        if ($testSuiteNodes->length == 1) {
            return $this->getTestSuite($testSuiteNodes->item(0), $testSuiteFilter);
        }

        //if ($testSuiteNodes->length > 1) { there cannot be a negative number of Nodes
        $suite = new TestSuite;

        foreach ($testSuiteNodes as $testSuiteNode) {
            $suite->addTestSuite(
                $this->getTestSuite($testSuiteNode, $testSuiteFilter)
            );
        }

        return $suite;
    }

    /**
     * Returns the test suite names from the configuration.
     *
     * @return array
     */
    public function getTestSuiteNames()
    {
        $names = [];
        $nodes = $this->xpath->query('*/testsuite');
        foreach ($nodes as $node) {
            $names[] = $node->getAttribute('name');
        }

        return $names;
    }

    /**
     * @param DOMElement  $testSuiteNode
     * @param string|null $testSuiteFilter
     *
     * @return TestSuite
     */
    protected function getTestSuite(DOMElement $testSuiteNode, $testSuiteFilter = null)
    {
        if ($testSuiteNode->hasAttribute('name')) {
            $suite = new TestSuite(
                (string) $testSuiteNode->getAttribute('name')
            );
        } else {
            $suite = new TestSuite;
        }

        $exclude = [];

        foreach ($testSuiteNode->getElementsByTagName('exclude') as $excludeNode) {
            $excludeFile = (string) $excludeNode->textContent;
            if ($excludeFile) {
                $exclude[] = $this->toAbsolutePath($excludeFile);
            }
        }

        $fileIteratorFacade = new File_Iterator_Facade;
        $testSuiteFilter    = $testSuiteFilter ? \explode(self::TEST_SUITE_FILTER_SEPARATOR, $testSuiteFilter) : [];

        foreach ($testSuiteNode->getElementsByTagName('directory') as $directoryNode) {
            if (!empty($testSuiteFilter) && !\in_array($directoryNode->parentNode->getAttribute('name'), $testSuiteFilter)) {
                continue;
            }

            $directory = (string) $directoryNode->textContent;

            if (empty($directory)) {
                continue;
            }

            if ($directoryNode->hasAttribute('phpVersion')) {
                $phpVersion = (string) $directoryNode->getAttribute('phpVersion');
            } else {
                $phpVersion = PHP_VERSION;
            }

            if ($directoryNode->hasAttribute('phpVersionOperator')) {
                $phpVersionOperator = (string) $directoryNode->getAttribute('phpVersionOperator');
            } else {
                $phpVersionOperator = '>=';
            }

            if (!\version_compare(PHP_VERSION, $phpVersion, $phpVersionOperator)) {
                continue;
            }

            if ($directoryNode->hasAttribute('prefix')) {
                $prefix = (string) $directoryNode->getAttribute('prefix');
            } else {
                $prefix = '';
            }

            if ($directoryNode->hasAttribute('suffix')) {
                $suffix = (string) $directoryNode->getAttribute('suffix');
            } else {
                $suffix = 'Test.php';
            }

            $files = $fileIteratorFacade->getFilesAsArray(
                $this->toAbsolutePath($directory),
                $suffix,
                $prefix,
                $exclude
            );
            $suite->addTestFiles($files);
        }

        foreach ($testSuiteNode->getElementsByTagName('file') as $fileNode) {
            if (!empty($testSuiteFilter) && !\in_array($fileNode->parentNode->getAttribute('name'), $testSuiteFilter)) {
                continue;
            }

            $file = (string) $fileNode->textContent;

            if (empty($file)) {
                continue;
            }

            // Get the absolute path to the file
            $file = $fileIteratorFacade->getFilesAsArray(
                $this->toAbsolutePath($file)
            );

            if (!isset($file[0])) {
                continue;
            }

            $file = $file[0];

            if ($fileNode->hasAttribute('phpVersion')) {
                $phpVersion = (string) $fileNode->getAttribute('phpVersion');
            } else {
                $phpVersion = PHP_VERSION;
            }

            if ($fileNode->hasAttribute('phpVersionOperator')) {
                $phpVersionOperator = (string) $fileNode->getAttribute('phpVersionOperator');
            } else {
                $phpVersionOperator = '>=';
            }

            if (!\version_compare(PHP_VERSION, $phpVersion, $phpVersionOperator)) {
                continue;
            }

            $suite->addTestFile($file);
        }

        return $suite;
    }

    /**
     * if $value is 'false' or 'true', this returns the value that $value represents.
     * Otherwise, returns $default, which may be a string in rare cases.
     * See PHPUnit\Util\ConfigurationTest::testPHPConfigurationIsReadCorrectly
     *
     * @param string      $value
     * @param string|bool $default
     *
     * @return string|bool
     */
    protected function getBoolean($value, $default)
    {
        if (\strtolower($value) == 'false') {
            return false;
        }

        if (\strtolower($value) == 'true') {
            return true;
        }

        return $default;
    }

    /**
     * @param string $value
     * @param int    $default
     *
     * @return int
     */
    protected function getInteger($value, $default)
    {
        if (\is_numeric($value)) {
            return (int) $value;
        }

        return $default;
    }

    /**
     * @param string $query
     *
     * @return array
     */
    protected function readFilterDirectories($query)
    {
        $directories = [];

        foreach ($this->xpath->query($query) as $directory) {
            $directoryPath = (string) $directory->textContent;

            if (!$directoryPath) {
                continue;
            }

            if ($directory->hasAttribute('prefix')) {
                $prefix = (string) $directory->getAttribute('prefix');
            } else {
                $prefix = '';
            }

            if ($directory->hasAttribute('suffix')) {
                $suffix = (string) $directory->getAttribute('suffix');
            } else {
                $suffix = '.php';
            }

            if ($directory->hasAttribute('group')) {
                $group = (string) $directory->getAttribute('group');
            } else {
                $group = 'DEFAULT';
            }

            $directories[] = [
                'path'   => $this->toAbsolutePath($directoryPath),
                'prefix' => $prefix,
                'suffix' => $suffix,
                'group'  => $group
            ];
        }

        return $directories;
    }

    /**
     * @param string $query
     *
     * @return array
     */
    protected function readFilterFiles($query)
    {
        $files = [];

        foreach ($this->xpath->query($query) as $file) {
            $filePath = (string) $file->textContent;

            if ($filePath) {
                $files[] = $this->toAbsolutePath($filePath);
            }
        }

        return $files;
    }

    /**
     * @param string $path
     * @param bool   $useIncludePath
     *
     * @return string
     */
    protected function toAbsolutePath($path, $useIncludePath = false)
    {
        $path = \trim($path);

        if ($path[0] === '/') {
            return $path;
        }

        // Matches the following on Windows:
        //  - \\NetworkComputer\Path
        //  - \\.\D:
        //  - \\.\c:
        //  - C:\Windows
        //  - C:\windows
        //  - C:/windows
        //  - c:/windows
        if (\defined('PHP_WINDOWS_VERSION_BUILD') &&
            ($path[0] === '\\' || (\strlen($path) >= 3 && \preg_match('#^[A-Z]\:[/\\\]#i', \substr($path, 0, 3))))) {
            return $path;
        }

        // Stream
        if (\strpos($path, '://') !== false) {
            return $path;
        }

        $file = \dirname($this->filename) . DIRECTORY_SEPARATOR . $path;

        if ($useIncludePath && !\file_exists($file)) {
            $includePathFile = \stream_resolve_include_path($path);

            if ($includePathFile) {
                $file = $includePathFile;
            }
        }

        return $file;
    }
}<|MERGE_RESOLUTION|>--- conflicted
+++ resolved
@@ -227,28 +227,7 @@
 
         $tmp = $this->xpath->query('filter/whitelist');
 
-<<<<<<< HEAD
         if ($tmp->length === 1) {
-=======
-        if ($tmp->length == 0) {
-            return [
-                'whitelist' => [
-                    'addUncoveredFilesFromWhitelist'     => $addUncoveredFilesFromWhitelist,
-                    'processUncoveredFilesFromWhitelist' => $processUncoveredFilesFromWhitelist,
-                    'include'                            => [
-                        'directory' => [],
-                        'file'      => []
-                    ],
-                    'exclude' => [
-                        'directory' => [],
-                        'file'      => []
-                    ]
-                ]
-            ];
-        }
-
-        if ($tmp->length == 1) {
->>>>>>> 1a87abc8
             if ($tmp->item(0)->hasAttribute('addUncoveredFilesFromWhitelist')) {
                 $addUncoveredFilesFromWhitelist = $this->getBoolean(
                     (string) $tmp->item(0)->getAttribute(
@@ -290,11 +269,11 @@
                 'processUncoveredFilesFromWhitelist' => $processUncoveredFilesFromWhitelist,
                 'include'                            => [
                     'directory' => $includeDirectory,
-                    'file' => $includeFile
+                    'file'      => $includeFile
                 ],
                 'exclude' => [
                     'directory' => $excludeDirectory,
-                    'file' => $excludeFile
+                    'file'      => $excludeFile
                 ]
             ]
         ];
