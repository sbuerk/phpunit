<?php declare(strict_types=1);
/*
 * This file is part of PHPUnit.
 *
 * (c) Sebastian Bergmann <sebastian@phpunit.de>
 *
 * For the full copyright and license information, please view the LICENSE
 * file that was distributed with this source code.
 */
namespace PHPUnit\Util\TestDox;

use const PHP_EOL;
use function array_map;
use function ceil;
use function count;
use function explode;
use function get_class;
use function implode;
use function preg_match;
use function sprintf;
use function strlen;
use function strpos;
use function trim;
use PHPUnit\Framework\Test;
use PHPUnit\Framework\TestCase;
use PHPUnit\Framework\TestFailure;
use PHPUnit\Framework\TestResult;
use PHPUnit\Runner\BaseTestRunner;
use PHPUnit\Runner\PhptTestCase;
use PHPUnit\Util\Color;
<<<<<<< HEAD
use SebastianBergmann\Timer\ResourceUsageFormatter;
=======
use PHPUnit\Util\Filter;
use SebastianBergmann\RecursionContext\InvalidArgumentException;
use SebastianBergmann\Timer\RuntimeException;
>>>>>>> 03894bd3
use SebastianBergmann\Timer\Timer;
use Throwable;

/**
 * @internal This class is not covered by the backward compatibility promise for PHPUnit
 */
class CliTestDoxPrinter extends TestDoxPrinter
{
    /**
     * The default Testdox left margin for messages is a vertical line.
     */
    private const PREFIX_SIMPLE = [
        'default' => '│',
        'start'   => '│',
        'message' => '│',
        'diff'    => '│',
        'trace'   => '│',
        'last'    => '│',
    ];

    /**
     * Colored Testdox use box-drawing for a more textured map of the message.
     */
    private const PREFIX_DECORATED = [
        'default' => '│',
        'start'   => '┐',
        'message' => '├',
        'diff'    => '┊',
        'trace'   => '╵',
        'last'    => '┴',
    ];

    private const SPINNER_ICONS = [
        " \e[36m◐\e[0m running tests",
        " \e[36m◓\e[0m running tests",
        " \e[36m◑\e[0m running tests",
        " \e[36m◒\e[0m running tests",
    ];
    private const STATUS_STYLES = [
        BaseTestRunner::STATUS_PASSED => [
            'symbol' => '✔',
            'color'  => 'fg-green',
        ],
        BaseTestRunner::STATUS_ERROR => [
            'symbol'  => '✘',
            'color'   => 'fg-yellow',
            'message' => 'bg-yellow,fg-black',
        ],
        BaseTestRunner::STATUS_FAILURE => [
            'symbol'  => '✘',
            'color'   => 'fg-red',
            'message' => 'bg-red,fg-white',
        ],
        BaseTestRunner::STATUS_SKIPPED => [
            'symbol'  => '↩',
            'color'   => 'fg-cyan',
            'message' => 'fg-cyan',
        ],
        BaseTestRunner::STATUS_RISKY => [
            'symbol'  => '☢',
            'color'   => 'fg-yellow',
            'message' => 'fg-yellow',
        ],
        BaseTestRunner::STATUS_INCOMPLETE => [
            'symbol'  => '∅',
            'color'   => 'fg-yellow',
            'message' => 'fg-yellow',
        ],
        BaseTestRunner::STATUS_WARNING => [
            'symbol'  => '⚠',
            'color'   => 'fg-yellow',
            'message' => 'fg-yellow',
        ],
        BaseTestRunner::STATUS_UNKNOWN => [
            'symbol'  => '?',
            'color'   => 'fg-blue',
            'message' => 'fg-white,bg-blue',
        ],
    ];

    /**
     * @var int[]
     */
    private $nonSuccessfulTestResults = [];

    /**
<<<<<<< HEAD
     * @var Timer
=======
     * @throws RuntimeException
>>>>>>> 03894bd3
     */
    private $timer;

    /**
     * @param null|resource|string $out
     * @param int|string           $numberOfColumns
     *
     * @throws \PHPUnit\Framework\Exception
     */
    public function __construct($out = null, bool $verbose = false, string $colors = self::COLOR_DEFAULT, bool $debug = false, $numberOfColumns = 80, bool $reverse = false)
    {
        parent::__construct($out, $verbose, $colors, $debug, $numberOfColumns, $reverse);

        $this->timer = new Timer;

        $this->timer->start();
    }

    public function printResult(TestResult $result): void
    {
        $this->printHeader($result);

        $this->printNonSuccessfulTestsSummary($result->count());

        $this->printFooter($result);
    }

<<<<<<< HEAD
=======
    /**
     * @throws RuntimeException
     */
>>>>>>> 03894bd3
    protected function printHeader(TestResult $result): void
    {
        $this->write("\n" . (new ResourceUsageFormatter)->resourceUsage($this->timer->stop()) . "\n\n");
    }

    protected function formatClassName(Test $test): string
    {
        if ($test instanceof TestCase) {
            return $this->prettifier->prettifyTestClass(get_class($test));
        }

        return get_class($test);
    }

    /**
     * @throws InvalidArgumentException
     */
    protected function registerTestResult(Test $test, ?Throwable $t, int $status, float $time, bool $verbose): void
    {
        if ($status !== BaseTestRunner::STATUS_PASSED) {
            $this->nonSuccessfulTestResults[] = $this->testIndex;
        }

        parent::registerTestResult($test, $t, $status, $time, $verbose);
    }

    /**
     * @throws InvalidArgumentException
     */
    protected function formatTestName(Test $test): string
    {
        if ($test instanceof TestCase) {
            return $this->prettifier->prettifyTestCase($test);
        }

        return parent::formatTestName($test);
    }

    protected function writeTestResult(array $prevResult, array $result): void
    {
        // spacer line for new suite headers and after verbose messages
        if ($prevResult['testName'] !== '' &&
            (!empty($prevResult['message']) || $prevResult['className'] !== $result['className'])) {
            $this->write(PHP_EOL);
        }

        // suite header
        if ($prevResult['className'] !== $result['className']) {
            $this->write($this->colorizeTextBox('underlined', $result['className']) . PHP_EOL);
        }

        // test result line
        if ($this->colors && $result['className'] === PhptTestCase::class) {
            $testName = Color::colorizePath($result['testName'], $prevResult['testName'], true);
        } else {
            $testName = $result['testMethod'];
        }

        $style = self::STATUS_STYLES[$result['status']];
        $line  = sprintf(
            ' %s %s%s' . PHP_EOL,
            $this->colorizeTextBox($style['color'], $style['symbol']),
            $testName,
            $this->verbose ? ' ' . $this->formatRuntime($result['time'], $style['color']) : '',
        );

        $this->write($line);

        // additional information when verbose
        $this->write($result['message']);
    }

    protected function formatThrowable(Throwable $t, ?int $status = null): string
    {
        return trim(TestFailure::exceptionToString($t));
    }

    protected function colorizeMessageAndDiff(string $style, string $buffer): array
    {
        $lines      = $buffer ? array_map('\rtrim', explode(PHP_EOL, $buffer)) : [];
        $message    = [];
        $diff       = [];
        $insideDiff = false;

        foreach ($lines as $line) {
            if ($line === '--- Expected') {
                $insideDiff = true;
            }

            if (!$insideDiff) {
                $message[] = $line;
            } else {
                if (strpos($line, '-') === 0) {
                    $line = Color::colorize('fg-red', Color::visualizeWhitespace($line, true));
                } elseif (strpos($line, '+') === 0) {
                    $line = Color::colorize('fg-green', Color::visualizeWhitespace($line, true));
                } elseif ($line === '@@ @@') {
                    $line = Color::colorize('fg-cyan', $line);
                }
                $diff[] = $line;
            }
        }
        $diff = implode(PHP_EOL, $diff);

        if (!empty($message)) {
            $message = $this->colorizeTextBox($style, implode(PHP_EOL, $message));
        }

        return [$message, $diff];
    }

    protected function formatStacktrace(Throwable $t): string
    {
        $trace = Filter::getFilteredStacktrace($t);

        if (!$this->colors) {
            return $trace;
        }

        $lines    = [];
        $prevPath = '';

        foreach (explode(PHP_EOL, $trace) as $line) {
            if (preg_match('/^(.*):(\d+)$/', $line, $matches)) {
                $lines[] = Color::colorizePath($matches[1], $prevPath) .
                    Color::dim(':') .
                    Color::colorize('fg-blue', $matches[2]) .
                    "\n";
                $prevPath = $matches[1];
            } else {
                $lines[]  = $line;
                $prevPath = '';
            }
        }

        return implode('', $lines);
    }

    protected function formatTestResultMessage(Throwable $t, array $result, ?string $prefix = null): string
    {
        $message = $this->formatThrowable($t, $result['status']);
        $diff    = '';

        if (!($this->verbose || $result['verbose'])) {
            return '';
        }

        if ($message && $this->colors) {
            $style            = self::STATUS_STYLES[$result['status']]['message'] ?? '';
            [$message, $diff] = $this->colorizeMessageAndDiff($style, $message);
        }

        if ($prefix === null || !$this->colors) {
            $prefix = self::PREFIX_SIMPLE;
        }

        if ($this->colors) {
            $color  = self::STATUS_STYLES[$result['status']]['color'] ?? '';
            $prefix = array_map(static function ($p) use ($color)
            {
                return Color::colorize($color, $p);
            }, self::PREFIX_DECORATED);
        }

        $trace = $this->formatStacktrace($t);
        $out   = $this->prefixLines($prefix['start'], PHP_EOL) . PHP_EOL;

        if ($message) {
            $out .= $this->prefixLines($prefix['message'], $message . PHP_EOL) . PHP_EOL;
        }

        if ($diff) {
            $out .= $this->prefixLines($prefix['diff'], $diff . PHP_EOL) . PHP_EOL;
        }

        if ($trace) {
            if ($message || $diff) {
                $out .= $this->prefixLines($prefix['default'], PHP_EOL) . PHP_EOL;
            }
            $out .= $this->prefixLines($prefix['trace'], $trace . PHP_EOL) . PHP_EOL;
        }
        $out .= $this->prefixLines($prefix['last'], PHP_EOL) . PHP_EOL;

        return $out;
    }

    protected function drawSpinner(): void
    {
        if ($this->colors) {
            $id = $this->spinState % count(self::SPINNER_ICONS);
            $this->write(self::SPINNER_ICONS[$id]);
        }
    }

    protected function undrawSpinner(): void
    {
        if ($this->colors) {
            $id = $this->spinState % count(self::SPINNER_ICONS);
            $this->write("\e[1K\e[" . strlen(self::SPINNER_ICONS[$id]) . 'D');
        }
    }

    private function formatRuntime(float $time, string $color = ''): string
    {
        if (!$this->colors) {
            return sprintf('[%.2f ms]', $time * 1000);
        }

        if ($time > 1) {
            $color = 'fg-magenta';
        }

        return Color::colorize($color, ' ' . (int) ceil($time * 1000) . ' ' . Color::dim('ms'));
    }

    private function printNonSuccessfulTestsSummary(int $numberOfExecutedTests): void
    {
        if (empty($this->nonSuccessfulTestResults)) {
            return;
        }

        if ((count($this->nonSuccessfulTestResults) / $numberOfExecutedTests) >= 0.7) {
            return;
        }

        $this->write("Summary of non-successful tests:\n\n");

        $prevResult = $this->getEmptyTestResult();

        foreach ($this->nonSuccessfulTestResults as $testIndex) {
            $result = $this->testResults[$testIndex];
            $this->writeTestResult($prevResult, $result);
            $prevResult = $result;
        }
    }
}<|MERGE_RESOLUTION|>--- conflicted
+++ resolved
@@ -21,6 +21,7 @@
 use function strlen;
 use function strpos;
 use function trim;
+use PHPUnit\Framework\Exception;
 use PHPUnit\Framework\Test;
 use PHPUnit\Framework\TestCase;
 use PHPUnit\Framework\TestFailure;
@@ -28,13 +29,9 @@
 use PHPUnit\Runner\BaseTestRunner;
 use PHPUnit\Runner\PhptTestCase;
 use PHPUnit\Util\Color;
-<<<<<<< HEAD
-use SebastianBergmann\Timer\ResourceUsageFormatter;
-=======
 use PHPUnit\Util\Filter;
 use SebastianBergmann\RecursionContext\InvalidArgumentException;
-use SebastianBergmann\Timer\RuntimeException;
->>>>>>> 03894bd3
+use SebastianBergmann\Timer\ResourceUsageFormatter;
 use SebastianBergmann\Timer\Timer;
 use Throwable;
 
@@ -121,11 +118,7 @@
     private $nonSuccessfulTestResults = [];
 
     /**
-<<<<<<< HEAD
      * @var Timer
-=======
-     * @throws RuntimeException
->>>>>>> 03894bd3
      */
     private $timer;
 
@@ -133,7 +126,7 @@
      * @param null|resource|string $out
      * @param int|string           $numberOfColumns
      *
-     * @throws \PHPUnit\Framework\Exception
+     * @throws Exception
      */
     public function __construct($out = null, bool $verbose = false, string $colors = self::COLOR_DEFAULT, bool $debug = false, $numberOfColumns = 80, bool $reverse = false)
     {
@@ -153,12 +146,6 @@
         $this->printFooter($result);
     }
 
-<<<<<<< HEAD
-=======
-    /**
-     * @throws RuntimeException
-     */
->>>>>>> 03894bd3
     protected function printHeader(TestResult $result): void
     {
         $this->write("\n" . (new ResourceUsageFormatter)->resourceUsage($this->timer->stop()) . "\n\n");
