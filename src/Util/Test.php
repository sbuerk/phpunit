<?php
/*
 * This file is part of PHPUnit.
 *
 * (c) Sebastian Bergmann <sebastian@phpunit.de>
 *
 * For the full copyright and license information, please view the LICENSE
 * file that was distributed with this source code.
 */
namespace PHPUnit\Util;

use PharIo\Version\VersionConstraintParser;
use PHPUnit\Framework\CodeCoverageException;
use PHPUnit\Framework\Exception;
use PHPUnit\Framework\InvalidCoversTargetException;
use PHPUnit\Framework\SelfDescribing;
use PHPUnit\Framework\SkippedTestError;
use PHPUnit\Framework\TestCase;
use PHPUnit\Framework\Warning;
use PHPUnit\Runner\Version;
use ReflectionClass;
use ReflectionException;
use ReflectionFunction;
use ReflectionMethod;
use SebastianBergmann\Environment\OperatingSystem;
use Traversable;

final class Test
{
    /**
     * @var int
     */
    public const UNKNOWN = -1;

    /**
     * @var int
     */
    public const SMALL = 0;

    /**
     * @var int
     */
    public const MEDIUM = 1;

    /**
     * @var int
     */
    public const LARGE = 2;

    /**
     * @var string
     *
     * @todo This constant should be private (it's public because of TestTest::testGetProvidedDataRegEx)
     */
    public const REGEX_DATA_PROVIDER = '/@dataProvider\s+([a-zA-Z0-9._:-\\\\x7f-\xff]+)/';

    /**
     * @var string
     */
    private const REGEX_TEST_WITH = '/@testWith\s+/';

    /**
     * @var string
     */
    private const REGEX_EXPECTED_EXCEPTION = '(@expectedException\s+([:.\w\\\\x7f-\xff]+)(?:[\t ]+(\S*))?(?:[\t ]+(\S*))?\s*$)m';

    /**
     * @var string
     */
    private const REGEX_REQUIRES_VERSION = '/@requires\s+(?P<name>PHP(?:Unit)?)\s+(?P<operator>[<>=!]{0,2})\s*(?P<version>[\d\.-]+(dev|(RC|alpha|beta)[\d\.])?)[ \t]*\r?$/m';

    /**
     * @var string
     */
    private const REGEX_REQUIRES_VERSION_CONSTRAINT = '/@requires\s+(?P<name>PHP(?:Unit)?)\s+(?P<constraint>[\d\t -.|~^]+)[ \t]*\r?$/m';

    /**
     * @var string
     */
    private const REGEX_REQUIRES_OS = '/@requires\s+(?P<name>OS(?:FAMILY)?)\s+(?P<value>.+?)[ \t]*\r?$/m';

    /**
     * @var string
     */
    private const REGEX_REQUIRES_SETTING = '/@requires\s+(?P<name>setting)\s+(?P<setting>([^ ]+?))\s*(?P<value>[\w\.-]+[\w\.]?)?[ \t]*\r?$/m';

    /**
     * @var string
     */
    private const REGEX_REQUIRES = '/@requires\s+(?P<name>function|extension)\s+(?P<value>([^ ]+?))\s*(?P<operator>[<>=!]{0,2})\s*(?P<version>[\d\.-]+[\d\.]?)?[ \t]*\r?$/m';

    /**
     * @var array
     */
    private static $annotationCache = [];

    /**
     * @var array
     */
    private static $hookMethods = [];

    public static function describe(\PHPUnit\Framework\Test $test): array
    {
        if ($test instanceof TestCase) {
            return [\get_class($test), $test->getName()];
        }

        if ($test instanceof SelfDescribing) {
            return ['', $test->toString()];
        }

        return ['', \get_class($test)];
    }

    public static function describeAsString(\PHPUnit\Framework\Test $test): string
    {
        if ($test instanceof SelfDescribing) {
            return $test->toString();
        }

        return \get_class($test);
    }

    /**
     * @throws CodeCoverageException
     *
     * @return array|bool
     */
    public static function getLinesToBeCovered(string $className, string $methodName)
    {
        $annotations = self::parseTestMethodAnnotations(
            $className,
            $methodName
        );

        if (isset($annotations['class']['coversNothing']) || isset($annotations['method']['coversNothing'])) {
            return false;
        }

        return self::getLinesToBeCoveredOrUsed($className, $methodName, 'covers');
    }

    /**
     * Returns lines of code specified with the @uses annotation.
     *
     * @throws CodeCoverageException
     */
    public static function getLinesToBeUsed(string $className, string $methodName): array
    {
        return self::getLinesToBeCoveredOrUsed($className, $methodName, 'uses');
    }

    /**
     * Returns the requirements for a test.
     *
     * @throws Warning
     */
    public static function getRequirements(string $className, string $methodName): array
    {
        $reflector  = new ReflectionClass($className);
        $docComment = $reflector->getDocComment();
        $reflector  = new ReflectionMethod($className, $methodName);
        $docComment .= "\n" . $reflector->getDocComment();
        $requires = [];

        if ($count = \preg_match_all(self::REGEX_REQUIRES_OS, $docComment, $matches)) {
            foreach (\range(0, $count - 1) as $i) {
                $requires[$matches['name'][$i]] = $matches['value'][$i];
            }
        }

        if ($count = \preg_match_all(self::REGEX_REQUIRES_VERSION, $docComment, $matches)) {
            foreach (\range(0, $count - 1) as $i) {
                $requires[$matches['name'][$i]] = [
                    'version'  => $matches['version'][$i],
                    'operator' => $matches['operator'][$i]
                ];
            }
        }

        if ($count = \preg_match_all(self::REGEX_REQUIRES_VERSION_CONSTRAINT, $docComment, $matches)) {
            foreach (\range(0, $count - 1) as $i) {
                if (!empty($requires[$matches['name'][$i]])) {
                    continue;
                }

                try {
                    $versionConstraintParser = new VersionConstraintParser;

                    $requires[$matches['name'][$i] . '_constraint'] = [
                        'constraint' => $versionConstraintParser->parse(\trim($matches['constraint'][$i]))
                    ];
                } catch (\PharIo\Version\Exception $e) {
                    throw new Warning($e->getMessage(), $e->getCode(), $e);
                }
            }
        }

        if ($count = \preg_match_all(self::REGEX_REQUIRES_SETTING, $docComment, $matches)) {
            $requires['setting'] = [];

            foreach (\range(0, $count - 1) as $i) {
                $requires['setting'][$matches['setting'][$i]] = $matches['value'][$i];
            }
        }

        if ($count = \preg_match_all(self::REGEX_REQUIRES, $docComment, $matches)) {
            foreach (\range(0, $count - 1) as $i) {
                $name = $matches['name'][$i] . 's';

                if (!isset($requires[$name])) {
                    $requires[$name] = [];
                }

                $requires[$name][] = $matches['value'][$i];

                if ($name !== 'extensions' || empty($matches['version'][$i])) {
                    continue;
                }

                $requires['extension_versions'][$matches['value'][$i]] = [
                    'version'  => $matches['version'][$i],
                    'operator' => $matches['operator'][$i]
                ];
            }
        }

        return $requires;
    }

    /**
     * Returns the missing requirements for a test.
     *
     * @throws Warning
     *
     * @return string[]
     */
    public static function getMissingRequirements(string $className, string $methodName): array
    {
        $required = static::getRequirements($className, $methodName);
        $missing  = [];

        if (!empty($required['PHP'])) {
            $operator = empty($required['PHP']['operator']) ? '>=' : $required['PHP']['operator'];

            if (!\version_compare(PHP_VERSION, $required['PHP']['version'], $operator)) {
                $missing[] = \sprintf('PHP %s %s is required.', $operator, $required['PHP']['version']);
            }
        } elseif (!empty($required['PHP_constraint'])) {
            $version = new \PharIo\Version\Version(self::sanitizeVersionNumber(PHP_VERSION));

            if (!$required['PHP_constraint']['constraint']->complies($version)) {
                $missing[] = \sprintf(
                    'PHP version does not match the required constraint %s.',
                    $required['PHP_constraint']['constraint']->asString()
                );
            }
        }

        if (!empty($required['PHPUnit'])) {
            $phpunitVersion = Version::id();

            $operator = empty($required['PHPUnit']['operator']) ? '>=' : $required['PHPUnit']['operator'];

            if (!\version_compare($phpunitVersion, $required['PHPUnit']['version'], $operator)) {
                $missing[] = \sprintf('PHPUnit %s %s is required.', $operator, $required['PHPUnit']['version']);
            }
        } elseif (!empty($required['PHPUnit_constraint'])) {
            $phpunitVersion = new \PharIo\Version\Version(self::sanitizeVersionNumber(Version::id()));

            if (!$required['PHPUnit_constraint']['constraint']->complies($phpunitVersion)) {
                $missing[] = \sprintf(
                    'PHPUnit version does not match the required constraint %s.',
                    $required['PHPUnit_constraint']['constraint']->asString()
                );
            }
        }

        if (!empty($required['OSFAMILY']) && $required['OSFAMILY'] !== (new OperatingSystem())->getFamily()) {
            $missing[] = \sprintf('Operating system %s is required.', $required['OSFAMILY']);
        }

        if (!empty($required['OS'])) {
            $requiredOsPattern = \sprintf('/%s/i', \addcslashes($required['OS'], '/'));

            if (!\preg_match($requiredOsPattern, PHP_OS)) {
                $missing[] = \sprintf('Operating system matching %s is required.', $requiredOsPattern);
            }
        }

        if (!empty($required['functions'])) {
            foreach ($required['functions'] as $function) {
                $pieces = \explode('::', $function);

                if (\count($pieces) === 2 && \method_exists($pieces[0], $pieces[1])) {
                    continue;
                }

                if (\function_exists($function)) {
                    continue;
                }

                $missing[] = \sprintf('Function %s is required.', $function);
            }
        }

        if (!empty($required['setting'])) {
            foreach ($required['setting'] as $setting => $value) {
                if (\ini_get($setting) != $value) {
                    $missing[] = \sprintf('Setting "%s" must be "%s".', $setting, $value);
                }
            }
        }

        if (!empty($required['extensions'])) {
            foreach ($required['extensions'] as $extension) {
                if (isset($required['extension_versions'][$extension])) {
                    continue;
                }

                if (!\extension_loaded($extension)) {
                    $missing[] = \sprintf('Extension %s is required.', $extension);
                }
            }
        }

        if (!empty($required['extension_versions'])) {
            foreach ($required['extension_versions'] as $extension => $required) {
                $actualVersion = \phpversion($extension);

                $operator = empty($required['operator']) ? '>=' : $required['operator'];

                if ($actualVersion === false || !\version_compare($actualVersion, $required['version'], $operator)) {
                    $missing[] = \sprintf('Extension %s %s %s is required.', $extension, $operator, $required['version']);
                }
            }
        }

        return $missing;
    }

    /**
     * Returns the expected exception for a test.
     *
     * @return array|false
     */
    public static function getExpectedException(string $className, ?string $methodName)
    {
        $reflector  = new ReflectionMethod($className, $methodName);
        $docComment = $reflector->getDocComment();
        $docComment = \substr($docComment, 3, -2);

        if (\preg_match(self::REGEX_EXPECTED_EXCEPTION, $docComment, $matches)) {
            $annotations = self::parseTestMethodAnnotations(
                $className,
                $methodName
            );

            $class         = $matches[1];
            $code          = null;
            $message       = '';
            $messageRegExp = '';

            if (isset($matches[2])) {
                $message = \trim($matches[2]);
            } elseif (isset($annotations['method']['expectedExceptionMessage'])) {
                $message = self::parseAnnotationContent(
                    $annotations['method']['expectedExceptionMessage'][0]
                );
            }

            if (isset($annotations['method']['expectedExceptionMessageRegExp'])) {
                $messageRegExp = self::parseAnnotationContent(
                    $annotations['method']['expectedExceptionMessageRegExp'][0]
                );
            }

            if (isset($matches[3])) {
                $code = $matches[3];
            } elseif (isset($annotations['method']['expectedExceptionCode'])) {
                $code = self::parseAnnotationContent(
                    $annotations['method']['expectedExceptionCode'][0]
                );
            }

            if (\is_numeric($code)) {
                $code = (int) $code;
            } elseif (\is_string($code) && \defined($code)) {
                $code = (int) \constant($code);
            }

            return [
                'class' => $class, 'code' => $code, 'message' => $message, 'message_regex' => $messageRegExp
            ];
        }

        return false;
    }

    /**
     * Returns the provided data for a method.
     *
     * @throws Exception
     */
    public static function getProvidedData(string $className, string $methodName): ?array
    {
        $reflector  = new ReflectionMethod($className, $methodName);
        $docComment = $reflector->getDocComment();

        $data = self::getDataFromDataProviderAnnotation($docComment, $className, $methodName);

        if ($data === null) {
            $data = self::getDataFromTestWithAnnotation($docComment);
        }

        if (\is_array($data) && empty($data)) {
            throw new SkippedTestError;
        }

        if ($data !== null) {
            foreach ($data as $key => $value) {
                if (!\is_array($value)) {
                    throw new Exception(
                        \sprintf(
                            'Data set %s is invalid.',
                            \is_int($key) ? '#' . $key : '"' . $key . '"'
                        )
                    );
                }
            }
        }

        return $data;
    }

    /**
     * @throws Exception
     */
    public static function getDataFromTestWithAnnotation(string $docComment): ?array
    {
        $docComment = self::cleanUpMultiLineAnnotation($docComment);

        if (\preg_match(self::REGEX_TEST_WITH, $docComment, $matches, PREG_OFFSET_CAPTURE)) {
            $offset            = \strlen($matches[0][0]) + $matches[0][1];
            $annotationContent = \substr($docComment, $offset);
            $data              = [];

            foreach (\explode("\n", $annotationContent) as $candidateRow) {
                $candidateRow = \trim($candidateRow);

                if ($candidateRow[0] !== '[') {
                    break;
                }

                $dataSet = \json_decode($candidateRow, true);

                if (\json_last_error() !== JSON_ERROR_NONE) {
                    throw new Exception(
                        'The data set for the @testWith annotation cannot be parsed: ' . \json_last_error_msg()
                    );
                }

                $data[] = $dataSet;
            }

            if (!$data) {
                throw new Exception('The data set for the @testWith annotation cannot be parsed.');
            }

            return $data;
        }

        return null;
    }

    public static function parseTestMethodAnnotations(string $className, ?string $methodName = ''): array
    {
        if (!isset(self::$annotationCache[$className])) {
            $class       = new ReflectionClass($className);
            $traits      = $class->getTraits();
            $annotations = [];

            foreach ($traits as $trait) {
                $annotations = \array_merge(
                    $annotations,
                    self::parseAnnotations($trait->getDocComment())
                );
            }

            self::$annotationCache[$className] = \array_merge(
                $annotations,
                self::parseAnnotations($class->getDocComment())
            );
        }

        $cacheKey = $className . '::' . $methodName;

        if ($methodName !== null && !isset(self::$annotationCache[$cacheKey])) {
            try {
                $method      = new ReflectionMethod($className, $methodName);
                $annotations = self::parseAnnotations($method->getDocComment());
            } catch (ReflectionException $e) {
                $annotations = [];
            }

            self::$annotationCache[$cacheKey] = $annotations;
        }

        return [
            'class'  => self::$annotationCache[$className],
            'method' => $methodName !== null ? self::$annotationCache[$cacheKey] : []
        ];
    }

    public static function getInlineAnnotations(string $className, string $methodName): array
    {
        $method      = new ReflectionMethod($className, $methodName);
        $code        = \file($method->getFileName());
        $lineNumber  = $method->getStartLine();
        $startLine   = $method->getStartLine() - 1;
        $endLine     = $method->getEndLine() - 1;
        $methodLines = \array_slice($code, $startLine, $endLine - $startLine + 1);
        $annotations = [];

        foreach ($methodLines as $line) {
            if (\preg_match('#/\*\*?\s*@(?P<name>[A-Za-z_-]+)(?:[ \t]+(?P<value>.*?))?[ \t]*\r?\*/$#m', $line, $matches)) {
                $annotations[\strtolower($matches['name'])] = [
                    'line'  => $lineNumber,
                    'value' => $matches['value']
                ];
            }

            $lineNumber++;
        }

        return $annotations;
    }

    public static function parseAnnotations(string $docBlock): array
    {
        $annotations = [];
        // Strip away the docblock header and footer to ease parsing of one line annotations
        $docBlock = \substr($docBlock, 3, -2);

        if (\preg_match_all('/@(?P<name>[A-Za-z_-]+)(?:[ \t]+(?P<value>.*?))?[ \t]*\r?$/m', $docBlock, $matches)) {
            $numMatches = \count($matches[0]);

            for ($i = 0; $i < $numMatches; ++$i) {
                $annotations[$matches['name'][$i]][] = (string) $matches['value'][$i];
            }
        }

        return $annotations;
    }

    public static function getBackupSettings(string $className, string $methodName): array
    {
        return [
            'backupGlobals' => self::getBooleanAnnotationSetting(
                $className,
                $methodName,
                'backupGlobals'
            ),
            'backupStaticAttributes' => self::getBooleanAnnotationSetting(
                $className,
                $methodName,
                'backupStaticAttributes'
            )
        ];
    }

    public static function getDependencies(string $className, string $methodName): array
    {
        $annotations = self::parseTestMethodAnnotations(
            $className,
            $methodName
        );

        $dependencies = [];

        if (isset($annotations['class']['depends'])) {
            $dependencies = $annotations['class']['depends'];
        }

        if (isset($annotations['method']['depends'])) {
            $dependencies = \array_merge(
                $dependencies,
                $annotations['method']['depends']
            );
        }

        return \array_unique($dependencies);
    }

    public static function getErrorHandlerSettings(string $className, ?string $methodName): ?bool
    {
        return self::getBooleanAnnotationSetting(
            $className,
            $methodName,
            'errorHandler'
        );
    }

    public static function getGroups(string $className, ?string $methodName = ''): array
    {
        $annotations = self::parseTestMethodAnnotations(
            $className,
            $methodName
        );

        $groups = [];

        if (isset($annotations['method']['author'])) {
            $groups = $annotations['method']['author'];
        } elseif (isset($annotations['class']['author'])) {
            $groups = $annotations['class']['author'];
        }

        if (isset($annotations['class']['group'])) {
            $groups = \array_merge($groups, $annotations['class']['group']);
        }

        if (isset($annotations['method']['group'])) {
            $groups = \array_merge($groups, $annotations['method']['group']);
        }

        if (isset($annotations['class']['ticket'])) {
            $groups = \array_merge($groups, $annotations['class']['ticket']);
        }

        if (isset($annotations['method']['ticket'])) {
            $groups = \array_merge($groups, $annotations['method']['ticket']);
        }

        foreach (['method', 'class'] as $element) {
            foreach (['small', 'medium', 'large'] as $size) {
                if (isset($annotations[$element][$size])) {
                    $groups[] = $size;

                    break 2;
                }
            }
        }

        return \array_unique($groups);
    }

    public static function getSize(string $className, ?string $methodName): int
    {
        $groups = \array_flip(self::getGroups($className, $methodName));

        if (isset($groups['large'])) {
            return self::LARGE;
        }

        if (isset($groups['medium'])) {
            return self::MEDIUM;
        }

        if (isset($groups['small'])) {
            return self::SMALL;
        }

        return self::UNKNOWN;
    }

    public static function getProcessIsolationSettings(string $className, string $methodName): bool
    {
        $annotations = self::parseTestMethodAnnotations(
            $className,
            $methodName
        );

        return isset($annotations['class']['runTestsInSeparateProcesses']) || isset($annotations['method']['runInSeparateProcess']);
    }

    public static function getClassProcessIsolationSettings(string $className, string $methodName): bool
    {
        $annotations = self::parseTestMethodAnnotations(
            $className,
            $methodName
        );

        return isset($annotations['class']['runClassInSeparateProcess']);
    }

    public static function getPreserveGlobalStateSettings(string $className, string $methodName): ?bool
    {
        return self::getBooleanAnnotationSetting(
            $className,
            $methodName,
            'preserveGlobalState'
        );
    }

    public static function getHookMethods(string $className): array
    {
        if (!\class_exists($className, false)) {
            return self::emptyHookMethodsArray();
        }

        if (!isset(self::$hookMethods[$className])) {
            self::$hookMethods[$className] = self::emptyHookMethodsArray();

            try {
                $class = new ReflectionClass($className);

                foreach ($class->getMethods() as $method) {
                    if (self::isBeforeClassMethod($method)) {
                        \array_unshift(
                            self::$hookMethods[$className]['beforeClass'],
                            $method->getName()
                        );
                    }

                    if (self::isBeforeMethod($method)) {
                        \array_unshift(
                            self::$hookMethods[$className]['before'],
                            $method->getName()
                        );
                    }

                    if (self::isAfterMethod($method)) {
                        self::$hookMethods[$className]['after'][] = $method->getName();
                    }

                    if (self::isAfterClassMethod($method)) {
                        self::$hookMethods[$className]['afterClass'][] = $method->getName();
                    }
                }
            } catch (ReflectionException $e) {
            }
        }

        return self::$hookMethods[$className];
    }

    /**
     * @throws CodeCoverageException
     */
    private static function getLinesToBeCoveredOrUsed(string $className, string $methodName, string $mode): array
    {
        $annotations = self::parseTestMethodAnnotations(
            $className,
            $methodName
        );

        $classShortcut = null;

        if (!empty($annotations['class'][$mode . 'DefaultClass'])) {
            if (\count($annotations['class'][$mode . 'DefaultClass']) > 1) {
                throw new CodeCoverageException(
                    \sprintf(
                        'More than one @%sClass annotation in class or interface "%s".',
                        $mode,
                        $className
                    )
                );
            }

            $classShortcut = $annotations['class'][$mode . 'DefaultClass'][0];
        }

        $list = [];

        if (isset($annotations['class'][$mode])) {
            $list = $annotations['class'][$mode];
        }

        if (isset($annotations['method'][$mode])) {
            $list = \array_merge($list, $annotations['method'][$mode]);
        }

        $codeList = [];

        foreach (\array_unique($list) as $element) {
            if ($classShortcut && \strncmp($element, '::', 2) === 0) {
                $element = $classShortcut . $element;
            }

            $element = \preg_replace('/[\s()]+$/', '', $element);
            $element = \explode(' ', $element);
            $element = $element[0];

            $codeList = \array_merge(
                $codeList,
                self::resolveElementToReflectionObjects($element)
            );
        }

        return self::resolveReflectionObjectsToLines($codeList);
    }

    /**
     * Parse annotation content to use constant/class constant values
     *
     * Constants are specified using a starting '@'. For example: @ClassName::CONST_NAME
     *
     * If the constant is not found the string is used as is to ensure maximum BC.
     */
    private static function parseAnnotationContent(string $message): string
    {
        if (\defined($message) && (\strpos($message, '::') !== false && \substr_count($message, '::') + 1 === 2)) {
            $message = \constant($message);
        }

        return $message;
    }

    /**
     * Returns the provided data for a method.
     */
    private static function getDataFromDataProviderAnnotation(string $docComment, string $className, string $methodName): ?iterable
    {
        if (\preg_match_all(self::REGEX_DATA_PROVIDER, $docComment, $matches)) {
            $result = [];

            foreach ($matches[1] as $match) {
                $dataProviderMethodNameNamespace = \explode('\\', $match);
                $leaf                            = \explode('::', \array_pop($dataProviderMethodNameNamespace));
                $dataProviderMethodName          = \array_pop($leaf);

                if (empty($dataProviderMethodNameNamespace)) {
                    $dataProviderMethodNameNamespace = '';
                } else {
                    $dataProviderMethodNameNamespace = \implode('\\', $dataProviderMethodNameNamespace) . '\\';
                }

                if (empty($leaf)) {
                    $dataProviderClassName = $className;
                } else {
                    $dataProviderClassName = $dataProviderMethodNameNamespace . \array_pop($leaf);
                }

                $dataProviderClass  = new ReflectionClass($dataProviderClassName);
                $dataProviderMethod = $dataProviderClass->getMethod(
                    $dataProviderMethodName
                );

                if ($dataProviderMethod->isStatic()) {
                    $object = null;
                } else {
                    $object = $dataProviderClass->newInstance();
                }

                if ($dataProviderMethod->getNumberOfParameters() === 0) {
                    $data = $dataProviderMethod->invoke($object);
                } else {
                    $data = $dataProviderMethod->invoke($object, $methodName);
                }

                if ($data instanceof Traversable) {
                    $origData = $data;
                    $data     = [];

                    foreach ($origData as $key => $value) {
                        if (\is_int($key)) {
                            $data[] = $value;
                        } else {
                            $data[$key] = $value;
                        }
                    }
                }

                if (\is_array($data)) {
                    $result = \array_merge($result, $data);
                }
            }

            return $result;
        }

        return null;
    }

    private static function cleanUpMultiLineAnnotation(string $docComment): string
    {
        //removing initial '   * ' for docComment
        $docComment = \str_replace("\r\n", "\n", $docComment);
        $docComment = \preg_replace('/' . '\n' . '\s*' . '\*' . '\s?' . '/', "\n", $docComment);
        $docComment = \substr($docComment, 0, -1);
        $docComment = \rtrim($docComment, "\n");

        return $docComment;
    }

    private static function emptyHookMethodsArray(): array
    {
        return [
            'beforeClass' => ['setUpBeforeClass'],
            'before'      => ['setUp'],
            'after'       => ['tearDown'],
            'afterClass'  => ['tearDownAfterClass']
        ];
    }

    private static function getBooleanAnnotationSetting(string $className, ?string $methodName, string $settingName): ?bool
    {
        $annotations = self::parseTestMethodAnnotations(
            $className,
            $methodName
        );

<<<<<<< HEAD
        if (isset($annotations['class'][$settingName])) {
            if ($annotations['class'][$settingName][0] === 'enabled') {
                return true;
            }

            if ($annotations['class'][$settingName][0] === 'disabled') {
=======
        if (isset($annotations['method'][$settingName])) {
            if ($annotations['method'][$settingName][0] === 'enabled') {
                return true;
            }

            if ($annotations['method'][$settingName][0] === 'disabled') {
>>>>>>> 526470b4
                return false;
            }
        }

<<<<<<< HEAD
        if (isset($annotations['method'][$settingName])) {
            if ($annotations['method'][$settingName][0] === 'enabled') {
                return true;
            }

            if ($annotations['method'][$settingName][0] === 'disabled') {
=======
        if (isset($annotations['class'][$settingName])) {
            if ($annotations['class'][$settingName][0] === 'enabled') {
                return true;
            }

            if ($annotations['class'][$settingName][0] === 'disabled') {
>>>>>>> 526470b4
                return false;
            }
        }

        return null;
    }

    /**
     * @throws InvalidCoversTargetException
     */
    private static function resolveElementToReflectionObjects(string $element): array
    {
        $codeToCoverList = [];

        if (\strpos($element, '\\') !== false && \function_exists($element)) {
            $codeToCoverList[] = new ReflectionFunction($element);
        } elseif (\strpos($element, '::') !== false) {
            [$className, $methodName] = \explode('::', $element);

            if (isset($methodName[0]) && $methodName[0] === '<') {
                $classes = [$className];

                foreach ($classes as $className) {
                    if (!\class_exists($className) &&
                        !\interface_exists($className) &&
                        !\trait_exists($className)) {
                        throw new InvalidCoversTargetException(
                            \sprintf(
                                'Trying to @cover or @use not existing class or ' .
                                'interface "%s".',
                                $className
                            )
                        );
                    }

                    $class      = new ReflectionClass($className);
                    $methods    = $class->getMethods();
                    $inverse    = isset($methodName[1]) && $methodName[1] === '!';
                    $visibility = 'isPublic';

                    if (\strpos($methodName, 'protected')) {
                        $visibility = 'isProtected';
                    } elseif (\strpos($methodName, 'private')) {
                        $visibility = 'isPrivate';
                    }

                    foreach ($methods as $method) {
                        if ($inverse && !$method->$visibility()) {
                            $codeToCoverList[] = $method;
                        } elseif (!$inverse && $method->$visibility()) {
                            $codeToCoverList[] = $method;
                        }
                    }
                }
            } else {
                $classes = [$className];

                foreach ($classes as $className) {
                    if ($className === '' && \function_exists($methodName)) {
                        $codeToCoverList[] = new ReflectionFunction(
                            $methodName
                        );
                    } else {
                        if (!((\class_exists($className) || \interface_exists($className) || \trait_exists($className)) &&
                            \method_exists($className, $methodName))) {
                            throw new InvalidCoversTargetException(
                                \sprintf(
                                    'Trying to @cover or @use not existing method "%s::%s".',
                                    $className,
                                    $methodName
                                )
                            );
                        }

                        $codeToCoverList[] = new ReflectionMethod(
                            $className,
                            $methodName
                        );
                    }
                }
            }
        } else {
            $extended = false;

            if (\strpos($element, '<extended>') !== false) {
                $element  = \str_replace('<extended>', '', $element);
                $extended = true;
            }

            $classes = [$element];

            if ($extended) {
                $classes = \array_merge(
                    $classes,
                    \class_implements($element),
                    \class_parents($element)
                );
            }

            foreach ($classes as $className) {
                if (!\class_exists($className) &&
                    !\interface_exists($className) &&
                    !\trait_exists($className)) {
                    throw new InvalidCoversTargetException(
                        \sprintf(
                            'Trying to @cover or @use not existing class or ' .
                            'interface "%s".',
                            $className
                        )
                    );
                }

                $codeToCoverList[] = new ReflectionClass($className);
            }
        }

        return $codeToCoverList;
    }

    private static function resolveReflectionObjectsToLines(array $reflectors): array
    {
        $result = [];

        foreach ($reflectors as $reflector) {
            $filename = $reflector->getFileName();

            if (!isset($result[$filename])) {
                $result[$filename] = [];
            }

            $result[$filename] = \array_merge(
                $result[$filename],
                \range($reflector->getStartLine(), $reflector->getEndLine())
            );
        }

        foreach ($result as $filename => $lineNumbers) {
            $result[$filename] = \array_keys(\array_flip($lineNumbers));
        }

        return $result;
    }

    private static function isBeforeClassMethod(ReflectionMethod $method): bool
    {
        return $method->isStatic() && \strpos($method->getDocComment(), '@beforeClass') !== false;
    }

    private static function isBeforeMethod(ReflectionMethod $method): bool
    {
        return \preg_match('/@before\b/', $method->getDocComment()) > 0;
    }

    private static function isAfterClassMethod(ReflectionMethod $method): bool
    {
        return $method->isStatic() && \strpos($method->getDocComment(), '@afterClass') !== false;
    }

    private static function isAfterMethod(ReflectionMethod $method): bool
    {
        return \preg_match('/@after\b/', $method->getDocComment()) > 0;
    }

    /**
     * Trims any extensions from version string that follows after
     * the <major>.<minor>[.<patch>] format
     *
     * @return mixed
     */
    private static function sanitizeVersionNumber(string $version)
    {
        return \preg_replace(
            '/^(\d+\.\d+(?:.\d+)?).*$/',
            '$1',
            $version
        );
    }
}<|MERGE_RESOLUTION|>--- conflicted
+++ resolved
@@ -901,40 +901,22 @@
             $methodName
         );
 
-<<<<<<< HEAD
+        if (isset($annotations['method'][$settingName])) {
+            if ($annotations['method'][$settingName][0] === 'enabled') {
+                return true;
+            }
+
+            if ($annotations['method'][$settingName][0] === 'disabled') {
+                return false;
+            }
+        }
+
         if (isset($annotations['class'][$settingName])) {
             if ($annotations['class'][$settingName][0] === 'enabled') {
                 return true;
             }
 
             if ($annotations['class'][$settingName][0] === 'disabled') {
-=======
-        if (isset($annotations['method'][$settingName])) {
-            if ($annotations['method'][$settingName][0] === 'enabled') {
-                return true;
-            }
-
-            if ($annotations['method'][$settingName][0] === 'disabled') {
->>>>>>> 526470b4
-                return false;
-            }
-        }
-
-<<<<<<< HEAD
-        if (isset($annotations['method'][$settingName])) {
-            if ($annotations['method'][$settingName][0] === 'enabled') {
-                return true;
-            }
-
-            if ($annotations['method'][$settingName][0] === 'disabled') {
-=======
-        if (isset($annotations['class'][$settingName])) {
-            if ($annotations['class'][$settingName][0] === 'enabled') {
-                return true;
-            }
-
-            if ($annotations['class'][$settingName][0] === 'disabled') {
->>>>>>> 526470b4
                 return false;
             }
         }
