<?php declare(strict_types=1);
/*
 * This file is part of PHPUnit.
 *
 * (c) Sebastian Bergmann <sebastian@phpunit.de>
 *
 * For the full copyright and license information, please view the LICENSE
 * file that was distributed with this source code.
 */
namespace PHPUnit\Util;

use function str_starts_with;
use PHPUnit\Metadata\Parser\Registry;
use ReflectionMethod;

/**
 * @internal This class is not covered by the backward compatibility promise for PHPUnit
 */
final class Test
{
<<<<<<< HEAD
=======
    /**
     * @var int
     */
    public const UNKNOWN = -1;

    /**
     * @var int
     */
    public const SMALL = 0;

    /**
     * @var int
     */
    public const MEDIUM = 1;

    /**
     * @var int
     */
    public const LARGE = 2;

    /**
     * @var array
     */
    private static $hookMethods = [];

    /**
     * @throws \SebastianBergmann\RecursionContext\InvalidArgumentException
     */
    public static function describe(\PHPUnit\Framework\Test $test): array
    {
        if ($test instanceof TestCase) {
            return [get_class($test), $test->getName()];
        }

        if ($test instanceof SelfDescribing) {
            return ['', $test->toString()];
        }

        return ['', get_class($test)];
    }

    public static function describeAsString(\PHPUnit\Framework\Test $test): string
    {
        if ($test instanceof SelfDescribing) {
            return $test->toString();
        }

        return get_class($test);
    }

    /**
     * @throws CodeCoverageException
     *
     * @return array|bool
     *
     * @psalm-param class-string $className
     */
    public static function getLinesToBeCovered(string $className, string $methodName)
    {
        $annotations = self::parseTestMethodAnnotations(
            $className,
            $methodName,
        );

        if (!self::shouldCoversAnnotationBeUsed($annotations)) {
            return false;
        }

        return self::getLinesToBeCoveredOrUsed($className, $methodName, 'covers');
    }

    /**
     * Returns lines of code specified with the @uses annotation.
     *
     * @throws CodeCoverageException
     *
     * @psalm-param class-string $className
     */
    public static function getLinesToBeUsed(string $className, string $methodName): array
    {
        return self::getLinesToBeCoveredOrUsed($className, $methodName, 'uses');
    }

    public static function requiresCodeCoverageDataCollection(TestCase $test): bool
    {
        $annotations = self::parseTestMethodAnnotations(
            get_class($test),
            $test->getName(false),
        );

        // If there is no @covers annotation but a @coversNothing annotation on
        // the test method then code coverage data does not need to be collected
        if (isset($annotations['method']['coversNothing'])) {
            // @see https://github.com/sebastianbergmann/phpunit/issues/4947#issuecomment-1084480950
            // return false;
        }

        // If there is at least one @covers annotation then
        // code coverage data needs to be collected
        if (isset($annotations['method']['covers'])) {
            return true;
        }

        // If there is no @covers annotation but a @coversNothing annotation
        // then code coverage data does not need to be collected
        if (isset($annotations['class']['coversNothing'])) {
            // @see https://github.com/sebastianbergmann/phpunit/issues/4947#issuecomment-1084480950
            // return false;
        }

        // If there is no @coversNothing annotation then
        // code coverage data may be collected
        return true;
    }

    /**
     * @throws Exception
     *
     * @psalm-param class-string $className
     */
    public static function getRequirements(string $className, string $methodName): array
    {
        return self::mergeArraysRecursively(
            Registry::getInstance()->forClassName($className)->requirements(),
            Registry::getInstance()->forMethod($className, $methodName)->requirements(),
        );
    }

    /**
     * Returns the missing requirements for a test.
     *
     * @throws Exception
     * @throws Warning
     *
     * @psalm-param class-string $className
     */
    public static function getMissingRequirements(string $className, string $methodName): array
    {
        $required = self::getRequirements($className, $methodName);
        $missing  = [];
        $hint     = null;

        if (!empty($required['PHP'])) {
            $operator = new VersionComparisonOperator(empty($required['PHP']['operator']) ? '>=' : $required['PHP']['operator']);

            if (!version_compare(PHP_VERSION, $required['PHP']['version'], $operator->asString())) {
                $missing[] = sprintf('PHP %s %s is required.', $operator->asString(), $required['PHP']['version']);
                $hint      = 'PHP';
            }
        } elseif (!empty($required['PHP_constraint'])) {
            $version = new \PharIo\Version\Version(self::sanitizeVersionNumber(PHP_VERSION));

            if (!$required['PHP_constraint']['constraint']->complies($version)) {
                $missing[] = sprintf(
                    'PHP version does not match the required constraint %s.',
                    $required['PHP_constraint']['constraint']->asString(),
                );

                $hint = 'PHP_constraint';
            }
        }

        if (!empty($required['PHPUnit'])) {
            $phpunitVersion = Version::id();

            $operator = new VersionComparisonOperator(empty($required['PHPUnit']['operator']) ? '>=' : $required['PHPUnit']['operator']);

            if (!version_compare($phpunitVersion, $required['PHPUnit']['version'], $operator->asString())) {
                $missing[] = sprintf('PHPUnit %s %s is required.', $operator->asString(), $required['PHPUnit']['version']);
                $hint      = $hint ?? 'PHPUnit';
            }
        } elseif (!empty($required['PHPUnit_constraint'])) {
            $phpunitVersion = new \PharIo\Version\Version(self::sanitizeVersionNumber(Version::id()));

            if (!$required['PHPUnit_constraint']['constraint']->complies($phpunitVersion)) {
                $missing[] = sprintf(
                    'PHPUnit version does not match the required constraint %s.',
                    $required['PHPUnit_constraint']['constraint']->asString(),
                );

                $hint = $hint ?? 'PHPUnit_constraint';
            }
        }

        if (!empty($required['OSFAMILY']) && $required['OSFAMILY'] !== (new OperatingSystem)->getFamily()) {
            $missing[] = sprintf('Operating system %s is required.', $required['OSFAMILY']);
            $hint      = $hint ?? 'OSFAMILY';
        }

        if (!empty($required['OS'])) {
            $requiredOsPattern = sprintf('/%s/i', addcslashes($required['OS'], '/'));

            if (!preg_match($requiredOsPattern, PHP_OS)) {
                $missing[] = sprintf('Operating system matching %s is required.', $requiredOsPattern);
                $hint      = $hint ?? 'OS';
            }
        }

        if (!empty($required['functions'])) {
            foreach ($required['functions'] as $function) {
                $pieces = explode('::', $function);

                if (count($pieces) === 2 && class_exists($pieces[0]) && method_exists($pieces[0], $pieces[1])) {
                    continue;
                }

                if (function_exists($function)) {
                    continue;
                }

                $missing[] = sprintf('Function %s is required.', $function);
                $hint      = $hint ?? 'function_' . $function;
            }
        }

        if (!empty($required['setting'])) {
            foreach ($required['setting'] as $setting => $value) {
                if (ini_get($setting) !== $value) {
                    $missing[] = sprintf('Setting "%s" must be "%s".', $setting, $value);
                    $hint      = $hint ?? '__SETTING_' . $setting;
                }
            }
        }

        if (!empty($required['extensions'])) {
            foreach ($required['extensions'] as $extension) {
                if (isset($required['extension_versions'][$extension])) {
                    continue;
                }

                if (!extension_loaded($extension)) {
                    $missing[] = sprintf('Extension %s is required.', $extension);
                    $hint      = $hint ?? 'extension_' . $extension;
                }
            }
        }

        if (!empty($required['extension_versions'])) {
            foreach ($required['extension_versions'] as $extension => $req) {
                $actualVersion = phpversion($extension);

                $operator = new VersionComparisonOperator(empty($req['operator']) ? '>=' : $req['operator']);

                if ($actualVersion === false || !version_compare($actualVersion, $req['version'], $operator->asString())) {
                    $missing[] = sprintf('Extension %s %s %s is required.', $extension, $operator->asString(), $req['version']);
                    $hint      = $hint ?? 'extension_' . $extension;
                }
            }
        }

        if ($hint && isset($required['__OFFSET'])) {
            array_unshift($missing, '__OFFSET_FILE=' . $required['__OFFSET']['__FILE']);
            array_unshift($missing, '__OFFSET_LINE=' . ($required['__OFFSET'][$hint] ?? 1));
        }

        return $missing;
    }

    /**
     * Returns the provided data for a method.
     *
     * @throws Exception
     *
     * @psalm-param class-string $className
     */
    public static function getProvidedData(string $className, string $methodName): ?array
    {
        return Registry::getInstance()->forMethod($className, $methodName)->getProvidedData();
    }

    /**
     * @psalm-param class-string $className
     */
    public static function parseTestMethodAnnotations(string $className, ?string $methodName = null): array
    {
        $registry = Registry::getInstance();

        if ($methodName !== null) {
            try {
                return [
                    'method' => $registry->forMethod($className, $methodName)->symbolAnnotations(),
                    'class'  => $registry->forClassName($className)->symbolAnnotations(),
                ];
            } catch (Exception $methodNotFound) {
                // ignored
            }
        }

        return [
            'method' => null,
            'class'  => $registry->forClassName($className)->symbolAnnotations(),
        ];
    }

    /**
     * @psalm-param class-string $className
     */
    public static function getInlineAnnotations(string $className, string $methodName): array
    {
        return Registry::getInstance()->forMethod($className, $methodName)->getInlineAnnotations();
    }

    /** @psalm-param class-string $className */
    public static function getBackupSettings(string $className, string $methodName): array
    {
        return [
            'backupGlobals' => self::getBooleanAnnotationSetting(
                $className,
                $methodName,
                'backupGlobals',
            ),
            'backupStaticAttributes' => self::getBooleanAnnotationSetting(
                $className,
                $methodName,
                'backupStaticAttributes',
            ),
        ];
    }

    /**
     * @psalm-param class-string $className
     *
     * @return ExecutionOrderDependency[]
     */
    public static function getDependencies(string $className, string $methodName): array
    {
        $annotations = self::parseTestMethodAnnotations(
            $className,
            $methodName,
        );

        $dependsAnnotations = $annotations['class']['depends'] ?? [];

        if (isset($annotations['method']['depends'])) {
            $dependsAnnotations = array_merge(
                $dependsAnnotations,
                $annotations['method']['depends'],
            );
        }

        // Normalize dependency name to className::methodName
        $dependencies = [];

        foreach ($dependsAnnotations as $value) {
            $dependencies[] = ExecutionOrderDependency::createFromDependsAnnotation($className, $value);
        }

        return array_unique($dependencies);
    }

    /** @psalm-param class-string $className */
    public static function getGroups(string $className, ?string $methodName = ''): array
    {
        $annotations = self::parseTestMethodAnnotations(
            $className,
            $methodName,
        );

        $groups = [];

        if (isset($annotations['method']['author'])) {
            $groups[] = $annotations['method']['author'];
        } elseif (isset($annotations['class']['author'])) {
            $groups[] = $annotations['class']['author'];
        }

        if (isset($annotations['class']['group'])) {
            $groups[] = $annotations['class']['group'];
        }

        if (isset($annotations['method']['group'])) {
            $groups[] = $annotations['method']['group'];
        }

        if (isset($annotations['class']['ticket'])) {
            $groups[] = $annotations['class']['ticket'];
        }

        if (isset($annotations['method']['ticket'])) {
            $groups[] = $annotations['method']['ticket'];
        }

        foreach (['method', 'class'] as $element) {
            foreach (['small', 'medium', 'large'] as $size) {
                if (isset($annotations[$element][$size])) {
                    $groups[] = [$size];

                    break 2;
                }
            }
        }

        foreach (['method', 'class'] as $element) {
            if (isset($annotations[$element]['covers'])) {
                foreach ($annotations[$element]['covers'] as $coversTarget) {
                    $groups[] = ['__phpunit_covers_' . self::canonicalizeName($coversTarget)];
                }
            }

            if (isset($annotations[$element]['uses'])) {
                foreach ($annotations[$element]['uses'] as $usesTarget) {
                    $groups[] = ['__phpunit_uses_' . self::canonicalizeName($usesTarget)];
                }
            }
        }

        return array_unique(array_merge([], ...$groups));
    }

    /** @psalm-param class-string $className */
    public static function getSize(string $className, ?string $methodName): int
    {
        $groups = array_flip(self::getGroups($className, $methodName));

        if (isset($groups['large'])) {
            return self::LARGE;
        }

        if (isset($groups['medium'])) {
            return self::MEDIUM;
        }

        if (isset($groups['small'])) {
            return self::SMALL;
        }

        return self::UNKNOWN;
    }

    /** @psalm-param class-string $className */
    public static function getProcessIsolationSettings(string $className, string $methodName): bool
    {
        $annotations = self::parseTestMethodAnnotations(
            $className,
            $methodName,
        );

        return isset($annotations['class']['runTestsInSeparateProcesses']) || isset($annotations['method']['runInSeparateProcess']);
    }

    /** @psalm-param class-string $className */
    public static function getClassProcessIsolationSettings(string $className, string $methodName): bool
    {
        $annotations = self::parseTestMethodAnnotations(
            $className,
            $methodName,
        );

        return isset($annotations['class']['runClassInSeparateProcess']);
    }

    /** @psalm-param class-string $className */
    public static function getPreserveGlobalStateSettings(string $className, string $methodName): ?bool
    {
        return self::getBooleanAnnotationSetting(
            $className,
            $methodName,
            'preserveGlobalState',
        );
    }

    /** @psalm-param class-string $className */
    public static function getHookMethods(string $className): array
    {
        if (!class_exists($className, false)) {
            return self::emptyHookMethodsArray();
        }

        if (!isset(self::$hookMethods[$className])) {
            self::$hookMethods[$className] = self::emptyHookMethodsArray();

            try {
                foreach ((new Reflection)->methodsInTestClass(new ReflectionClass($className)) as $method) {
                    $docBlock = Registry::getInstance()->forMethod($className, $method->getName());

                    if ($method->isStatic()) {
                        if ($docBlock->isHookToBeExecutedBeforeClass()) {
                            array_unshift(
                                self::$hookMethods[$className]['beforeClass'],
                                $method->getName(),
                            );
                        }

                        if ($docBlock->isHookToBeExecutedAfterClass()) {
                            self::$hookMethods[$className]['afterClass'][] = $method->getName();
                        }
                    }

                    if ($docBlock->isToBeExecutedBeforeTest()) {
                        array_unshift(
                            self::$hookMethods[$className]['before'],
                            $method->getName(),
                        );
                    }

                    if ($docBlock->isToBeExecutedAsPreCondition()) {
                        array_unshift(
                            self::$hookMethods[$className]['preCondition'],
                            $method->getName(),
                        );
                    }

                    if ($docBlock->isToBeExecutedAsPostCondition()) {
                        self::$hookMethods[$className]['postCondition'][] = $method->getName();
                    }

                    if ($docBlock->isToBeExecutedAfterTest()) {
                        self::$hookMethods[$className]['after'][] = $method->getName();
                    }
                }
            } catch (ReflectionException $e) {
            }
        }

        return self::$hookMethods[$className];
    }

>>>>>>> 1badd7d7
    public static function isTestMethod(ReflectionMethod $method): bool
    {
        if (!$method->isPublic()) {
            return false;
        }

        if (str_starts_with($method->getName(), 'test')) {
            return true;
        }

<<<<<<< HEAD
        $metadata = Registry::parser()->forMethod(
            $method->getDeclaringClass()->getName(),
            $method->getName()
        );

        return $metadata->isTest()->isNotEmpty();
=======
        return array_key_exists(
            'test',
            Registry::getInstance()->forMethod(
                $method->getDeclaringClass()->getName(),
                $method->getName(),
            )
                ->symbolAnnotations(),
        );
    }

    /**
     * @throws CodeCoverageException
     *
     * @psalm-param class-string $className
     */
    private static function getLinesToBeCoveredOrUsed(string $className, string $methodName, string $mode): array
    {
        $annotations = self::parseTestMethodAnnotations(
            $className,
            $methodName,
        );

        $classShortcut = null;

        if (!empty($annotations['class'][$mode . 'DefaultClass'])) {
            if (count($annotations['class'][$mode . 'DefaultClass']) > 1) {
                throw new CodeCoverageException(
                    sprintf(
                        'More than one @%sClass annotation in class or interface "%s".',
                        $mode,
                        $className,
                    ),
                );
            }

            $classShortcut = $annotations['class'][$mode . 'DefaultClass'][0];
        }

        $list = $annotations['class'][$mode] ?? [];

        if (isset($annotations['method'][$mode])) {
            $list = array_merge($list, $annotations['method'][$mode]);
        }

        $codeUnits = CodeUnitCollection::fromArray([]);
        $mapper    = new Mapper;

        foreach (array_unique($list) as $element) {
            if ($classShortcut && strncmp($element, '::', 2) === 0) {
                $element = $classShortcut . $element;
            }

            $element = preg_replace('/[\s()]+$/', '', $element);
            $element = explode(' ', $element);
            $element = $element[0];

            if ($mode === 'covers' && interface_exists($element)) {
                throw new InvalidCoversTargetException(
                    sprintf(
                        'Trying to @cover interface "%s".',
                        $element,
                    ),
                );
            }

            try {
                $codeUnits = $codeUnits->mergeWith($mapper->stringToCodeUnits($element));
            } catch (InvalidCodeUnitException $e) {
                throw new InvalidCoversTargetException(
                    sprintf(
                        '"@%s %s" is invalid',
                        $mode,
                        $element,
                    ),
                    $e->getCode(),
                    $e,
                );
            }
        }

        return $mapper->codeUnitsToSourceLines($codeUnits);
    }

    private static function emptyHookMethodsArray(): array
    {
        return [
            'beforeClass'   => ['setUpBeforeClass'],
            'before'        => ['setUp'],
            'preCondition'  => ['assertPreConditions'],
            'postCondition' => ['assertPostConditions'],
            'after'         => ['tearDown'],
            'afterClass'    => ['tearDownAfterClass'],
        ];
    }

    /** @psalm-param class-string $className */
    private static function getBooleanAnnotationSetting(string $className, ?string $methodName, string $settingName): ?bool
    {
        $annotations = self::parseTestMethodAnnotations(
            $className,
            $methodName,
        );

        if (isset($annotations['method'][$settingName])) {
            if ($annotations['method'][$settingName][0] === 'enabled') {
                return true;
            }

            if ($annotations['method'][$settingName][0] === 'disabled') {
                return false;
            }
        }

        if (isset($annotations['class'][$settingName])) {
            if ($annotations['class'][$settingName][0] === 'enabled') {
                return true;
            }

            if ($annotations['class'][$settingName][0] === 'disabled') {
                return false;
            }
        }

        return null;
    }

    /**
     * Trims any extensions from version string that follows after
     * the <major>.<minor>[.<patch>] format.
     */
    private static function sanitizeVersionNumber(string $version)
    {
        return preg_replace(
            '/^(\d+\.\d+(?:.\d+)?).*$/',
            '$1',
            $version,
        );
    }

    private static function shouldCoversAnnotationBeUsed(array $annotations): bool
    {
        if (isset($annotations['method']['coversNothing'])) {
            return false;
        }

        if (isset($annotations['method']['covers'])) {
            return true;
        }

        if (isset($annotations['class']['coversNothing'])) {
            return false;
        }

        return true;
    }

    /**
     * Merge two arrays together.
     *
     * If an integer key exists in both arrays and preserveNumericKeys is false, the value
     * from the second array will be appended to the first array. If both values are arrays, they
     * are merged together, else the value of the second array overwrites the one of the first array.
     *
     * This implementation is copied from https://github.com/zendframework/zend-stdlib/blob/76b653c5e99b40eccf5966e3122c90615134ae46/src/ArrayUtils.php
     *
     * Zend Framework (http://framework.zend.com/)
     *
     * @see      http://github.com/zendframework/zf2 for the canonical source repository
     *
     * @copyright Copyright (c) 2005-2015 Zend Technologies USA Inc. (http://www.zend.com)
     * @license   http://framework.zend.com/license/new-bsd New BSD License
     */
    private static function mergeArraysRecursively(array $a, array $b): array
    {
        foreach ($b as $key => $value) {
            if (array_key_exists($key, $a)) {
                if (is_int($key)) {
                    $a[] = $value;
                } elseif (is_array($value) && is_array($a[$key])) {
                    $a[$key] = self::mergeArraysRecursively($a[$key], $value);
                } else {
                    $a[$key] = $value;
                }
            } else {
                $a[$key] = $value;
            }
        }

        return $a;
    }

    private static function canonicalizeName(string $name): string
    {
        return strtolower(trim($name, '\\'));
>>>>>>> 1badd7d7
    }
}<|MERGE_RESOLUTION|>--- conflicted
+++ resolved
@@ -18,526 +18,6 @@
  */
 final class Test
 {
-<<<<<<< HEAD
-=======
-    /**
-     * @var int
-     */
-    public const UNKNOWN = -1;
-
-    /**
-     * @var int
-     */
-    public const SMALL = 0;
-
-    /**
-     * @var int
-     */
-    public const MEDIUM = 1;
-
-    /**
-     * @var int
-     */
-    public const LARGE = 2;
-
-    /**
-     * @var array
-     */
-    private static $hookMethods = [];
-
-    /**
-     * @throws \SebastianBergmann\RecursionContext\InvalidArgumentException
-     */
-    public static function describe(\PHPUnit\Framework\Test $test): array
-    {
-        if ($test instanceof TestCase) {
-            return [get_class($test), $test->getName()];
-        }
-
-        if ($test instanceof SelfDescribing) {
-            return ['', $test->toString()];
-        }
-
-        return ['', get_class($test)];
-    }
-
-    public static function describeAsString(\PHPUnit\Framework\Test $test): string
-    {
-        if ($test instanceof SelfDescribing) {
-            return $test->toString();
-        }
-
-        return get_class($test);
-    }
-
-    /**
-     * @throws CodeCoverageException
-     *
-     * @return array|bool
-     *
-     * @psalm-param class-string $className
-     */
-    public static function getLinesToBeCovered(string $className, string $methodName)
-    {
-        $annotations = self::parseTestMethodAnnotations(
-            $className,
-            $methodName,
-        );
-
-        if (!self::shouldCoversAnnotationBeUsed($annotations)) {
-            return false;
-        }
-
-        return self::getLinesToBeCoveredOrUsed($className, $methodName, 'covers');
-    }
-
-    /**
-     * Returns lines of code specified with the @uses annotation.
-     *
-     * @throws CodeCoverageException
-     *
-     * @psalm-param class-string $className
-     */
-    public static function getLinesToBeUsed(string $className, string $methodName): array
-    {
-        return self::getLinesToBeCoveredOrUsed($className, $methodName, 'uses');
-    }
-
-    public static function requiresCodeCoverageDataCollection(TestCase $test): bool
-    {
-        $annotations = self::parseTestMethodAnnotations(
-            get_class($test),
-            $test->getName(false),
-        );
-
-        // If there is no @covers annotation but a @coversNothing annotation on
-        // the test method then code coverage data does not need to be collected
-        if (isset($annotations['method']['coversNothing'])) {
-            // @see https://github.com/sebastianbergmann/phpunit/issues/4947#issuecomment-1084480950
-            // return false;
-        }
-
-        // If there is at least one @covers annotation then
-        // code coverage data needs to be collected
-        if (isset($annotations['method']['covers'])) {
-            return true;
-        }
-
-        // If there is no @covers annotation but a @coversNothing annotation
-        // then code coverage data does not need to be collected
-        if (isset($annotations['class']['coversNothing'])) {
-            // @see https://github.com/sebastianbergmann/phpunit/issues/4947#issuecomment-1084480950
-            // return false;
-        }
-
-        // If there is no @coversNothing annotation then
-        // code coverage data may be collected
-        return true;
-    }
-
-    /**
-     * @throws Exception
-     *
-     * @psalm-param class-string $className
-     */
-    public static function getRequirements(string $className, string $methodName): array
-    {
-        return self::mergeArraysRecursively(
-            Registry::getInstance()->forClassName($className)->requirements(),
-            Registry::getInstance()->forMethod($className, $methodName)->requirements(),
-        );
-    }
-
-    /**
-     * Returns the missing requirements for a test.
-     *
-     * @throws Exception
-     * @throws Warning
-     *
-     * @psalm-param class-string $className
-     */
-    public static function getMissingRequirements(string $className, string $methodName): array
-    {
-        $required = self::getRequirements($className, $methodName);
-        $missing  = [];
-        $hint     = null;
-
-        if (!empty($required['PHP'])) {
-            $operator = new VersionComparisonOperator(empty($required['PHP']['operator']) ? '>=' : $required['PHP']['operator']);
-
-            if (!version_compare(PHP_VERSION, $required['PHP']['version'], $operator->asString())) {
-                $missing[] = sprintf('PHP %s %s is required.', $operator->asString(), $required['PHP']['version']);
-                $hint      = 'PHP';
-            }
-        } elseif (!empty($required['PHP_constraint'])) {
-            $version = new \PharIo\Version\Version(self::sanitizeVersionNumber(PHP_VERSION));
-
-            if (!$required['PHP_constraint']['constraint']->complies($version)) {
-                $missing[] = sprintf(
-                    'PHP version does not match the required constraint %s.',
-                    $required['PHP_constraint']['constraint']->asString(),
-                );
-
-                $hint = 'PHP_constraint';
-            }
-        }
-
-        if (!empty($required['PHPUnit'])) {
-            $phpunitVersion = Version::id();
-
-            $operator = new VersionComparisonOperator(empty($required['PHPUnit']['operator']) ? '>=' : $required['PHPUnit']['operator']);
-
-            if (!version_compare($phpunitVersion, $required['PHPUnit']['version'], $operator->asString())) {
-                $missing[] = sprintf('PHPUnit %s %s is required.', $operator->asString(), $required['PHPUnit']['version']);
-                $hint      = $hint ?? 'PHPUnit';
-            }
-        } elseif (!empty($required['PHPUnit_constraint'])) {
-            $phpunitVersion = new \PharIo\Version\Version(self::sanitizeVersionNumber(Version::id()));
-
-            if (!$required['PHPUnit_constraint']['constraint']->complies($phpunitVersion)) {
-                $missing[] = sprintf(
-                    'PHPUnit version does not match the required constraint %s.',
-                    $required['PHPUnit_constraint']['constraint']->asString(),
-                );
-
-                $hint = $hint ?? 'PHPUnit_constraint';
-            }
-        }
-
-        if (!empty($required['OSFAMILY']) && $required['OSFAMILY'] !== (new OperatingSystem)->getFamily()) {
-            $missing[] = sprintf('Operating system %s is required.', $required['OSFAMILY']);
-            $hint      = $hint ?? 'OSFAMILY';
-        }
-
-        if (!empty($required['OS'])) {
-            $requiredOsPattern = sprintf('/%s/i', addcslashes($required['OS'], '/'));
-
-            if (!preg_match($requiredOsPattern, PHP_OS)) {
-                $missing[] = sprintf('Operating system matching %s is required.', $requiredOsPattern);
-                $hint      = $hint ?? 'OS';
-            }
-        }
-
-        if (!empty($required['functions'])) {
-            foreach ($required['functions'] as $function) {
-                $pieces = explode('::', $function);
-
-                if (count($pieces) === 2 && class_exists($pieces[0]) && method_exists($pieces[0], $pieces[1])) {
-                    continue;
-                }
-
-                if (function_exists($function)) {
-                    continue;
-                }
-
-                $missing[] = sprintf('Function %s is required.', $function);
-                $hint      = $hint ?? 'function_' . $function;
-            }
-        }
-
-        if (!empty($required['setting'])) {
-            foreach ($required['setting'] as $setting => $value) {
-                if (ini_get($setting) !== $value) {
-                    $missing[] = sprintf('Setting "%s" must be "%s".', $setting, $value);
-                    $hint      = $hint ?? '__SETTING_' . $setting;
-                }
-            }
-        }
-
-        if (!empty($required['extensions'])) {
-            foreach ($required['extensions'] as $extension) {
-                if (isset($required['extension_versions'][$extension])) {
-                    continue;
-                }
-
-                if (!extension_loaded($extension)) {
-                    $missing[] = sprintf('Extension %s is required.', $extension);
-                    $hint      = $hint ?? 'extension_' . $extension;
-                }
-            }
-        }
-
-        if (!empty($required['extension_versions'])) {
-            foreach ($required['extension_versions'] as $extension => $req) {
-                $actualVersion = phpversion($extension);
-
-                $operator = new VersionComparisonOperator(empty($req['operator']) ? '>=' : $req['operator']);
-
-                if ($actualVersion === false || !version_compare($actualVersion, $req['version'], $operator->asString())) {
-                    $missing[] = sprintf('Extension %s %s %s is required.', $extension, $operator->asString(), $req['version']);
-                    $hint      = $hint ?? 'extension_' . $extension;
-                }
-            }
-        }
-
-        if ($hint && isset($required['__OFFSET'])) {
-            array_unshift($missing, '__OFFSET_FILE=' . $required['__OFFSET']['__FILE']);
-            array_unshift($missing, '__OFFSET_LINE=' . ($required['__OFFSET'][$hint] ?? 1));
-        }
-
-        return $missing;
-    }
-
-    /**
-     * Returns the provided data for a method.
-     *
-     * @throws Exception
-     *
-     * @psalm-param class-string $className
-     */
-    public static function getProvidedData(string $className, string $methodName): ?array
-    {
-        return Registry::getInstance()->forMethod($className, $methodName)->getProvidedData();
-    }
-
-    /**
-     * @psalm-param class-string $className
-     */
-    public static function parseTestMethodAnnotations(string $className, ?string $methodName = null): array
-    {
-        $registry = Registry::getInstance();
-
-        if ($methodName !== null) {
-            try {
-                return [
-                    'method' => $registry->forMethod($className, $methodName)->symbolAnnotations(),
-                    'class'  => $registry->forClassName($className)->symbolAnnotations(),
-                ];
-            } catch (Exception $methodNotFound) {
-                // ignored
-            }
-        }
-
-        return [
-            'method' => null,
-            'class'  => $registry->forClassName($className)->symbolAnnotations(),
-        ];
-    }
-
-    /**
-     * @psalm-param class-string $className
-     */
-    public static function getInlineAnnotations(string $className, string $methodName): array
-    {
-        return Registry::getInstance()->forMethod($className, $methodName)->getInlineAnnotations();
-    }
-
-    /** @psalm-param class-string $className */
-    public static function getBackupSettings(string $className, string $methodName): array
-    {
-        return [
-            'backupGlobals' => self::getBooleanAnnotationSetting(
-                $className,
-                $methodName,
-                'backupGlobals',
-            ),
-            'backupStaticAttributes' => self::getBooleanAnnotationSetting(
-                $className,
-                $methodName,
-                'backupStaticAttributes',
-            ),
-        ];
-    }
-
-    /**
-     * @psalm-param class-string $className
-     *
-     * @return ExecutionOrderDependency[]
-     */
-    public static function getDependencies(string $className, string $methodName): array
-    {
-        $annotations = self::parseTestMethodAnnotations(
-            $className,
-            $methodName,
-        );
-
-        $dependsAnnotations = $annotations['class']['depends'] ?? [];
-
-        if (isset($annotations['method']['depends'])) {
-            $dependsAnnotations = array_merge(
-                $dependsAnnotations,
-                $annotations['method']['depends'],
-            );
-        }
-
-        // Normalize dependency name to className::methodName
-        $dependencies = [];
-
-        foreach ($dependsAnnotations as $value) {
-            $dependencies[] = ExecutionOrderDependency::createFromDependsAnnotation($className, $value);
-        }
-
-        return array_unique($dependencies);
-    }
-
-    /** @psalm-param class-string $className */
-    public static function getGroups(string $className, ?string $methodName = ''): array
-    {
-        $annotations = self::parseTestMethodAnnotations(
-            $className,
-            $methodName,
-        );
-
-        $groups = [];
-
-        if (isset($annotations['method']['author'])) {
-            $groups[] = $annotations['method']['author'];
-        } elseif (isset($annotations['class']['author'])) {
-            $groups[] = $annotations['class']['author'];
-        }
-
-        if (isset($annotations['class']['group'])) {
-            $groups[] = $annotations['class']['group'];
-        }
-
-        if (isset($annotations['method']['group'])) {
-            $groups[] = $annotations['method']['group'];
-        }
-
-        if (isset($annotations['class']['ticket'])) {
-            $groups[] = $annotations['class']['ticket'];
-        }
-
-        if (isset($annotations['method']['ticket'])) {
-            $groups[] = $annotations['method']['ticket'];
-        }
-
-        foreach (['method', 'class'] as $element) {
-            foreach (['small', 'medium', 'large'] as $size) {
-                if (isset($annotations[$element][$size])) {
-                    $groups[] = [$size];
-
-                    break 2;
-                }
-            }
-        }
-
-        foreach (['method', 'class'] as $element) {
-            if (isset($annotations[$element]['covers'])) {
-                foreach ($annotations[$element]['covers'] as $coversTarget) {
-                    $groups[] = ['__phpunit_covers_' . self::canonicalizeName($coversTarget)];
-                }
-            }
-
-            if (isset($annotations[$element]['uses'])) {
-                foreach ($annotations[$element]['uses'] as $usesTarget) {
-                    $groups[] = ['__phpunit_uses_' . self::canonicalizeName($usesTarget)];
-                }
-            }
-        }
-
-        return array_unique(array_merge([], ...$groups));
-    }
-
-    /** @psalm-param class-string $className */
-    public static function getSize(string $className, ?string $methodName): int
-    {
-        $groups = array_flip(self::getGroups($className, $methodName));
-
-        if (isset($groups['large'])) {
-            return self::LARGE;
-        }
-
-        if (isset($groups['medium'])) {
-            return self::MEDIUM;
-        }
-
-        if (isset($groups['small'])) {
-            return self::SMALL;
-        }
-
-        return self::UNKNOWN;
-    }
-
-    /** @psalm-param class-string $className */
-    public static function getProcessIsolationSettings(string $className, string $methodName): bool
-    {
-        $annotations = self::parseTestMethodAnnotations(
-            $className,
-            $methodName,
-        );
-
-        return isset($annotations['class']['runTestsInSeparateProcesses']) || isset($annotations['method']['runInSeparateProcess']);
-    }
-
-    /** @psalm-param class-string $className */
-    public static function getClassProcessIsolationSettings(string $className, string $methodName): bool
-    {
-        $annotations = self::parseTestMethodAnnotations(
-            $className,
-            $methodName,
-        );
-
-        return isset($annotations['class']['runClassInSeparateProcess']);
-    }
-
-    /** @psalm-param class-string $className */
-    public static function getPreserveGlobalStateSettings(string $className, string $methodName): ?bool
-    {
-        return self::getBooleanAnnotationSetting(
-            $className,
-            $methodName,
-            'preserveGlobalState',
-        );
-    }
-
-    /** @psalm-param class-string $className */
-    public static function getHookMethods(string $className): array
-    {
-        if (!class_exists($className, false)) {
-            return self::emptyHookMethodsArray();
-        }
-
-        if (!isset(self::$hookMethods[$className])) {
-            self::$hookMethods[$className] = self::emptyHookMethodsArray();
-
-            try {
-                foreach ((new Reflection)->methodsInTestClass(new ReflectionClass($className)) as $method) {
-                    $docBlock = Registry::getInstance()->forMethod($className, $method->getName());
-
-                    if ($method->isStatic()) {
-                        if ($docBlock->isHookToBeExecutedBeforeClass()) {
-                            array_unshift(
-                                self::$hookMethods[$className]['beforeClass'],
-                                $method->getName(),
-                            );
-                        }
-
-                        if ($docBlock->isHookToBeExecutedAfterClass()) {
-                            self::$hookMethods[$className]['afterClass'][] = $method->getName();
-                        }
-                    }
-
-                    if ($docBlock->isToBeExecutedBeforeTest()) {
-                        array_unshift(
-                            self::$hookMethods[$className]['before'],
-                            $method->getName(),
-                        );
-                    }
-
-                    if ($docBlock->isToBeExecutedAsPreCondition()) {
-                        array_unshift(
-                            self::$hookMethods[$className]['preCondition'],
-                            $method->getName(),
-                        );
-                    }
-
-                    if ($docBlock->isToBeExecutedAsPostCondition()) {
-                        self::$hookMethods[$className]['postCondition'][] = $method->getName();
-                    }
-
-                    if ($docBlock->isToBeExecutedAfterTest()) {
-                        self::$hookMethods[$className]['after'][] = $method->getName();
-                    }
-                }
-            } catch (ReflectionException $e) {
-            }
-        }
-
-        return self::$hookMethods[$className];
-    }
-
->>>>>>> 1badd7d7
     public static function isTestMethod(ReflectionMethod $method): bool
     {
         if (!$method->isPublic()) {
@@ -548,208 +28,11 @@
             return true;
         }
 
-<<<<<<< HEAD
         $metadata = Registry::parser()->forMethod(
             $method->getDeclaringClass()->getName(),
-            $method->getName()
+            $method->getName(),
         );
 
         return $metadata->isTest()->isNotEmpty();
-=======
-        return array_key_exists(
-            'test',
-            Registry::getInstance()->forMethod(
-                $method->getDeclaringClass()->getName(),
-                $method->getName(),
-            )
-                ->symbolAnnotations(),
-        );
-    }
-
-    /**
-     * @throws CodeCoverageException
-     *
-     * @psalm-param class-string $className
-     */
-    private static function getLinesToBeCoveredOrUsed(string $className, string $methodName, string $mode): array
-    {
-        $annotations = self::parseTestMethodAnnotations(
-            $className,
-            $methodName,
-        );
-
-        $classShortcut = null;
-
-        if (!empty($annotations['class'][$mode . 'DefaultClass'])) {
-            if (count($annotations['class'][$mode . 'DefaultClass']) > 1) {
-                throw new CodeCoverageException(
-                    sprintf(
-                        'More than one @%sClass annotation in class or interface "%s".',
-                        $mode,
-                        $className,
-                    ),
-                );
-            }
-
-            $classShortcut = $annotations['class'][$mode . 'DefaultClass'][0];
-        }
-
-        $list = $annotations['class'][$mode] ?? [];
-
-        if (isset($annotations['method'][$mode])) {
-            $list = array_merge($list, $annotations['method'][$mode]);
-        }
-
-        $codeUnits = CodeUnitCollection::fromArray([]);
-        $mapper    = new Mapper;
-
-        foreach (array_unique($list) as $element) {
-            if ($classShortcut && strncmp($element, '::', 2) === 0) {
-                $element = $classShortcut . $element;
-            }
-
-            $element = preg_replace('/[\s()]+$/', '', $element);
-            $element = explode(' ', $element);
-            $element = $element[0];
-
-            if ($mode === 'covers' && interface_exists($element)) {
-                throw new InvalidCoversTargetException(
-                    sprintf(
-                        'Trying to @cover interface "%s".',
-                        $element,
-                    ),
-                );
-            }
-
-            try {
-                $codeUnits = $codeUnits->mergeWith($mapper->stringToCodeUnits($element));
-            } catch (InvalidCodeUnitException $e) {
-                throw new InvalidCoversTargetException(
-                    sprintf(
-                        '"@%s %s" is invalid',
-                        $mode,
-                        $element,
-                    ),
-                    $e->getCode(),
-                    $e,
-                );
-            }
-        }
-
-        return $mapper->codeUnitsToSourceLines($codeUnits);
-    }
-
-    private static function emptyHookMethodsArray(): array
-    {
-        return [
-            'beforeClass'   => ['setUpBeforeClass'],
-            'before'        => ['setUp'],
-            'preCondition'  => ['assertPreConditions'],
-            'postCondition' => ['assertPostConditions'],
-            'after'         => ['tearDown'],
-            'afterClass'    => ['tearDownAfterClass'],
-        ];
-    }
-
-    /** @psalm-param class-string $className */
-    private static function getBooleanAnnotationSetting(string $className, ?string $methodName, string $settingName): ?bool
-    {
-        $annotations = self::parseTestMethodAnnotations(
-            $className,
-            $methodName,
-        );
-
-        if (isset($annotations['method'][$settingName])) {
-            if ($annotations['method'][$settingName][0] === 'enabled') {
-                return true;
-            }
-
-            if ($annotations['method'][$settingName][0] === 'disabled') {
-                return false;
-            }
-        }
-
-        if (isset($annotations['class'][$settingName])) {
-            if ($annotations['class'][$settingName][0] === 'enabled') {
-                return true;
-            }
-
-            if ($annotations['class'][$settingName][0] === 'disabled') {
-                return false;
-            }
-        }
-
-        return null;
-    }
-
-    /**
-     * Trims any extensions from version string that follows after
-     * the <major>.<minor>[.<patch>] format.
-     */
-    private static function sanitizeVersionNumber(string $version)
-    {
-        return preg_replace(
-            '/^(\d+\.\d+(?:.\d+)?).*$/',
-            '$1',
-            $version,
-        );
-    }
-
-    private static function shouldCoversAnnotationBeUsed(array $annotations): bool
-    {
-        if (isset($annotations['method']['coversNothing'])) {
-            return false;
-        }
-
-        if (isset($annotations['method']['covers'])) {
-            return true;
-        }
-
-        if (isset($annotations['class']['coversNothing'])) {
-            return false;
-        }
-
-        return true;
-    }
-
-    /**
-     * Merge two arrays together.
-     *
-     * If an integer key exists in both arrays and preserveNumericKeys is false, the value
-     * from the second array will be appended to the first array. If both values are arrays, they
-     * are merged together, else the value of the second array overwrites the one of the first array.
-     *
-     * This implementation is copied from https://github.com/zendframework/zend-stdlib/blob/76b653c5e99b40eccf5966e3122c90615134ae46/src/ArrayUtils.php
-     *
-     * Zend Framework (http://framework.zend.com/)
-     *
-     * @see      http://github.com/zendframework/zf2 for the canonical source repository
-     *
-     * @copyright Copyright (c) 2005-2015 Zend Technologies USA Inc. (http://www.zend.com)
-     * @license   http://framework.zend.com/license/new-bsd New BSD License
-     */
-    private static function mergeArraysRecursively(array $a, array $b): array
-    {
-        foreach ($b as $key => $value) {
-            if (array_key_exists($key, $a)) {
-                if (is_int($key)) {
-                    $a[] = $value;
-                } elseif (is_array($value) && is_array($a[$key])) {
-                    $a[$key] = self::mergeArraysRecursively($a[$key], $value);
-                } else {
-                    $a[$key] = $value;
-                }
-            } else {
-                $a[$key] = $value;
-            }
-        }
-
-        return $a;
-    }
-
-    private static function canonicalizeName(string $name): string
-    {
-        return strtolower(trim($name, '\\'));
->>>>>>> 1badd7d7
     }
 }