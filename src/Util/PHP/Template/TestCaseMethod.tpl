<?php declare(strict_types=1);
use PHPUnit\Event\Facade;
use PHPUnit\Runner\CodeCoverage;
use PHPUnit\TextUI\Configuration\Registry as ConfigurationRegistry;
use PHPUnit\TextUI\Configuration\CodeCoverageFilterRegistry;
use PHPUnit\TextUI\XmlConfiguration\Loader;
use PHPUnit\TextUI\Configuration\PhpHandler;
use PHPUnit\TestRunner\TestResult\PassedTests;

// php://stdout does not obey output buffering. Any output would break
// unserialization of child process results in the parent process.
if (!defined('STDOUT')) {
    define('STDOUT', fopen('php://temp', 'w+b'));
    define('STDERR', fopen('php://stderr', 'wb'));
}

{iniSettings}
ini_set('display_errors', 'stderr');
set_include_path('{include_path}');

$composerAutoload = {composerAutoload};
$phar             = {phar};

ob_start();

if ($composerAutoload) {
    require_once $composerAutoload;

    define('PHPUNIT_COMPOSER_INSTALL', $composerAutoload);
} else if ($phar) {
    require $phar;
}

function __phpunit_run_isolated_test()
{
    $dispatcher = Facade::instance()->initForIsolation(
        PHPUnit\Event\Telemetry\HRTime::fromSecondsAndNanoseconds(
            {offsetSeconds},
            {offsetNanoseconds}
        )
    );

    require_once '{filename}';

    if ({collectCodeCoverageInformation}) {
        CodeCoverage::instance()->init(ConfigurationRegistry::get(), CodeCoverageFilterRegistry::instance(), true);
        CodeCoverage::instance()->ignoreLines({linesToBeIgnored});
    }

    $test = new {className}('{methodName}');

    $test->setData('{dataName}', unserialize('{data}'));
    $test->setDependencyInput(unserialize('{dependencyInput}'));
    $test->setInIsolation(true);

    ob_end_clean();

    $test->run();

    $output = '';

    if (!$test->expectsOutput()) {
        $output = $test->output();
    }

    ini_set('xdebug.scream', '0');

<<<<<<< HEAD
    // Not every STDOUT target stream is rewindable
    @rewind(STDOUT);

=======
    @rewind(STDOUT); /* @ as not every STDOUT target stream is rewindable */
>>>>>>> 9b37b063
    if ($stdout = @stream_get_contents(STDOUT)) {
        $output         = $stdout . $output;
        $streamMetaData = stream_get_meta_data(STDOUT);

        if (!empty($streamMetaData['stream_type']) && 'STDIO' === $streamMetaData['stream_type']) {
            @ftruncate(STDOUT, 0);
            @rewind(STDOUT);
        }
    }

<<<<<<< HEAD
    print serialize(
        [
            'testResult'    => $test->result(),
            'codeCoverage'  => {collectCodeCoverageInformation} ? CodeCoverage::instance()->codeCoverage() : null,
            'numAssertions' => $test->numberOfAssertionsPerformed(),
            'output'        => $output,
            'events'        => $dispatcher->flush(),
            'passedTests'   => PassedTests::instance()
        ]
=======
    file_put_contents(
        '{processResultFile}',
        serialize(
            [
                'testResult'    => $test->getResult(),
                'numAssertions' => $test->getNumAssertions(),
                'result'        => $result,
                'output'        => $output
            ]
        )
>>>>>>> 9b37b063
    );
}

function __phpunit_error_handler($errno, $errstr, $errfile, $errline)
{
   return true;
}

set_error_handler('__phpunit_error_handler');

{constants}
{included_files}
{globals}

restore_error_handler();

ConfigurationRegistry::loadFrom('{serializedConfiguration}');
(new PhpHandler)->handle(ConfigurationRegistry::get()->php());

if ('{bootstrap}' !== '') {
    require_once '{bootstrap}';
}

__phpunit_run_isolated_test();<|MERGE_RESOLUTION|>--- conflicted
+++ resolved
@@ -65,13 +65,9 @@
 
     ini_set('xdebug.scream', '0');
 
-<<<<<<< HEAD
     // Not every STDOUT target stream is rewindable
     @rewind(STDOUT);
 
-=======
-    @rewind(STDOUT); /* @ as not every STDOUT target stream is rewindable */
->>>>>>> 9b37b063
     if ($stdout = @stream_get_contents(STDOUT)) {
         $output         = $stdout . $output;
         $streamMetaData = stream_get_meta_data(STDOUT);
@@ -82,28 +78,18 @@
         }
     }
 
-<<<<<<< HEAD
-    print serialize(
-        [
-            'testResult'    => $test->result(),
-            'codeCoverage'  => {collectCodeCoverageInformation} ? CodeCoverage::instance()->codeCoverage() : null,
-            'numAssertions' => $test->numberOfAssertionsPerformed(),
-            'output'        => $output,
-            'events'        => $dispatcher->flush(),
-            'passedTests'   => PassedTests::instance()
-        ]
-=======
     file_put_contents(
         '{processResultFile}',
         serialize(
             [
-                'testResult'    => $test->getResult(),
-                'numAssertions' => $test->getNumAssertions(),
-                'result'        => $result,
-                'output'        => $output
+                'testResult'    => $test->result(),
+                'codeCoverage'  => {collectCodeCoverageInformation} ? CodeCoverage::instance()->codeCoverage() : null,
+                'numAssertions' => $test->numberOfAssertionsPerformed(),
+                'output'        => $output,
+                'events'        => $dispatcher->flush(),
+                'passedTests'   => PassedTests::instance()
             ]
         )
->>>>>>> 9b37b063
     );
 }
 
