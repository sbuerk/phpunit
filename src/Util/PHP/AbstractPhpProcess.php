<?php declare(strict_types=1);
/*
 * This file is part of PHPUnit.
 *
 * (c) Sebastian Bergmann <sebastian@phpunit.de>
 *
 * For the full copyright and license information, please view the LICENSE
 * file that was distributed with this source code.
 */
namespace PHPUnit\Util\PHP;

use const DIRECTORY_SEPARATOR;
use const PHP_SAPI;
use function array_keys;
use function array_merge;
use function assert;
use function escapeshellarg;
use function ini_get_all;
use function restore_error_handler;
use function set_error_handler;
use function str_replace;
use function str_starts_with;
use function substr;
use function trim;
use function unserialize;
use ErrorException;
use PHPUnit\Event\Code\TestMethodBuilder;
use PHPUnit\Event\Code\ThrowableBuilder;
use PHPUnit\Event\Facade;
use PHPUnit\Event\NoPreviousThrowableException;
use PHPUnit\Event\TestData\MoreThanOneDataSetFromDataProviderException;
use PHPUnit\Framework\AssertionFailedError;
use PHPUnit\Framework\Exception;
use PHPUnit\Framework\Test;
use PHPUnit\Framework\TestCase;
use PHPUnit\Runner\CodeCoverage;
use PHPUnit\TestRunner\TestResult\PassedTests;
use SebastianBergmann\Environment\Runtime;

/**
 * @internal This class is not covered by the backward compatibility promise for PHPUnit
 */
abstract class AbstractPhpProcess
{
    protected Runtime $runtime;
    protected bool $stderrRedirection = false;
    protected string $stdin           = '';
    protected string $arguments       = '';

    /**
     * @psalm-var array<string, string>
     */
    protected array $env   = [];
    protected int $timeout = 0;

    public static function factory(): self
    {
        if (DIRECTORY_SEPARATOR === '\\') {
            return new WindowsPhpProcess;
        }

        return new DefaultPhpProcess;
    }

    public function __construct()
    {
        $this->runtime = new Runtime;
    }

    /**
     * Defines if should use STDERR redirection or not.
     *
     * Then $stderrRedirection is TRUE, STDERR is redirected to STDOUT.
     */
    public function setUseStderrRedirection(bool $stderrRedirection): void
    {
        $this->stderrRedirection = $stderrRedirection;
    }

    /**
     * Returns TRUE if uses STDERR redirection or FALSE if not.
     */
    public function useStderrRedirection(): bool
    {
        return $this->stderrRedirection;
    }

    /**
     * Sets the input string to be sent via STDIN.
     */
    public function setStdin(string $stdin): void
    {
        $this->stdin = $stdin;
    }

    /**
     * Returns the input string to be sent via STDIN.
     */
    public function getStdin(): string
    {
        return $this->stdin;
    }

    /**
     * Sets the string of arguments to pass to the php job.
     */
    public function setArgs(string $arguments): void
    {
        $this->arguments = $arguments;
    }

    /**
     * Returns the string of arguments to pass to the php job.
     */
    public function getArgs(): string
    {
        return $this->arguments;
    }

    /**
     * Sets the array of environment variables to start the child process with.
     *
     * @psalm-param array<string, string> $env
     */
    public function setEnv(array $env): void
    {
        $this->env = $env;
    }

    /**
     * Returns the array of environment variables to start the child process with.
     */
    public function getEnv(): array
    {
        return $this->env;
    }

    /**
     * Sets the amount of seconds to wait before timing out.
     */
    public function setTimeout(int $timeout): void
    {
        $this->timeout = $timeout;
    }

    /**
     * Returns the amount of seconds to wait before timing out.
     */
    public function getTimeout(): int
    {
        return $this->timeout;
    }

    /**
     * Runs a single test in a separate PHP process.
     *
     * @throws \PHPUnit\Runner\Exception
     * @throws Exception
     * @throws MoreThanOneDataSetFromDataProviderException
     * @throws NoPreviousThrowableException
     */
    public function runTestJob(string $job, Test $test): void
    {
        $_result = $this->runJob($job);

        $this->processChildResult(
            $test,
            $_result['stdout'],
            $_result['stderr'],
        );
    }

    /**
     * Returns the command based into the configurations.
     */
    public function getCommand(array $settings, string $file = null): string
    {
        $command = $this->runtime->getBinary();

        if ($this->runtime->hasPCOV()) {
            $settings = array_merge(
                $settings,
                $this->runtime->getCurrentSettings(
                    array_keys(ini_get_all('pcov')),
                ),
            );
        } elseif ($this->runtime->hasXdebug()) {
            $settings = array_merge(
                $settings,
                $this->runtime->getCurrentSettings(
                    array_keys(ini_get_all('xdebug')),
                ),
            );
        }

        $command .= $this->settingsToParameters($settings);

        if (PHP_SAPI === 'phpdbg') {
            $command .= ' -qrr';

            if (!$file) {
                $command .= 's=';
            }
        }

        if ($file) {
            $command .= ' ' . escapeshellarg($file);
        }

        if ($this->arguments) {
            if (!$file) {
                $command .= ' --';
            }
            $command .= ' ' . $this->arguments;
        }

        if ($this->stderrRedirection) {
            $command .= ' 2>&1';
        }

        return $command;
    }

    /**
     * Runs a single job (PHP code) using a separate PHP process.
     */
    abstract public function runJob(string $job, array $settings = []): array;

    protected function settingsToParameters(array $settings): string
    {
        $buffer = '';

        foreach ($settings as $setting) {
            $buffer .= ' -d ' . escapeshellarg($setting);
        }

        return $buffer;
    }

    /**
     * @throws \PHPUnit\Runner\Exception
     * @throws Exception
     * @throws MoreThanOneDataSetFromDataProviderException
     * @throws NoPreviousThrowableException
     */
    private function processChildResult(Test $test, string $stdout, string $stderr): void
    {
        if (!empty($stderr)) {
<<<<<<< HEAD
            $exception = new Exception(trim($stderr));

            assert($test instanceof TestCase);

            Facade::emitter()->testErrored(
                TestMethodBuilder::fromTestCase($test),
                ThrowableBuilder::from($exception)
            );

            return;
        }

        set_error_handler(
            /**
             * @throws ErrorException
             */
            static function (int $errno, string $errstr, string $errfile, int $errline): never
            {
                throw new ErrorException($errstr, $errno, $errno, $errfile, $errline);
=======
            $result->addError(
                $test,
                new Exception(trim($stderr)),
                $time,
            );
        } else {
            set_error_handler(
                /**
                 * @throws ErrorException
                 */
                static function ($errno, $errstr, $errfile, $errline): void
                {
                    throw new ErrorException($errstr, $errno, $errno, $errfile, $errline);
                },
            );

            try {
                if (strpos($stdout, "#!/usr/bin/env php\n") === 0) {
                    $stdout = substr($stdout, 19);
                }

                $childResult = unserialize(str_replace("#!/usr/bin/env php\n", '', $stdout));
                restore_error_handler();

                if ($childResult === false) {
                    $result->addFailure(
                        $test,
                        new AssertionFailedError('Test was run in child process and ended unexpectedly'),
                        $time,
                    );
                }
            } catch (ErrorException $e) {
                restore_error_handler();
                $childResult = false;

                $result->addError(
                    $test,
                    new Exception(trim($stdout), 0, $e),
                    $time,
                );
>>>>>>> 1badd7d7
            }
        );

<<<<<<< HEAD
        try {
            if (str_starts_with($stdout, "#!/usr/bin/env php\n")) {
                $stdout = substr($stdout, 19);
=======
            if ($childResult !== false) {
                if (!empty($childResult['output'])) {
                    $output = $childResult['output'];
                }

                /* @var TestCase $test */

                $test->setResult($childResult['testResult']);
                $test->addToAssertionCount($childResult['numAssertions']);

                $childResult = $childResult['result'];
                assert($childResult instanceof TestResult);

                if ($result->getCollectCodeCoverageInformation()) {
                    $result->getCodeCoverage()->merge(
                        $childResult->getCodeCoverage(),
                    );
                }

                $time           = $childResult->time();
                $notImplemented = $childResult->notImplemented();
                $risky          = $childResult->risky();
                $skipped        = $childResult->skipped();
                $errors         = $childResult->errors();
                $warnings       = $childResult->warnings();
                $failures       = $childResult->failures();

                if (!empty($notImplemented)) {
                    $result->addError(
                        $test,
                        $this->getException($notImplemented[0]),
                        $time,
                    );
                } elseif (!empty($risky)) {
                    $result->addError(
                        $test,
                        $this->getException($risky[0]),
                        $time,
                    );
                } elseif (!empty($skipped)) {
                    $result->addError(
                        $test,
                        $this->getException($skipped[0]),
                        $time,
                    );
                } elseif (!empty($errors)) {
                    $result->addError(
                        $test,
                        $this->getException($errors[0]),
                        $time,
                    );
                } elseif (!empty($warnings)) {
                    $result->addWarning(
                        $test,
                        $this->getException($warnings[0]),
                        $time,
                    );
                } elseif (!empty($failures)) {
                    $result->addFailure(
                        $test,
                        $this->getException($failures[0]),
                        $time,
                    );
                }
>>>>>>> 1badd7d7
            }

            $childResult = unserialize(str_replace("#!/usr/bin/env php\n", '', $stdout));
            restore_error_handler();

            if ($childResult === false) {
                $exception = new AssertionFailedError('Test was run in child process and ended unexpectedly');

                assert($test instanceof TestCase);

                Facade::emitter()->testErrored(
                    TestMethodBuilder::fromTestCase($test),
                    ThrowableBuilder::from($exception)
                );

                Facade::emitter()->testFinished(
                    TestMethodBuilder::fromTestCase($test),
                    0
                );
            }
        } catch (ErrorException $e) {
            restore_error_handler();
            $childResult = false;

            $exception = new Exception(trim($stdout), 0, $e);

            assert($test instanceof TestCase);

<<<<<<< HEAD
            Facade::emitter()->testErrored(
                TestMethodBuilder::fromTestCase($test),
                ThrowableBuilder::from($exception)
=======
            $exception = new SyntheticError(
                sprintf(
                    '%s: %s',
                    $exceptionArray['_PHP_Incomplete_Class_Name'],
                    $exceptionArray['message'],
                ),
                $exceptionArray['code'],
                $exceptionArray['file'],
                $exceptionArray['line'],
                $exceptionArray['trace'],
>>>>>>> 1badd7d7
            );
        }

        if ($childResult !== false) {
            if (!empty($childResult['output'])) {
                $output = $childResult['output'];
            }

            Facade::instance()->forward($childResult['events']);
            PassedTests::instance()->import($childResult['passedTests']);

            assert($test instanceof TestCase);

            $test->setResult($childResult['testResult']);
            $test->addToAssertionCount($childResult['numAssertions']);

            if (CodeCoverage::instance()->isActive() && $childResult['codeCoverage'] instanceof \SebastianBergmann\CodeCoverage\CodeCoverage) {
                CodeCoverage::instance()->codeCoverage()->merge(
                    $childResult['codeCoverage']
                );
            }
        }

        if (!empty($output)) {
            print $output;
        }
    }
}<|MERGE_RESOLUTION|>--- conflicted
+++ resolved
@@ -246,14 +246,13 @@
     private function processChildResult(Test $test, string $stdout, string $stderr): void
     {
         if (!empty($stderr)) {
-<<<<<<< HEAD
             $exception = new Exception(trim($stderr));
 
             assert($test instanceof TestCase);
 
             Facade::emitter()->testErrored(
                 TestMethodBuilder::fromTestCase($test),
-                ThrowableBuilder::from($exception)
+                ThrowableBuilder::from($exception),
             );
 
             return;
@@ -266,121 +265,12 @@
             static function (int $errno, string $errstr, string $errfile, int $errline): never
             {
                 throw new ErrorException($errstr, $errno, $errno, $errfile, $errline);
-=======
-            $result->addError(
-                $test,
-                new Exception(trim($stderr)),
-                $time,
-            );
-        } else {
-            set_error_handler(
-                /**
-                 * @throws ErrorException
-                 */
-                static function ($errno, $errstr, $errfile, $errline): void
-                {
-                    throw new ErrorException($errstr, $errno, $errno, $errfile, $errline);
-                },
-            );
-
-            try {
-                if (strpos($stdout, "#!/usr/bin/env php\n") === 0) {
-                    $stdout = substr($stdout, 19);
-                }
-
-                $childResult = unserialize(str_replace("#!/usr/bin/env php\n", '', $stdout));
-                restore_error_handler();
-
-                if ($childResult === false) {
-                    $result->addFailure(
-                        $test,
-                        new AssertionFailedError('Test was run in child process and ended unexpectedly'),
-                        $time,
-                    );
-                }
-            } catch (ErrorException $e) {
-                restore_error_handler();
-                $childResult = false;
-
-                $result->addError(
-                    $test,
-                    new Exception(trim($stdout), 0, $e),
-                    $time,
-                );
->>>>>>> 1badd7d7
-            }
+            },
         );
 
-<<<<<<< HEAD
         try {
             if (str_starts_with($stdout, "#!/usr/bin/env php\n")) {
                 $stdout = substr($stdout, 19);
-=======
-            if ($childResult !== false) {
-                if (!empty($childResult['output'])) {
-                    $output = $childResult['output'];
-                }
-
-                /* @var TestCase $test */
-
-                $test->setResult($childResult['testResult']);
-                $test->addToAssertionCount($childResult['numAssertions']);
-
-                $childResult = $childResult['result'];
-                assert($childResult instanceof TestResult);
-
-                if ($result->getCollectCodeCoverageInformation()) {
-                    $result->getCodeCoverage()->merge(
-                        $childResult->getCodeCoverage(),
-                    );
-                }
-
-                $time           = $childResult->time();
-                $notImplemented = $childResult->notImplemented();
-                $risky          = $childResult->risky();
-                $skipped        = $childResult->skipped();
-                $errors         = $childResult->errors();
-                $warnings       = $childResult->warnings();
-                $failures       = $childResult->failures();
-
-                if (!empty($notImplemented)) {
-                    $result->addError(
-                        $test,
-                        $this->getException($notImplemented[0]),
-                        $time,
-                    );
-                } elseif (!empty($risky)) {
-                    $result->addError(
-                        $test,
-                        $this->getException($risky[0]),
-                        $time,
-                    );
-                } elseif (!empty($skipped)) {
-                    $result->addError(
-                        $test,
-                        $this->getException($skipped[0]),
-                        $time,
-                    );
-                } elseif (!empty($errors)) {
-                    $result->addError(
-                        $test,
-                        $this->getException($errors[0]),
-                        $time,
-                    );
-                } elseif (!empty($warnings)) {
-                    $result->addWarning(
-                        $test,
-                        $this->getException($warnings[0]),
-                        $time,
-                    );
-                } elseif (!empty($failures)) {
-                    $result->addFailure(
-                        $test,
-                        $this->getException($failures[0]),
-                        $time,
-                    );
-                }
->>>>>>> 1badd7d7
             }
 
             $childResult = unserialize(str_replace("#!/usr/bin/env php\n", '', $stdout));
@@ -393,12 +283,12 @@
 
                 Facade::emitter()->testErrored(
                     TestMethodBuilder::fromTestCase($test),
-                    ThrowableBuilder::from($exception)
+                    ThrowableBuilder::from($exception),
                 );
 
                 Facade::emitter()->testFinished(
                     TestMethodBuilder::fromTestCase($test),
-                    0
+                    0,
                 );
             }
         } catch (ErrorException $e) {
@@ -409,22 +299,9 @@
 
             assert($test instanceof TestCase);
 
-<<<<<<< HEAD
             Facade::emitter()->testErrored(
                 TestMethodBuilder::fromTestCase($test),
-                ThrowableBuilder::from($exception)
-=======
-            $exception = new SyntheticError(
-                sprintf(
-                    '%s: %s',
-                    $exceptionArray['_PHP_Incomplete_Class_Name'],
-                    $exceptionArray['message'],
-                ),
-                $exceptionArray['code'],
-                $exceptionArray['file'],
-                $exceptionArray['line'],
-                $exceptionArray['trace'],
->>>>>>> 1badd7d7
+                ThrowableBuilder::from($exception),
             );
         }
 
@@ -443,7 +320,7 @@
 
             if (CodeCoverage::instance()->isActive() && $childResult['codeCoverage'] instanceof \SebastianBergmann\CodeCoverage\CodeCoverage) {
                 CodeCoverage::instance()->codeCoverage()->merge(
-                    $childResult['codeCoverage']
+                    $childResult['codeCoverage'],
                 );
             }
         }
