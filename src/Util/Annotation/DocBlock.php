<?php declare(strict_types=1);
/*
 * This file is part of PHPUnit.
 *
 * (c) Sebastian Bergmann <sebastian@phpunit.de>
 *
 * For the full copyright and license information, please view the LICENSE
 * file that was distributed with this source code.
 */
namespace PHPUnit\Util\Annotation;

use const JSON_ERROR_NONE;
use const PREG_OFFSET_CAPTURE;
use function array_filter;
use function array_key_exists;
use function array_map;
use function array_merge;
use function array_pop;
use function array_slice;
use function array_values;
use function constant;
use function count;
use function defined;
use function explode;
use function file;
use function implode;
use function is_array;
use function is_int;
use function json_decode;
use function json_last_error;
use function json_last_error_msg;
use function preg_match;
use function preg_match_all;
use function preg_replace;
use function preg_split;
use function realpath;
use function rtrim;
use function sprintf;
use function str_replace;
use function strlen;
use function strpos;
use function strtolower;
use function substr;
use function substr_count;
use function trim;
use PharIo\Version\VersionConstraintParser;
use PHPUnit\Framework\InvalidDataProviderException;
use PHPUnit\Framework\SkippedTestError;
use PHPUnit\Framework\Warning;
use PHPUnit\Util\Exception;
use PHPUnit\Util\InvalidDataSetException;
use ReflectionClass;
use ReflectionException;
use ReflectionFunctionAbstract;
use ReflectionMethod;
use Reflector;
use Traversable;

/**
 * This is an abstraction around a PHPUnit-specific docBlock,
 * allowing us to ask meaningful questions about a specific
 * reflection symbol.
 *
 * @internal This class is not covered by the backward compatibility promise for PHPUnit
 */
final class DocBlock
{
    /**
     * @todo This constant should be private (it's public because of TestTest::testGetProvidedDataRegEx)
     */
    public const REGEX_DATA_PROVIDER = '/@dataProvider\s+([a-zA-Z0-9._:-\\\\x7f-\xff]+)/';

    private const REGEX_REQUIRES_VERSION = '/@requires\s+(?P<name>PHP(?:Unit)?)\s+(?P<operator>[<>=!]{0,2})\s*(?P<version>[\d\.-]+(dev|(RC|alpha|beta)[\d\.])?)[ \t]*\r?$/m';

    private const REGEX_REQUIRES_VERSION_CONSTRAINT = '/@requires\s+(?P<name>PHP(?:Unit)?)\s+(?P<constraint>[\d\t \-.|~^]+)[ \t]*\r?$/m';

    private const REGEX_REQUIRES_OS = '/@requires\s+(?P<name>OS(?:FAMILY)?)\s+(?P<value>.+?)[ \t]*\r?$/m';

    private const REGEX_REQUIRES_SETTING = '/@requires\s+(?P<name>setting)\s+(?P<setting>([^ ]+?))\s*(?P<value>[\w\.-]+[\w\.]?)?[ \t]*\r?$/m';

    private const REGEX_REQUIRES = '/@requires\s+(?P<name>function|extension)\s+(?P<value>([^\s<>=!]+))\s*(?P<operator>[<>=!]{0,2})\s*(?P<version>[\d\.-]+[\d\.]?)?[ \t]*\r?$/m';

    private const REGEX_TEST_WITH = '/@testWith\s+/';

    /** @var string */
    private $docComment;

    /** @var bool */
    private $isMethod;

    /** @var array<string, array<int, string>> pre-parsed annotations indexed by name and occurrence index */
    private $symbolAnnotations;

    /**
     * @var null|array<string, mixed>
     *
     * @psalm-var null|(array{
     *   __OFFSET: array<string, int>&array{__FILE: string},
     *   setting?: array<string, string>,
     *   extension_versions?: array<string, array{version: string, operator: string}>
     * }&array<
     *   string,
     *   string|array{version: string, operator: string}|array{constraint: string}|array<int|string, string>
     * >)
     */
    private $parsedRequirements;

    /** @var int */
    private $startLine;

    /** @var int */
    private $endLine;

    /** @var string */
    private $fileName;

    /** @var string */
    private $name;

    /**
     * @var string
     *
     * @psalm-var class-string
     */
    private $className;

    public static function ofClass(ReflectionClass $class): self
    {
        $className = $class->getName();

        return new self(
            (string) $class->getDocComment(),
            false,
            self::extractAnnotationsFromReflector($class),
            $class->getStartLine(),
            $class->getEndLine(),
            $class->getFileName(),
            $className,
            $className
        );
    }

    /**
     * @psalm-param class-string $classNameInHierarchy
     */
    public static function ofMethod(ReflectionMethod $method, string $classNameInHierarchy): self
    {
        return new self(
            (string) $method->getDocComment(),
            true,
            self::extractAnnotationsFromReflector($method),
            $method->getStartLine(),
            $method->getEndLine(),
            $method->getFileName(),
            $method->getName(),
            $classNameInHierarchy
        );
    }

    /**
     * Note: we do not preserve an instance of the reflection object, since it cannot be safely (de-)serialized.
     *
     * @param array<string, array<int, string>> $symbolAnnotations
     *
     * @psalm-param class-string $className
     */
    private function __construct(string $docComment, bool $isMethod, array $symbolAnnotations, int $startLine, int $endLine, string $fileName, string $name, string $className)
    {
        $this->docComment        = $docComment;
        $this->isMethod          = $isMethod;
        $this->symbolAnnotations = $symbolAnnotations;
        $this->startLine         = $startLine;
        $this->endLine           = $endLine;
        $this->fileName          = $fileName;
        $this->name              = $name;
        $this->className         = $className;
    }

    /**
     * @psalm-return array{
     *   __OFFSET: array<string, int>&array{__FILE: string},
     *   setting?: array<string, string>,
     *   extension_versions?: array<string, array{version: string, operator: string}>
     * }&array<
     *   string,
     *   string|array{version: string, operator: string}|array{constraint: string}|array<int|string, string>
     * >
     *
     * @throws Warning if the requirements version constraint is not well-formed
     */
    public function requirements(): array
    {
        if ($this->parsedRequirements !== null) {
            return $this->parsedRequirements;
        }

        $offset            = $this->startLine;
        $requires          = [];
        $recordedSettings  = [];
        $extensionVersions = [];
        $recordedOffsets   = [
            '__FILE' => realpath($this->fileName),
        ];

        // Split docblock into lines and rewind offset to start of docblock
        $lines = preg_split('/\r\n|\r|\n/', $this->docComment);
        $offset -= count($lines);

        foreach ($lines as $line) {
            if (preg_match(self::REGEX_REQUIRES_OS, $line, $matches)) {
                $requires[$matches['name']]        = $matches['value'];
                $recordedOffsets[$matches['name']] = $offset;
            }

            if (preg_match(self::REGEX_REQUIRES_VERSION, $line, $matches)) {
                $requires[$matches['name']] = [
                    'version'  => $matches['version'],
                    'operator' => $matches['operator'],
                ];
                $recordedOffsets[$matches['name']] = $offset;
            }

            if (preg_match(self::REGEX_REQUIRES_VERSION_CONSTRAINT, $line, $matches)) {
                if (!empty($requires[$matches['name']])) {
                    $offset++;

                    continue;
                }

                try {
                    $versionConstraintParser = new VersionConstraintParser;

                    $requires[$matches['name'] . '_constraint'] = [
                        'constraint' => $versionConstraintParser->parse(trim($matches['constraint'])),
                    ];
                    $recordedOffsets[$matches['name'] . '_constraint'] = $offset;
                } catch (\PharIo\Version\Exception $e) {
                    /* @TODO this catch is currently not valid, see https://github.com/phar-io/version/issues/16 */
                    throw new Warning($e->getMessage(), $e->getCode(), $e);
                }
            }

            if (preg_match(self::REGEX_REQUIRES_SETTING, $line, $matches)) {
                $recordedSettings[$matches['setting']]               = $matches['value'];
                $recordedOffsets['__SETTING_' . $matches['setting']] = $offset;
            }

            if (preg_match(self::REGEX_REQUIRES, $line, $matches)) {
                $name = $matches['name'] . 's';

                if (!isset($requires[$name])) {
                    $requires[$name] = [];
                }

                $requires[$name][]                                           = $matches['value'];
                $recordedOffsets[$matches['name'] . '_' . $matches['value']] = $offset;

                if ($name === 'extensions' && !empty($matches['version'])) {
                    $extensionVersions[$matches['value']] = [
                        'version'  => $matches['version'],
                        'operator' => $matches['operator'],
                    ];
                }
            }

            $offset++;
        }

        return $this->parsedRequirements = array_merge(
            $requires,
            ['__OFFSET' => $recordedOffsets],
            array_filter([
                'setting'            => $recordedSettings,
                'extension_versions' => $extensionVersions,
            ])
        );
    }

    /**
     * Returns the provided data for a method.
     *
     * @throws Exception
     */
    public function getProvidedData(): ?array
    {
        /** @noinspection SuspiciousBinaryOperationInspection */
        $data = $this->getDataFromDataProviderAnnotation($this->docComment) ?? $this->getDataFromTestWithAnnotation($this->docComment);

        if ($data === null) {
            return null;
        }

        if ($data === []) {
            throw new SkippedTestError;
        }

        foreach ($data as $key => $value) {
            if (!is_array($value)) {
                throw new InvalidDataSetException(
                    sprintf(
                        'Data set %s is invalid.',
                        is_int($key) ? '#' . $key : '"' . $key . '"'
                    )
                );
            }
        }

        return $data;
    }

    /**
     * @psalm-return array<string, array{line: int, value: string}>
     */
    public function getInlineAnnotations(): array
    {
        $code        = file($this->fileName);
        $lineNumber  = $this->startLine;
        $startLine   = $this->startLine - 1;
        $endLine     = $this->endLine - 1;
        $codeLines   = array_slice($code, $startLine, $endLine - $startLine + 1);
        $annotations = [];

        foreach ($codeLines as $line) {
            if (preg_match('#/\*\*?\s*@(?P<name>[A-Za-z_-]+)(?:[ \t]+(?P<value>.*?))?[ \t]*\r?\*/$#m', $line, $matches)) {
                $annotations[strtolower($matches['name'])] = [
                    'line'  => $lineNumber,
                    'value' => $matches['value'],
                ];
            }

            $lineNumber++;
        }

        return $annotations;
    }

    public function symbolAnnotations(): array
    {
        return $this->symbolAnnotations;
    }

    public function isHookToBeExecutedBeforeClass(): bool
    {
        return $this->isMethod
            && false !== strpos($this->docComment, '@beforeClass');
    }

    public function isHookToBeExecutedAfterClass(): bool
    {
        return $this->isMethod
            && false !== strpos($this->docComment, '@afterClass');
    }

    public function isToBeExecutedBeforeTest(): bool
    {
        return 1 === preg_match('/@before\b/', $this->docComment);
    }

    public function isToBeExecutedAfterTest(): bool
    {
        return 1 === preg_match('/@after\b/', $this->docComment);
    }

    public function isToBeExecutedAsPreCondition(): bool
    {
        return 1 === preg_match('/@preCondition\b/', $this->docComment);
    }

    public function isToBeExecutedAsPostCondition(): bool
    {
        return 1 === preg_match('/@postCondition\b/', $this->docComment);
    }

<<<<<<< HEAD
    /**
     * Parse annotation content to use constant/class constant values.
     *
     * Constants are specified using a starting '@'. For example: @ClassName::CONST_NAME
     *
     * If the constant is not found the string is used as is to ensure maximum BC.
     */
    private function parseAnnotationContent(string $message): string
    {
        if (defined($message) &&
            (strpos($message, '::') !== false && substr_count($message, '::') + 1 === 2)) {
            return constant($message);
        }

        return $message;
    }

=======
>>>>>>> 2e421d5f
    private function getDataFromDataProviderAnnotation(string $docComment): ?array
    {
        $methodName = null;
        $className  = $this->className;

        if ($this->isMethod) {
            $methodName = $this->name;
        }

        if (!preg_match_all(self::REGEX_DATA_PROVIDER, $docComment, $matches)) {
            return null;
        }

        $result = [];

        foreach ($matches[1] as $match) {
            $dataProviderMethodNameNamespace = explode('\\', $match);
            $leaf                            = explode('::', array_pop($dataProviderMethodNameNamespace));
            $dataProviderMethodName          = array_pop($leaf);

            if (empty($dataProviderMethodNameNamespace)) {
                $dataProviderMethodNameNamespace = '';
            } else {
                $dataProviderMethodNameNamespace = implode('\\', $dataProviderMethodNameNamespace) . '\\';
            }

            if (empty($leaf)) {
                $dataProviderClassName = $className;
            } else {
                /** @psalm-var class-string $dataProviderClassName */
                $dataProviderClassName = $dataProviderMethodNameNamespace . array_pop($leaf);
            }

            try {
                $dataProviderClass = new ReflectionClass($dataProviderClassName);

                $dataProviderMethod = $dataProviderClass->getMethod(
                    $dataProviderMethodName
                );
                // @codeCoverageIgnoreStart
            } catch (ReflectionException $e) {
                throw new Exception(
                    $e->getMessage(),
                    (int) $e->getCode(),
                    $e
                );
                // @codeCoverageIgnoreEnd
            }

            if ($dataProviderMethod->isStatic()) {
                $object = null;
            } else {
                $object = $dataProviderClass->newInstance();
            }

            if ($dataProviderMethod->getNumberOfParameters() === 0) {
                $data = $dataProviderMethod->invoke($object);
            } else {
                $data = $dataProviderMethod->invoke($object, $methodName);
            }

            if ($data instanceof Traversable) {
                $origData = $data;
                $data     = [];

                foreach ($origData as $key => $value) {
                    if (is_int($key)) {
                        $data[] = $value;
                    } elseif (array_key_exists($key, $data)) {
                        throw new InvalidDataProviderException(
                            sprintf(
                                'The key "%s" has already been defined in the data provider "%s".',
                                $key,
                                $match
                            )
                        );
                    } else {
                        $data[$key] = $value;
                    }
                }
            }

            if (is_array($data)) {
                $result = array_merge($result, $data);
            }
        }

        return $result;
    }

    /**
     * @throws Exception
     */
    private function getDataFromTestWithAnnotation(string $docComment): ?array
    {
        $docComment = $this->cleanUpMultiLineAnnotation($docComment);

        if (!preg_match(self::REGEX_TEST_WITH, $docComment, $matches, PREG_OFFSET_CAPTURE)) {
            return null;
        }

        $offset            = strlen($matches[0][0]) + $matches[0][1];
        $annotationContent = substr($docComment, $offset);
        $data              = [];

        foreach (explode("\n", $annotationContent) as $candidateRow) {
            $candidateRow = trim($candidateRow);

            if ($candidateRow[0] !== '[') {
                break;
            }

            $dataSet = json_decode($candidateRow, true);

            if (json_last_error() !== JSON_ERROR_NONE) {
                throw new Exception(
                    'The data set for the @testWith annotation cannot be parsed: ' . json_last_error_msg()
                );
            }

            $data[] = $dataSet;
        }

        if (!$data) {
            throw new Exception('The data set for the @testWith annotation cannot be parsed.');
        }

        return $data;
    }

    private function cleanUpMultiLineAnnotation(string $docComment): string
    {
        //removing initial '   * ' for docComment
        $docComment = str_replace("\r\n", "\n", $docComment);
        $docComment = preg_replace('/' . '\n' . '\s*' . '\*' . '\s?' . '/', "\n", $docComment);
        $docComment = (string) substr($docComment, 0, -1);

        return rtrim($docComment, "\n");
    }

    /** @return array<string, array<int, string>> */
    private static function parseDocBlock(string $docBlock): array
    {
        // Strip away the docblock header and footer to ease parsing of one line annotations
        $docBlock    = (string) substr($docBlock, 3, -2);
        $annotations = [];

        if (preg_match_all('/@(?P<name>[A-Za-z_-]+)(?:[ \t]+(?P<value>.*?))?[ \t]*\r?$/m', $docBlock, $matches)) {
            $numMatches = count($matches[0]);

            for ($i = 0; $i < $numMatches; ++$i) {
                $annotations[$matches['name'][$i]][] = (string) $matches['value'][$i];
            }
        }

        return $annotations;
    }

    /** @param ReflectionClass|ReflectionFunctionAbstract $reflector */
    private static function extractAnnotationsFromReflector(Reflector $reflector): array
    {
        $annotations = [];

        if ($reflector instanceof ReflectionClass) {
            $annotations = array_merge(
                $annotations,
                ...array_map(
                    function (ReflectionClass $trait): array {
                        return self::parseDocBlock((string) $trait->getDocComment());
                    },
                    array_values($reflector->getTraits())
                )
            );
        }

        return array_merge(
            $annotations,
            self::parseDocBlock((string) $reflector->getDocComment())
        );
    }
}<|MERGE_RESOLUTION|>--- conflicted
+++ resolved
@@ -371,26 +371,6 @@
         return 1 === preg_match('/@postCondition\b/', $this->docComment);
     }
 
-<<<<<<< HEAD
-    /**
-     * Parse annotation content to use constant/class constant values.
-     *
-     * Constants are specified using a starting '@'. For example: @ClassName::CONST_NAME
-     *
-     * If the constant is not found the string is used as is to ensure maximum BC.
-     */
-    private function parseAnnotationContent(string $message): string
-    {
-        if (defined($message) &&
-            (strpos($message, '::') !== false && substr_count($message, '::') + 1 === 2)) {
-            return constant($message);
-        }
-
-        return $message;
-    }
-
-=======
->>>>>>> 2e421d5f
     private function getDataFromDataProviderAnnotation(string $docComment): ?array
     {
         $methodName = null;
