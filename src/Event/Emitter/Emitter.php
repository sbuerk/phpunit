<?php declare(strict_types=1);
/*
 * This file is part of PHPUnit.
 *
 * (c) Sebastian Bergmann <sebastian@phpunit.de>
 *
 * For the full copyright and license information, please view the LICENSE
 * file that was distributed with this source code.
 */
namespace PHPUnit\Event;

use PHPUnit\Event\Code\ClassMethod;
use PHPUnit\Event\Code\ComparisonFailure;
use PHPUnit\Event\Code\Throwable;
use PHPUnit\Event\TestSuite\TestSuite;
use PHPUnit\TextUI\Configuration\Configuration;

/**
 * @internal This class is not covered by the backward compatibility promise for PHPUnit
 */
interface Emitter
{
    public function applicationStarted(): void;

    public function testRunnerStarted(): void;

    public function testRunnerConfigured(Configuration $configuration): void;

    public function testRunnerBootstrapFinished(string $filename): void;

    public function testRunnerLoadedExtensionFromPhar(string $filename, string $name, string $version): void;

    /**
     * @psalm-param class-string $className
     * @psalm-param array<string, string> $parameters
     */
    public function testRunnerBootstrappedExtension(string $className, array $parameters): void;

    public function dataProviderMethodCalled(ClassMethod $testMethod, ClassMethod $dataProviderMethod): void;

    public function dataProviderMethodFinished(ClassMethod $testMethod, ClassMethod ...$calledMethods): void;

    public function testSuiteLoaded(TestSuite $testSuite): void;

    public function testSuiteFiltered(TestSuite $testSuite): void;

    public function testSuiteSorted(int $executionOrder, int $executionOrderDefects, bool $resolveDependencies): void;

    public function testRunnerEventFacadeSealed(): void;

    public function testRunnerExecutionStarted(TestSuite $testSuite): void;

    public function testRunnerDisabledGarbageCollection(): void;

    public function testRunnerTriggeredGarbageCollection(): void;

    public function testSuiteSkipped(TestSuite $testSuite, string $message): void;

    public function testSuiteStarted(TestSuite $testSuite): void;

    public function testPreparationStarted(Code\Test $test): void;

    public function testPreparationFailed(Code\Test $test): void;

    /**
     * @psalm-param class-string $testClassName
     */
    public function testBeforeFirstTestMethodCalled(string $testClassName, Code\ClassMethod $calledMethod): void;

    /**
     * @psalm-param class-string $testClassName
     */
    public function testBeforeFirstTestMethodErrored(string $testClassName, Code\ClassMethod $calledMethod, Throwable $throwable): void;

    /**
     * @psalm-param class-string $testClassName
     */
    public function testBeforeFirstTestMethodFinished(string $testClassName, Code\ClassMethod ...$calledMethods): void;

    /**
     * @psalm-param class-string $testClassName
     */
    public function testBeforeTestMethodCalled(string $testClassName, Code\ClassMethod $calledMethod): void;

    /**
     * @psalm-param class-string $testClassName
     */
    public function testBeforeTestMethodFinished(string $testClassName, Code\ClassMethod ...$calledMethods): void;

    /**
     * @psalm-param class-string $testClassName
     */
    public function testPreConditionCalled(string $testClassName, Code\ClassMethod $calledMethod): void;

    /**
     * @psalm-param class-string $testClassName
     */
    public function testPreConditionFinished(string $testClassName, Code\ClassMethod ...$calledMethods): void;

    public function testPrepared(Code\Test $test): void;

    /**
     * @psalm-param class-string $className
     */
    public function testRegisteredComparator(string $className): void;

    /**
     * @psalm-param class-string $className
     */
    public function testCreatedMockObject(string $className): void;

    /**
     * @psalm-param list<class-string> $interfaces
     */
    public function testCreatedMockObjectForIntersectionOfInterfaces(array $interfaces): void;

    /**
     * @psalm-param trait-string $traitName
     */
    public function testCreatedMockObjectForTrait(string $traitName): void;

    /**
     * @psalm-param class-string $className
     */
    public function testCreatedMockObjectForAbstractClass(string $className): void;

    /**
     * @psalm-param class-string $originalClassName
     * @psalm-param class-string $mockClassName
     */
    public function testCreatedMockObjectFromWsdl(string $wsdlFile, string $originalClassName, string $mockClassName, array $methods, bool $callOriginalConstructor, array $options): void;

    /**
     * @psalm-param class-string $className
     */
    public function testCreatedPartialMockObject(string $className, string ...$methodNames): void;

    /**
     * @psalm-param class-string $className
     */
    public function testCreatedTestProxy(string $className, array $constructorArguments): void;

    /**
     * @psalm-param class-string $className
     */
    public function testCreatedStub(string $className): void;

    /**
     * @psalm-param list<class-string> $interfaces
     */
    public function testCreatedStubForIntersectionOfInterfaces(array $interfaces): void;

    public function testErrored(Code\Test $test, Throwable $throwable): void;

    public function testFailed(Code\Test $test, Throwable $throwable, ?ComparisonFailure $comparisonFailure): void;

    public function testPassed(Code\Test $test): void;

    /**
     * @psalm-param non-empty-string $message
     */
    public function testConsideredRisky(Code\Test $test, string $message): void;

    public function testMarkedAsIncomplete(Code\Test $test, Throwable $throwable): void;

    /**
     * @psalm-param non-empty-string $message
     */
    public function testSkipped(Code\Test $test, string $message): void;

<<<<<<< HEAD
    public function testTriggeredPhpunitDeprecation(?Code\Test $test, string $message): void;
=======
    /**
     * @psalm-param non-empty-string $message
     */
    public function testTriggeredPhpunitDeprecation(Code\Test $test, string $message): void;
>>>>>>> e604b33c

    /**
     * @psalm-param non-empty-string $message
     * @psalm-param non-empty-string $file
     * @psalm-param positive-int $line
     */
    public function testTriggeredPhpDeprecation(Code\Test $test, string $message, string $file, int $line, bool $suppressed, bool $ignoredByBaseline, bool $ignoredByTest): void;

    /**
     * @psalm-param non-empty-string $message
     * @psalm-param non-empty-string $file
     * @psalm-param positive-int $line
     */
    public function testTriggeredDeprecation(Code\Test $test, string $message, string $file, int $line, bool $suppressed, bool $ignoredByBaseline, bool $ignoredByTest): void;

    /**
     * @psalm-param non-empty-string $message
     * @psalm-param non-empty-string $file
     * @psalm-param positive-int $line
     */
    public function testTriggeredError(Code\Test $test, string $message, string $file, int $line, bool $suppressed): void;

    /**
     * @psalm-param non-empty-string $message
     * @psalm-param non-empty-string $file
     * @psalm-param positive-int $line
     */
    public function testTriggeredNotice(Code\Test $test, string $message, string $file, int $line, bool $suppressed, bool $ignoredByBaseline): void;

    /**
     * @psalm-param non-empty-string $message
     * @psalm-param non-empty-string $file
     * @psalm-param positive-int $line
     */
    public function testTriggeredPhpNotice(Code\Test $test, string $message, string $file, int $line, bool $suppressed, bool $ignoredByBaseline): void;

    /**
     * @psalm-param non-empty-string $message
     * @psalm-param non-empty-string $file
     * @psalm-param positive-int $line
     */
    public function testTriggeredWarning(Code\Test $test, string $message, string $file, int $line, bool $suppressed, bool $ignoredByBaseline): void;

    /**
     * @psalm-param non-empty-string $message
     * @psalm-param non-empty-string $file
     * @psalm-param positive-int $line
     */
    public function testTriggeredPhpWarning(Code\Test $test, string $message, string $file, int $line, bool $suppressed, bool $ignoredByBaseline): void;

    /**
     * @psalm-param non-empty-string $message
     */
    public function testTriggeredPhpunitError(Code\Test $test, string $message): void;

    /**
     * @psalm-param non-empty-string $message
     */
    public function testTriggeredPhpunitWarning(Code\Test $test, string $message): void;

    /**
     * @psalm-param non-empty-string $output
     */
    public function testPrintedUnexpectedOutput(string $output): void;

    public function testFinished(Code\Test $test, int $numberOfAssertionsPerformed): void;

    /**
     * @psalm-param class-string $testClassName
     */
    public function testPostConditionCalled(string $testClassName, Code\ClassMethod $calledMethod): void;

    /**
     * @psalm-param class-string $testClassName
     */
    public function testPostConditionFinished(string $testClassName, Code\ClassMethod ...$calledMethods): void;

    /**
     * @psalm-param class-string $testClassName
     */
    public function testAfterTestMethodCalled(string $testClassName, Code\ClassMethod $calledMethod): void;

    /**
     * @psalm-param class-string $testClassName
     */
    public function testAfterTestMethodFinished(string $testClassName, Code\ClassMethod ...$calledMethods): void;

    /**
     * @psalm-param class-string $testClassName
     */
    public function testAfterLastTestMethodCalled(string $testClassName, Code\ClassMethod $calledMethod): void;

    /**
     * @psalm-param class-string $testClassName
     */
    public function testAfterLastTestMethodFinished(string $testClassName, Code\ClassMethod ...$calledMethods): void;

    public function testSuiteFinished(TestSuite $testSuite): void;

    public function testRunnerTriggeredDeprecation(string $message): void;

    public function testRunnerTriggeredWarning(string $message): void;

    public function testRunnerEnabledGarbageCollection(): void;

    public function testRunnerExecutionAborted(): void;

    public function testRunnerExecutionFinished(): void;

    public function testRunnerFinished(): void;

    public function applicationFinished(int $shellExitCode): void;
}<|MERGE_RESOLUTION|>--- conflicted
+++ resolved
@@ -168,14 +168,10 @@
      */
     public function testSkipped(Code\Test $test, string $message): void;
 
-<<<<<<< HEAD
+    /**
+     * @psalm-param non-empty-string $message
+     */
     public function testTriggeredPhpunitDeprecation(?Code\Test $test, string $message): void;
-=======
-    /**
-     * @psalm-param non-empty-string $message
-     */
-    public function testTriggeredPhpunitDeprecation(Code\Test $test, string $message): void;
->>>>>>> e604b33c
 
     /**
      * @psalm-param non-empty-string $message
