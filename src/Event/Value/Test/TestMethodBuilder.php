--- conflicted
+++ resolved
@@ -72,12 +72,8 @@
 
             $testData[] = DataFromDataProvider::from(
                 $dataSetName,
-<<<<<<< HEAD
                 $exporter->export($testCase->providedData()),
-=======
-                Exporter::export($testCase->providedData(), EventFacade::emitter()->exportsObjects()),
                 $testCase->dataSetAsStringWithData(),
->>>>>>> 5d049893
             );
         }
 
