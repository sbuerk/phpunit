<?php declare(strict_types=1);
/*
 * This file is part of PHPUnit.
 *
 * (c) Sebastian Bergmann <sebastian@phpunit.de>
 *
 * For the full copyright and license information, please view the LICENSE
 * file that was distributed with this source code.
 */
namespace PHPUnit\Framework;

use const PHP_EOL;
use function assert;
use function class_exists;
use function defined;
use function extension_loaded;
use function get_include_path;
use function hrtime;
use function serialize;
use function sprintf;
use function sys_get_temp_dir;
use function tempnam;
use function unlink;
use function var_export;
use AssertionError;
use PHPUnit\Event;
use PHPUnit\Event\NoPreviousThrowableException;
use PHPUnit\Metadata\Api\CodeCoverage as CodeCoverageMetadataApi;
use PHPUnit\Metadata\Parser\Registry as MetadataRegistry;
use PHPUnit\Runner\CodeCoverage;
use PHPUnit\Runner\ErrorHandler;
use PHPUnit\TextUI\Configuration\Configuration;
use PHPUnit\TextUI\Configuration\Registry as ConfigurationRegistry;
use PHPUnit\Util\GlobalState;
use PHPUnit\Util\PHP\AbstractPhpProcess;
use ReflectionClass;
use SebastianBergmann\CodeCoverage\Exception as OriginalCodeCoverageException;
use SebastianBergmann\CodeCoverage\InvalidArgumentException;
use SebastianBergmann\CodeCoverage\StaticAnalysisCacheNotConfiguredException;
use SebastianBergmann\CodeCoverage\UnintentionallyCoveredCodeException;
use SebastianBergmann\Invoker\Invoker;
use SebastianBergmann\Invoker\TimeoutException;
use SebastianBergmann\Template\Template;
use Throwable;

/**
 * @internal This class is not covered by the backward compatibility promise for PHPUnit
 */
final class TestRunner
{
    private ?bool $timeLimitCanBeEnforced = null;
    private readonly Configuration $configuration;

    public function __construct()
    {
        $this->configuration = ConfigurationRegistry::get();
    }

    /**
     * @throws \PHPUnit\Runner\Exception
     * @throws CodeCoverageException
<<<<<<< HEAD
=======
     * @throws InvalidArgumentException
     * @throws MoreThanOneDataSetFromDataProviderException
>>>>>>> 0cef8565
     * @throws UnintentionallyCoveredCodeException
     */
    public function run(TestCase $test): void
    {
        Assert::resetCount();

        $shouldCodeCoverageBeCollected = (new CodeCoverageMetadataApi)->shouldCodeCoverageBeCollectedFor(
            $test::class,
            $test->name(),
        );

        $error      = false;
        $failure    = false;
        $incomplete = false;
        $risky      = false;
        $skipped    = false;

        if ($this->shouldErrorHandlerBeUsed($test)) {
            ErrorHandler::instance()->enable();
        }

        $collectCodeCoverage = CodeCoverage::instance()->isActive() &&
                               $shouldCodeCoverageBeCollected;

        if ($collectCodeCoverage) {
            CodeCoverage::instance()->start($test);
        }

        try {
            if ($this->canTimeLimitBeEnforced() &&
                $this->shouldTimeLimitBeEnforced($test)) {
                $risky = $this->runTestWithTimeout($test);
            } else {
                $test->runBare();
            }
        } catch (AssertionFailedError $e) {
            $failure = true;

            if ($e instanceof IncompleteTestError) {
                $incomplete = true;
            } elseif ($e instanceof SkippedTest) {
                $skipped = true;
            }
        } catch (AssertionError $e) {
            $test->addToAssertionCount(1);

            $failure = true;
            $frame   = $e->getTrace()[0];

            assert(isset($frame['file']));
            assert(isset($frame['line']));

            $e = new AssertionFailedError(
                sprintf(
                    '%s in %s:%s',
                    $e->getMessage(),
                    $frame['file'],
                    $frame['line'],
                ),
            );
        } catch (Throwable $e) {
            $error = true;
        }

        $test->addToAssertionCount(Assert::getCount());

        if ($this->configuration->reportUselessTests() &&
            !$test->doesNotPerformAssertions() &&
            $test->numberOfAssertionsPerformed() === 0) {
            $risky = true;
        }

        if (!$error && !$failure && !$incomplete && !$skipped && !$risky &&
            $this->configuration->requireCoverageMetadata() &&
            !$this->hasCoverageMetadata($test::class, $test->name())) {
            Event\Facade::emitter()->testConsideredRisky(
                $test->valueObjectForEvents(),
                'This test does not define a code coverage target but is expected to do so',
            );

            $risky = true;
        }

        if ($collectCodeCoverage) {
            $append           = !$risky && !$incomplete && !$skipped;
            $linesToBeCovered = [];
            $linesToBeUsed    = [];

            if ($append) {
                try {
                    $linesToBeCovered = (new CodeCoverageMetadataApi)->linesToBeCovered(
                        $test::class,
                        $test->name(),
                    );

                    $linesToBeUsed = (new CodeCoverageMetadataApi)->linesToBeUsed(
                        $test::class,
                        $test->name(),
                    );
                } catch (InvalidCoversTargetException $cce) {
                    Event\Facade::emitter()->testTriggeredPhpunitWarning(
                        $test->valueObjectForEvents(),
                        $cce->getMessage(),
                    );
                }
            }

            try {
                CodeCoverage::instance()->stop(
                    $append,
                    $linesToBeCovered,
                    $linesToBeUsed,
                );
            } catch (UnintentionallyCoveredCodeException $cce) {
                Event\Facade::emitter()->testConsideredRisky(
                    $test->valueObjectForEvents(),
                    'This test executed code that is not listed as code to be covered or used:' .
                    PHP_EOL .
                    $cce->getMessage(),
                );
            } catch (OriginalCodeCoverageException $cce) {
                $error = true;

                $e = $e ?? $cce;
            }
        }

        ErrorHandler::instance()->disable();

        if (!$error &&
            !$incomplete &&
            !$skipped &&
            $this->configuration->reportUselessTests() &&
            !$test->doesNotPerformAssertions() &&
            $test->numberOfAssertionsPerformed() === 0) {
            Event\Facade::emitter()->testConsideredRisky(
                $test->valueObjectForEvents(),
                'This test did not perform any assertions',
            );
        }

        if ($test->doesNotPerformAssertions() &&
            $test->numberOfAssertionsPerformed() > 0) {
            Event\Facade::emitter()->testConsideredRisky(
                $test->valueObjectForEvents(),
                sprintf(
                    'This test is not expected to perform assertions but performed %d assertion%s',
                    $test->numberOfAssertionsPerformed(),
                    $test->numberOfAssertionsPerformed() > 1 ? 's' : '',
                ),
            );
        }

        if ($test->hasUnexpectedOutput()) {
            Event\Facade::emitter()->testPrintedUnexpectedOutput($test->output());
        }

        if ($this->configuration->disallowTestOutput() && $test->hasUnexpectedOutput()) {
            Event\Facade::emitter()->testConsideredRisky(
                $test->valueObjectForEvents(),
                sprintf(
                    'This test printed output: %s',
                    $test->output(),
                ),
            );
        }

        if ($test->wasPrepared()) {
            Event\Facade::emitter()->testFinished(
                $test->valueObjectForEvents(),
                $test->numberOfAssertionsPerformed(),
            );
        }
    }

    /**
     * @throws \PHPUnit\Runner\Exception
     * @throws \PHPUnit\Util\Exception
     * @throws \SebastianBergmann\Template\InvalidArgumentException
     * @throws Exception
     * @throws NoPreviousThrowableException
     * @throws ProcessIsolationException
     * @throws StaticAnalysisCacheNotConfiguredException
     */
    public function runInSeparateProcess(TestCase $test, bool $runEntireClass, bool $preserveGlobalState): void
    {
        $class = new ReflectionClass($test);

        if ($runEntireClass) {
            $template = new Template(
                __DIR__ . '/../Util/PHP/Template/TestCaseClass.tpl',
            );
        } else {
            $template = new Template(
                __DIR__ . '/../Util/PHP/Template/TestCaseMethod.tpl',
            );
        }

        $bootstrap     = '';
        $constants     = '';
        $globals       = '';
        $includedFiles = '';
        $iniSettings   = '';

        if (ConfigurationRegistry::get()->hasBootstrap()) {
            $bootstrap = ConfigurationRegistry::get()->bootstrap();
        }

        if ($preserveGlobalState) {
            $constants     = GlobalState::getConstantsAsString();
            $globals       = GlobalState::getGlobalsAsString();
            $includedFiles = GlobalState::getIncludedFilesAsString();
            $iniSettings   = GlobalState::getIniSettingsAsString();
        }

        $coverage         = CodeCoverage::instance()->isActive() ? 'true' : 'false';
        $linesToBeIgnored = var_export(CodeCoverage::instance()->linesToBeIgnored(), true);

        if (defined('PHPUNIT_COMPOSER_INSTALL')) {
            $composerAutoload = var_export(PHPUNIT_COMPOSER_INSTALL, true);
        } else {
            $composerAutoload = '\'\'';
        }

        if (defined('__PHPUNIT_PHAR__')) {
            $phar = var_export(__PHPUNIT_PHAR__, true);
        } else {
            $phar = '\'\'';
        }

        $data            = var_export(serialize($test->providedData()), true);
        $dataName        = var_export($test->dataName(), true);
        $dependencyInput = var_export(serialize($test->dependencyInput()), true);
        $includePath     = var_export(get_include_path(), true);
        // must do these fixes because TestCaseMethod.tpl has unserialize('{data}') in it, and we can't break BC
        // the lines above used to use addcslashes() rather than var_export(), which breaks null byte escape sequences
        $data                    = "'." . $data . ".'";
        $dataName                = "'.(" . $dataName . ").'";
        $dependencyInput         = "'." . $dependencyInput . ".'";
        $includePath             = "'." . $includePath . ".'";
        $offset                  = hrtime();
        $serializedConfiguration = $this->saveConfigurationForChildProcess();
        $processResultFile       = tempnam(sys_get_temp_dir(), 'phpunit_');

        $var = [
            'bootstrap'                      => $bootstrap,
            'composerAutoload'               => $composerAutoload,
            'phar'                           => $phar,
            'filename'                       => $class->getFileName(),
            'className'                      => $class->getName(),
            'collectCodeCoverageInformation' => $coverage,
            'linesToBeIgnored'               => $linesToBeIgnored,
            'data'                           => $data,
            'dataName'                       => $dataName,
            'dependencyInput'                => $dependencyInput,
            'constants'                      => $constants,
            'globals'                        => $globals,
            'include_path'                   => $includePath,
            'included_files'                 => $includedFiles,
            'iniSettings'                    => $iniSettings,
            'name'                           => $test->name(),
            'offsetSeconds'                  => $offset[0],
            'offsetNanoseconds'              => $offset[1],
            'serializedConfiguration'        => $serializedConfiguration,
            'processResultFile'              => $processResultFile,
        ];

        if (!$runEntireClass) {
            $var['methodName'] = $test->name();
        }

        $template->setVar($var);

        $php = AbstractPhpProcess::factory();
        $php->runTestJob($template->render(), $test, $processResultFile);

        @unlink($serializedConfiguration);
    }

    /**
     * @psalm-param class-string $className
     * @psalm-param non-empty-string $methodName
     */
    private function hasCoverageMetadata(string $className, string $methodName): bool
    {
        $metadata = MetadataRegistry::parser()->forClassAndMethod($className, $methodName);

        if ($metadata->isCovers()->isNotEmpty()) {
            return true;
        }

        if ($metadata->isCoversClass()->isNotEmpty()) {
            return true;
        }

        if ($metadata->isCoversFunction()->isNotEmpty()) {
            return true;
        }

        if ($metadata->isCoversNothing()->isNotEmpty()) {
            return true;
        }

        return false;
    }

    private function canTimeLimitBeEnforced(): bool
    {
        if ($this->timeLimitCanBeEnforced !== null) {
            return $this->timeLimitCanBeEnforced;
        }

        if (!class_exists(Invoker::class)) {
            $this->timeLimitCanBeEnforced = false;

            return $this->timeLimitCanBeEnforced;
        }

        $this->timeLimitCanBeEnforced = (new Invoker)->canInvokeWithTimeout();

        return $this->timeLimitCanBeEnforced;
    }

    private function shouldTimeLimitBeEnforced(TestCase $test): bool
    {
        if (!$this->configuration->enforceTimeLimit()) {
            return false;
        }

        if (!(($this->configuration->defaultTimeLimit() || $test->size()->isKnown()))) {
            return false;
        }

        if (extension_loaded('xdebug') && xdebug_is_debugger_active()) {
            return false;
        }

        return true;
    }

    /**
     * @throws Throwable
     */
    private function runTestWithTimeout(TestCase $test): bool
    {
        $_timeout = $this->configuration->defaultTimeLimit();

        if ($test->size()->isSmall()) {
            $_timeout = $this->configuration->timeoutForSmallTests();
        } elseif ($test->size()->isMedium()) {
            $_timeout = $this->configuration->timeoutForMediumTests();
        } elseif ($test->size()->isLarge()) {
            $_timeout = $this->configuration->timeoutForLargeTests();
        }

        try {
            (new Invoker)->invoke([$test, 'runBare'], [], $_timeout);
        } catch (TimeoutException) {
            Event\Facade::emitter()->testConsideredRisky(
                $test->valueObjectForEvents(),
                sprintf(
                    'This test was aborted after %d second%s',
                    $_timeout,
                    $_timeout !== 1 ? 's' : '',
                ),
            );

            return true;
        }

        return false;
    }

    /**
     * @throws ProcessIsolationException
     */
    private function saveConfigurationForChildProcess(): string
    {
        $path = tempnam(sys_get_temp_dir(), 'phpunit_');

        if ($path === false) {
            throw new ProcessIsolationException;
        }

        if (!ConfigurationRegistry::saveTo($path)) {
            throw new ProcessIsolationException;
        }

        return $path;
    }

    private function shouldErrorHandlerBeUsed(TestCase $test): bool
    {
        if (MetadataRegistry::parser()->forMethod($test::class, $test->name())->isWithoutErrorHandler()->isNotEmpty()) {
            return false;
        }

        return true;
    }
}<|MERGE_RESOLUTION|>--- conflicted
+++ resolved
@@ -59,11 +59,7 @@
     /**
      * @throws \PHPUnit\Runner\Exception
      * @throws CodeCoverageException
-<<<<<<< HEAD
-=======
      * @throws InvalidArgumentException
-     * @throws MoreThanOneDataSetFromDataProviderException
->>>>>>> 0cef8565
      * @throws UnintentionallyCoveredCodeException
      */
     public function run(TestCase $test): void
