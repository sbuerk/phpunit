--- conflicted
+++ resolved
@@ -206,13 +206,8 @@
                     "Expectation failed for %s when %s.\n%s",
                     $this->methodNameRule->toString(),
                     $this->invocationRule->toString(),
-<<<<<<< HEAD
-                    ThrowableToStringMapper::map($e)
-                )
-=======
-                    TestFailure::exceptionToString($e),
+                    ThrowableToStringMapper::map($e),
                 ),
->>>>>>> 1badd7d7
             );
         }
     }
