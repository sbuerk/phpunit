<?php declare(strict_types=1);
/*
 * This file is part of PHPUnit.
 *
 * (c) Sebastian Bergmann <sebastian@phpunit.de>
 *
 * For the full copyright and license information, please view the LICENSE
 * file that was distributed with this source code.
 */
namespace PHPUnit\Framework\MockObject;

use function array_map;
use function explode;
use function get_class;
use function implode;
use function is_object;
use function sprintf;
use function strpos;
use function strtolower;
use function substr;
use Doctrine\Instantiator\Instantiator;
use PHPUnit\Framework\SelfDescribing;
use PHPUnit\Util\Type;
use SebastianBergmann\Exporter\Exporter;
use stdClass;
use Throwable;

/**
 * @internal This class is not covered by the backward compatibility promise for PHPUnit
 */
final class Invocation implements SelfDescribing
{
    /**
     * @var string
     */
    private $className;

    /**
     * @var string
     */
    private $methodName;

    /**
     * @var array
     */
    private $parameters;

    /**
     * @var string
     */
    private $returnType;

    /**
     * @var bool
     */
    private $isReturnTypeNullable = false;

    /**
     * @var bool
     */
    private $proxiedCall;

    /**
     * @var object
     */
    private $object;

    public function __construct(string $className, string $methodName, array $parameters, string $returnType, object $object, bool $cloneObjects = false, bool $proxiedCall = false)
    {
        $this->className   = $className;
        $this->methodName  = $methodName;
        $this->parameters  = $parameters;
        $this->object      = $object;
        $this->proxiedCall = $proxiedCall;

        if (strtolower($methodName) === '__tostring') {
            $returnType = 'string';
        }

        if (strpos($returnType, '?') === 0) {
            $returnType                 = substr($returnType, 1);
            $this->isReturnTypeNullable = true;
        }

        $this->returnType = $returnType;

        if (!$cloneObjects) {
            return;
        }

        foreach ($this->parameters as $key => $value) {
            if (is_object($value)) {
                $this->parameters[$key] = $this->cloneObject($value);
            }
        }
    }

    public function getClassName(): string
    {
        return $this->className;
    }

    public function getMethodName(): string
    {
        return $this->methodName;
    }

    public function getParameters(): array
    {
        return $this->parameters;
    }

    /**
     * @throws RuntimeException
     *
     * @return mixed Mocked return value
     */
    public function generateReturnValue()
    {
        if ($this->isReturnTypeNullable || $this->proxiedCall) {
            return null;
        }

        $union = false;

        if (strpos($this->returnType, '|') !== false) {
            $types = explode('|', $this->returnType);
            $union = true;
        } else {
            $types = [$this->returnType];
        }

        $types = array_map('strtolower', $types);

        if (in_array('', $types, true) ||
            in_array('null', $types, true) ||
            in_array('mixed', $types, true) ||
            in_array('void', $types, true)) {
            return null;
        }

        if (in_array('false', $types, true) ||
            in_array('bool', $types, true)) {
            return false;
        }

        if (in_array('float', $types, true)) {
            return 0.0;
        }

        if (in_array('int', $types, true)) {
            return 0;
        }

        if (in_array('string', $types, true)) {
            return '';
        }

        if (in_array('array', $types, true)) {
            return [];
        }

        if (in_array('static', $types, true)) {
            try {
                return (new Instantiator)->instantiate(get_class($this->object));
            } catch (Throwable $t) {
                throw new RuntimeException(
                    $t->getMessage(),
                    (int) $t->getCode(),
                    $t
                );
            }
        }

<<<<<<< HEAD
        if (in_array('object', $types, true)) {
            return new stdClass;
        }

        if (in_array('callable', $types, true) ||
            in_array('closure', $types, true)) {
            return static function (): void {
            };
        }
=======
            case 'callable':
            case 'closure':
                return static function (): void
                {
                };

            case 'traversable':
            case 'generator':
            case 'iterable':
                $generator = static function ()
                {
                    yield from [];
                };
>>>>>>> 5ea9eb56

        if (in_array('traversable', $types, true) ||
            in_array('generator', $types, true) ||
            in_array('iterable', $types, true)) {
            $generator = static function (): \Generator {
                yield from [];
            };

            return $generator();
        }

        if (!$union) {
            try {
                return (new Generator)->getMock($this->returnType, [], [], '', false);
            } catch (Throwable $t) {
                throw new RuntimeException(
                    sprintf(
                        'Return value for %s::%s() cannot be generated: %s',
                        $this->className,
                        $this->methodName,
                        $t->getMessage(),
                    ),
                    (int) $t->getCode(),
                );
            }
        }

        throw new RuntimeException(
            sprintf(
                'Return value for %s::%s() cannot be generated because the declared return type is a union, please configure a return value for this method',
                $this->className,
                $this->methodName
            )
        );
    }

    public function toString(): string
    {
        $exporter = new Exporter;

        return sprintf(
            '%s::%s(%s)%s',
            $this->className,
            $this->methodName,
            implode(
                ', ',
                array_map(
                    [$exporter, 'shortenedExport'],
                    $this->parameters
                )
            ),
            $this->returnType ? sprintf(': %s', $this->returnType) : ''
        );
    }

    public function getObject(): object
    {
        return $this->object;
    }

    private function cloneObject(object $original): object
    {
        if (Type::isCloneable($original)) {
            return clone $original;
        }

        return $original;
    }
}<|MERGE_RESOLUTION|>--- conflicted
+++ resolved
@@ -172,36 +172,22 @@
             }
         }
 
-<<<<<<< HEAD
         if (in_array('object', $types, true)) {
             return new stdClass;
         }
 
         if (in_array('callable', $types, true) ||
             in_array('closure', $types, true)) {
-            return static function (): void {
+            return static function (): void
+            {
             };
         }
-=======
-            case 'callable':
-            case 'closure':
-                return static function (): void
-                {
-                };
-
-            case 'traversable':
-            case 'generator':
-            case 'iterable':
-                $generator = static function ()
-                {
-                    yield from [];
-                };
->>>>>>> 5ea9eb56
 
         if (in_array('traversable', $types, true) ||
             in_array('generator', $types, true) ||
             in_array('iterable', $types, true)) {
-            $generator = static function (): \Generator {
+            $generator = static function (): \Generator
+            {
                 yield from [];
             };
 
