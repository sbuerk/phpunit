--- conflicted
+++ resolved
@@ -149,21 +149,12 @@
 
             if (in_array('static', $types, true)) {
                 try {
-<<<<<<< HEAD
                     return (new ReflectionClass($this->object::class))->newInstanceWithoutConstructor();
                 } catch (\ReflectionException $e) {
                     throw new ReflectionException(
                         $e->getMessage(),
                         $e->getCode(),
-                        $e
-=======
-                    return (new Instantiator)->instantiate(get_class($this->object));
-                } catch (Throwable $t) {
-                    throw new RuntimeException(
-                        $t->getMessage(),
-                        (int) $t->getCode(),
-                        $t,
->>>>>>> 1badd7d7
+                        $e,
                     );
                 }
             }
