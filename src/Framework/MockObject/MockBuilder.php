--- conflicted
+++ resolved
@@ -227,26 +227,6 @@
     }
 
     /**
-<<<<<<< HEAD
-=======
-     * Specifies the subset of methods to not mock. Default is to mock all of them.
-     *
-     * @deprecated https://github.com/sebastianbergmann/phpunit/pull/3687
-     *
-     * @throws ReflectionException
-     */
-    public function setMethodsExcept(array $methods = []): self
-    {
-        return $this->setMethods(
-            array_diff(
-                $this->generator->getClassMethods($this->type),
-                $methods,
-            ),
-        );
-    }
-
-    /**
->>>>>>> 1badd7d7
      * Specifies the arguments for the constructor.
      *
      * @return $this
