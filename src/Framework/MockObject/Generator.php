<?php declare(strict_types=1);
/*
 * This file is part of PHPUnit.
 *
 * (c) Sebastian Bergmann <sebastian@phpunit.de>
 *
 * For the full copyright and license information, please view the LICENSE
 * file that was distributed with this source code.
 */
namespace PHPUnit\Framework\MockObject;

use const DIRECTORY_SEPARATOR;
use const PHP_EOL;
use const PHP_MAJOR_VERSION;
use const PREG_OFFSET_CAPTURE;
use const WSDL_CACHE_NONE;
use function array_merge;
use function array_pop;
use function array_unique;
use function class_exists;
use function count;
use function explode;
use function extension_loaded;
use function implode;
use function in_array;
use function interface_exists;
use function is_array;
use function is_object;
use function md5;
use function method_exists;
use function mt_rand;
use function preg_match;
use function preg_match_all;
use function range;
use function serialize;
use function sort;
use function sprintf;
use function str_replace;
use function strlen;
use function strpos;
use function strtolower;
use function substr;
use function trait_exists;
use Doctrine\Instantiator\Exception\ExceptionInterface as InstantiatorException;
use Doctrine\Instantiator\Instantiator;
use Exception;
use Iterator;
use IteratorAggregate;
use PHPUnit\Framework\InvalidArgumentException;
use ReflectionClass;
use ReflectionMethod;
use SebastianBergmann\Template\Exception as TemplateException;
use SebastianBergmann\Template\Template;
use SoapClient;
use SoapFault;
use Throwable;
use Traversable;

/**
 * @internal This class is not covered by the backward compatibility promise for PHPUnit
 */
final class Generator
{
    private const MOCKED_CLONE_METHOD_WITH_VOID_RETURN_TYPE_TRAIT = <<<'EOT'
namespace PHPUnit\Framework\MockObject;

trait MockedCloneMethodWithVoidReturnType
{
    public function __clone(): void
    {
        $this->__phpunit_invocationMocker = clone $this->__phpunit_getInvocationHandler();
    }
}
EOT;
    private const MOCKED_CLONE_METHOD_WITHOUT_RETURN_TYPE_TRAIT = <<<'EOT'
namespace PHPUnit\Framework\MockObject;

trait MockedCloneMethodWithoutReturnType
{
    public function __clone()
    {
        $this->__phpunit_invocationMocker = clone $this->__phpunit_getInvocationHandler();
    }
}
EOT;
    private const UNMOCKED_CLONE_METHOD_WITH_VOID_RETURN_TYPE_TRAIT = <<<'EOT'
namespace PHPUnit\Framework\MockObject;

trait UnmockedCloneMethodWithVoidReturnType
{
    public function __clone(): void
    {
        $this->__phpunit_invocationMocker = clone $this->__phpunit_getInvocationHandler();

        parent::__clone();
    }
}
EOT;
    private const UNMOCKED_CLONE_METHOD_WITHOUT_RETURN_TYPE_TRAIT = <<<'EOT'
namespace PHPUnit\Framework\MockObject;

trait UnmockedCloneMethodWithoutReturnType
{
    public function __clone()
    {
        $this->__phpunit_invocationMocker = clone $this->__phpunit_getInvocationHandler();

        parent::__clone();
    }
}
EOT;

    /**
     * @var array
     */
    private const EXCLUDED_METHOD_NAMES = [
        '__CLASS__'       => true,
        '__DIR__'         => true,
        '__FILE__'        => true,
        '__FUNCTION__'    => true,
        '__LINE__'        => true,
        '__METHOD__'      => true,
        '__NAMESPACE__'   => true,
        '__TRAIT__'       => true,
        '__clone'         => true,
        '__halt_compiler' => true,
    ];

    /**
     * @var array
     */
    private static $cache = [];

    /**
     * @var Template[]
     */
    private static $templates = [];

    /**
     * Returns a mock object for the specified class.
     *
     * @param null|array $methods
     *
     * @throws ClassAlreadyExistsException
     * @throws ClassIsFinalException
     * @throws ClassIsReadonlyException
     * @throws DuplicateMethodException
     * @throws InvalidArgumentException
     * @throws InvalidMethodNameException
     * @throws OriginalConstructorInvocationRequiredException
     * @throws ReflectionException
     * @throws RuntimeException
     * @throws UnknownTypeException
     */
<<<<<<< HEAD
    public function getMock(string $type, $methods = [], array $arguments = [], string $mockClassName = '', bool $callOriginalConstructor = true, bool $callOriginalClone = true, bool $callAutoload = true, bool $cloneArguments = true, bool $callOriginalMethods = false, object $proxyTarget = null, bool $allowMockingUnknownTypes = true, bool $returnValueGeneration = true): MockObject
=======
    public function getMock($type, $methods = [], array $arguments = [], string $mockClassName = '', bool $callOriginalConstructor = true, bool $callOriginalClone = true, bool $callAutoload = true, bool $cloneArguments = true, bool $callOriginalMethods = false, ?object $proxyTarget = null, bool $allowMockingUnknownTypes = true, bool $returnValueGeneration = true): MockObject
>>>>>>> 90f86fc0
    {
        if (!is_array($methods) && null !== $methods) {
            throw InvalidArgumentException::create(2, 'array');
        }

        if ($type === 'Traversable' || $type === '\\Traversable') {
            $type = 'Iterator';
        }

        if (!$allowMockingUnknownTypes && !class_exists($type, $callAutoload) && !interface_exists($type, $callAutoload)) {
            throw new UnknownTypeException($type);
        }

        if (null !== $methods) {
            foreach ($methods as $method) {
                if (!preg_match('~[a-zA-Z_\x7f-\xff][a-zA-Z0-9_\x7f-\xff]*~', (string) $method)) {
                    throw new InvalidMethodNameException((string) $method);
                }
            }

            if ($methods !== array_unique($methods)) {
                throw new DuplicateMethodException($methods);
            }
        }

        if ($mockClassName !== '' && class_exists($mockClassName, false)) {
            try {
                $reflector = new ReflectionClass($mockClassName);
                // @codeCoverageIgnoreStart
            } catch (\ReflectionException $e) {
                throw new ReflectionException(
                    $e->getMessage(),
                    $e->getCode(),
                    $e,
                );
            }
            // @codeCoverageIgnoreEnd

            if (!$reflector->implementsInterface(MockObject::class)) {
                throw new ClassAlreadyExistsException($mockClassName);
            }
        }

        if (!$callOriginalConstructor && $callOriginalMethods) {
            throw new OriginalConstructorInvocationRequiredException;
        }

        $mock = $this->generate(
            $type,
            $methods,
            $mockClassName,
            $callOriginalClone,
            $callAutoload,
            $cloneArguments,
            $callOriginalMethods,
        );

        return $this->getObject(
            $mock,
            $type,
            $callOriginalConstructor,
            $callAutoload,
            $arguments,
            $callOriginalMethods,
            $proxyTarget,
            $returnValueGeneration,
        );
    }

    /**
     * @psalm-param list<class-string> $interfaces
     *
     * @throws RuntimeException
     * @throws UnknownTypeException
     */
    public function getMockForInterfaces(array $interfaces, bool $callAutoload = true): MockObject
    {
        if (count($interfaces) < 2) {
            throw new RuntimeException('At least two interfaces must be specified');
        }

        foreach ($interfaces as $interface) {
            if (!interface_exists($interface, $callAutoload)) {
                throw new UnknownTypeException($interface);
            }
        }

        sort($interfaces);

        $methods = [];

        foreach ($interfaces as $interface) {
            $methods = array_merge($methods, $this->getClassMethods($interface));
        }

        if (count(array_unique($methods)) < count($methods)) {
            throw new RuntimeException('Interfaces must not declare the same method');
        }

        $unqualifiedNames = [];

        foreach ($interfaces as $interface) {
            $parts              = explode('\\', $interface);
            $unqualifiedNames[] = array_pop($parts);
        }

        sort($unqualifiedNames);

        do {
            $intersectionName = sprintf(
                'Intersection_%s_%s',
                implode('_', $unqualifiedNames),
                substr(md5((string) mt_rand()), 0, 8),
            );
        } while (interface_exists($intersectionName, false));

        $template = $this->getTemplate('intersection.tpl');

        $template->setVar(
            [
                'intersection' => $intersectionName,
                'interfaces'   => implode(', ', $interfaces),
            ],
        );

        eval($template->render());

        return $this->getMock($intersectionName);
    }

    /**
     * Returns a mock object for the specified abstract class with all abstract
     * methods of the class mocked.
     *
     * Concrete methods to mock can be specified with the $mockedMethods parameter.
     *
     * @psalm-template RealInstanceType of object
     *
     * @psalm-param class-string<RealInstanceType> $originalClassName
     *
     * @psalm-return MockObject&RealInstanceType
     *
     * @throws ClassAlreadyExistsException
     * @throws ClassIsFinalException
     * @throws ClassIsReadonlyException
     * @throws DuplicateMethodException
     * @throws InvalidArgumentException
     * @throws InvalidMethodNameException
     * @throws OriginalConstructorInvocationRequiredException
     * @throws ReflectionException
     * @throws RuntimeException
     * @throws UnknownClassException
     * @throws UnknownTypeException
     */
    public function getMockForAbstractClass(string $originalClassName, array $arguments = [], string $mockClassName = '', bool $callOriginalConstructor = true, bool $callOriginalClone = true, bool $callAutoload = true, ?array $mockedMethods = null, bool $cloneArguments = true): MockObject
    {
        if (class_exists($originalClassName, $callAutoload) ||
            interface_exists($originalClassName, $callAutoload)) {
            try {
                $reflector = new ReflectionClass($originalClassName);
                // @codeCoverageIgnoreStart
            } catch (\ReflectionException $e) {
                throw new ReflectionException(
                    $e->getMessage(),
                    $e->getCode(),
                    $e,
                );
            }
            // @codeCoverageIgnoreEnd

            $methods = $mockedMethods;

            foreach ($reflector->getMethods() as $method) {
                if ($method->isAbstract() && !in_array($method->getName(), $methods ?? [], true)) {
                    $methods[] = $method->getName();
                }
            }

            if (empty($methods)) {
                $methods = null;
            }

            return $this->getMock(
                $originalClassName,
                $methods,
                $arguments,
                $mockClassName,
                $callOriginalConstructor,
                $callOriginalClone,
                $callAutoload,
                $cloneArguments,
            );
        }

        throw new UnknownClassException($originalClassName);
    }

    /**
     * Returns a mock object for the specified trait with all abstract methods
     * of the trait mocked. Concrete methods to mock can be specified with the
     * `$mockedMethods` parameter.
     *
     * @psalm-param trait-string $traitName
     *
     * @throws ClassAlreadyExistsException
     * @throws ClassIsFinalException
     * @throws ClassIsReadonlyException
     * @throws DuplicateMethodException
     * @throws InvalidArgumentException
     * @throws InvalidMethodNameException
     * @throws OriginalConstructorInvocationRequiredException
     * @throws ReflectionException
     * @throws RuntimeException
     * @throws UnknownClassException
     * @throws UnknownTraitException
     * @throws UnknownTypeException
     */
    public function getMockForTrait(string $traitName, array $arguments = [], string $mockClassName = '', bool $callOriginalConstructor = true, bool $callOriginalClone = true, bool $callAutoload = true, ?array $mockedMethods = null, bool $cloneArguments = true): MockObject
    {
        if (!trait_exists($traitName, $callAutoload)) {
            throw new UnknownTraitException($traitName);
        }

        $className = $this->generateClassName(
            $traitName,
            '',
            'Trait_',
        );

        $classTemplate = $this->getTemplate('trait_class.tpl');

        $classTemplate->setVar(
            [
                'prologue'   => 'abstract ',
                'class_name' => $className['className'],
                'trait_name' => $traitName,
            ],
        );

        $mockTrait = new MockTrait($classTemplate->render(), $className['className']);
        $mockTrait->generate();

        return $this->getMockForAbstractClass($className['className'], $arguments, $mockClassName, $callOriginalConstructor, $callOriginalClone, $callAutoload, $mockedMethods, $cloneArguments);
    }

    /**
     * Returns an object for the specified trait.
     *
     * @psalm-param trait-string $traitName
     *
     * @throws ReflectionException
     * @throws RuntimeException
     * @throws UnknownTraitException
     */
    public function getObjectForTrait(string $traitName, string $traitClassName = '', bool $callAutoload = true, bool $callOriginalConstructor = false, array $arguments = []): object
    {
        if (!trait_exists($traitName, $callAutoload)) {
            throw new UnknownTraitException($traitName);
        }

        $className = $this->generateClassName(
            $traitName,
            $traitClassName,
            'Trait_',
        );

        $classTemplate = $this->getTemplate('trait_class.tpl');

        $classTemplate->setVar(
            [
                'prologue'   => '',
                'class_name' => $className['className'],
                'trait_name' => $traitName,
            ],
        );

        return $this->getObject(
            new MockTrait(
                $classTemplate->render(),
                $className['className'],
            ),
            '',
            $callOriginalConstructor,
            $callAutoload,
            $arguments,
        );
    }

<<<<<<< HEAD
    /**
     * @throws ClassIsFinalException
     * @throws ClassIsReadonlyException
     * @throws ReflectionException
     * @throws RuntimeException
     */
    public function generate(string $type, array $methods = null, string $mockClassName = '', bool $callOriginalClone = true, bool $callAutoload = true, bool $cloneArguments = true, bool $callOriginalMethods = false): MockClass
=======
    public function generate($type, ?array $methods = null, string $mockClassName = '', bool $callOriginalClone = true, bool $callAutoload = true, bool $cloneArguments = true, bool $callOriginalMethods = false): MockClass
>>>>>>> 90f86fc0
    {
        if ($mockClassName !== '') {
            return $this->generateMock(
                $type,
                $methods,
                $mockClassName,
                $callOriginalClone,
                $callAutoload,
                $cloneArguments,
                $callOriginalMethods,
            );
        }

        $key = md5(
            $type .
            serialize($methods) .
            serialize($callOriginalClone) .
            serialize($cloneArguments) .
            serialize($callOriginalMethods),
        );

        if (!isset(self::$cache[$key])) {
            self::$cache[$key] = $this->generateMock(
                $type,
                $methods,
                $mockClassName,
                $callOriginalClone,
                $callAutoload,
                $cloneArguments,
                $callOriginalMethods,
            );
        }

        return self::$cache[$key];
    }

    /**
     * @throws RuntimeException
     * @throws SoapExtensionNotAvailableException
     */
    public function generateClassFromWsdl(string $wsdlFile, string $className, array $methods = [], array $options = []): string
    {
        if (!extension_loaded('soap')) {
            throw new SoapExtensionNotAvailableException;
        }

        $options = array_merge($options, ['cache_wsdl' => WSDL_CACHE_NONE]);

        try {
            $client   = new SoapClient($wsdlFile, $options);
            $_methods = array_unique($client->__getFunctions());
            unset($client);
        } catch (SoapFault $e) {
            throw new RuntimeException(
                $e->getMessage(),
                $e->getCode(),
                $e,
            );
        }

        sort($_methods);

        $methodTemplate = $this->getTemplate('wsdl_method.tpl');
        $methodsBuffer  = '';

        foreach ($_methods as $method) {
            preg_match_all('/[a-zA-Z_\x7f-\xff][a-zA-Z0-9_\x7f-\xff]*\(/', $method, $matches, PREG_OFFSET_CAPTURE);
            $lastFunction = array_pop($matches[0]);
            $nameStart    = $lastFunction[1];
            $nameEnd      = $nameStart + strlen($lastFunction[0]) - 1;
            $name         = str_replace('(', '', $lastFunction[0]);

            if (empty($methods) || in_array($name, $methods, true)) {
                $args = explode(
                    ',',
                    str_replace(')', '', substr($method, $nameEnd + 1)),
                );

                foreach (range(0, count($args) - 1) as $i) {
                    $parameterStart = strpos($args[$i], '$');

                    if (!$parameterStart) {
                        continue;
                    }

                    $args[$i] = substr($args[$i], $parameterStart);
                }

                $methodTemplate->setVar(
                    [
                        'method_name' => $name,
                        'arguments'   => implode(', ', $args),
                    ],
                );

                $methodsBuffer .= $methodTemplate->render();
            }
        }

        $optionsBuffer = '[';

        foreach ($options as $key => $value) {
            $optionsBuffer .= $key . ' => ' . $value;
        }

        $optionsBuffer .= ']';

        $classTemplate = $this->getTemplate('wsdl_class.tpl');
        $namespace     = '';

        if (strpos($className, '\\') !== false) {
            $parts     = explode('\\', $className);
            $className = array_pop($parts);
            $namespace = 'namespace ' . implode('\\', $parts) . ';' . "\n\n";
        }

        $classTemplate->setVar(
            [
                'namespace'  => $namespace,
                'class_name' => $className,
                'wsdl'       => $wsdlFile,
                'options'    => $optionsBuffer,
                'methods'    => $methodsBuffer,
            ],
        );

        return $classTemplate->render();
    }

    /**
     * @throws ReflectionException
     *
     * @return string[]
     */
    public function getClassMethods(string $className): array
    {
        try {
            $class = new ReflectionClass($className);
            // @codeCoverageIgnoreStart
        } catch (\ReflectionException $e) {
            throw new ReflectionException(
                $e->getMessage(),
                $e->getCode(),
                $e,
            );
        }
        // @codeCoverageIgnoreEnd

        $methods = [];

        foreach ($class->getMethods() as $method) {
            if ($method->isPublic() || $method->isAbstract()) {
                $methods[] = $method->getName();
            }
        }

        return $methods;
    }

    /**
     * @throws ReflectionException
     *
     * @return MockMethod[]
     */
    public function mockClassMethods(string $className, bool $callOriginalMethods, bool $cloneArguments): array
    {
        try {
            $class = new ReflectionClass($className);
            // @codeCoverageIgnoreStart
        } catch (\ReflectionException $e) {
            throw new ReflectionException(
                $e->getMessage(),
                $e->getCode(),
                $e,
            );
        }
        // @codeCoverageIgnoreEnd

        $methods = [];

        foreach ($class->getMethods() as $method) {
            if (($method->isPublic() || $method->isAbstract()) && $this->canMockMethod($method)) {
                $methods[] = MockMethod::fromReflection($method, $callOriginalMethods, $cloneArguments);
            }
        }

        return $methods;
    }

    /**
     * @throws ReflectionException
     *
     * @return MockMethod[]
     */
    public function mockInterfaceMethods(string $interfaceName, bool $cloneArguments): array
    {
        try {
            $class = new ReflectionClass($interfaceName);
            // @codeCoverageIgnoreStart
        } catch (\ReflectionException $e) {
            throw new ReflectionException(
                $e->getMessage(),
                $e->getCode(),
                $e,
            );
        }
        // @codeCoverageIgnoreEnd

        $methods = [];

        foreach ($class->getMethods() as $method) {
            $methods[] = MockMethod::fromReflection($method, false, $cloneArguments);
        }

        return $methods;
    }

    /**
     * @psalm-param class-string $interfaceName
     *
     * @throws ReflectionException
     *
     * @return ReflectionMethod[]
     */
    private function userDefinedInterfaceMethods(string $interfaceName): array
    {
        try {
            // @codeCoverageIgnoreStart
            $interface = new ReflectionClass($interfaceName);
        } catch (\ReflectionException $e) {
            throw new ReflectionException(
                $e->getMessage(),
                $e->getCode(),
                $e,
            );
        }
        // @codeCoverageIgnoreEnd

        $methods = [];

        foreach ($interface->getMethods() as $method) {
            if (!$method->isUserDefined()) {
                continue;
            }

            $methods[] = $method;
        }

        return $methods;
    }

<<<<<<< HEAD
    /**
     * @throws ReflectionException
     * @throws RuntimeException
     */
    private function getObject(MockType $mockClass, $type = '', bool $callOriginalConstructor = false, bool $callAutoload = false, array $arguments = [], bool $callOriginalMethods = false, object $proxyTarget = null, bool $returnValueGeneration = true)
=======
    private function getObject(MockType $mockClass, $type = '', bool $callOriginalConstructor = false, bool $callAutoload = false, array $arguments = [], bool $callOriginalMethods = false, ?object $proxyTarget = null, bool $returnValueGeneration = true)
>>>>>>> 90f86fc0
    {
        $className = $mockClass->generate();

        if ($callOriginalConstructor) {
            if (count($arguments) === 0) {
                $object = new $className;
            } else {
                try {
                    $class = new ReflectionClass($className);
                    // @codeCoverageIgnoreStart
                } catch (\ReflectionException $e) {
                    throw new ReflectionException(
                        $e->getMessage(),
                        $e->getCode(),
                        $e,
                    );
                }
                // @codeCoverageIgnoreEnd

                $object = $class->newInstanceArgs($arguments);
            }
        } else {
            try {
                $object = (new Instantiator)->instantiate($className);
            } catch (InstantiatorException $e) {
                throw new RuntimeException($e->getMessage());
            }
        }

        if ($callOriginalMethods) {
            if (!is_object($proxyTarget)) {
                if (count($arguments) === 0) {
                    $proxyTarget = new $type;
                } else {
                    try {
                        $class = new ReflectionClass($type);
                        // @codeCoverageIgnoreStart
                    } catch (\ReflectionException $e) {
                        throw new ReflectionException(
                            $e->getMessage(),
                            $e->getCode(),
                            $e,
                        );
                    }
                    // @codeCoverageIgnoreEnd

                    $proxyTarget = $class->newInstanceArgs($arguments);
                }
            }

            $object->__phpunit_setOriginalObject($proxyTarget);
        }

        if ($object instanceof MockObject) {
            $object->__phpunit_setReturnValueGeneration($returnValueGeneration);
        }

        return $object;
    }

    /**
     * @throws ClassIsFinalException
     * @throws ClassIsReadonlyException
     * @throws ReflectionException
     * @throws RuntimeException
     */
    private function generateMock(string $type, ?array $explicitMethods, string $mockClassName, bool $callOriginalClone, bool $callAutoload, bool $cloneArguments, bool $callOriginalMethods): MockClass
    {
        $classTemplate        = $this->getTemplate('mocked_class.tpl');
        $additionalInterfaces = [];
        $mockedCloneMethod    = false;
        $unmockedCloneMethod  = false;
        $isClass              = false;
        $isInterface          = false;
        $class                = null;
        $mockMethods          = new MockMethodSet;

        $_mockClassName = $this->generateClassName(
            $type,
            $mockClassName,
            'Mock_',
        );

        if (class_exists($_mockClassName['fullClassName'], $callAutoload)) {
            $isClass = true;
        } elseif (interface_exists($_mockClassName['fullClassName'], $callAutoload)) {
            $isInterface = true;
        }

        if (!$isClass && !$isInterface) {
            $prologue = 'class ' . $_mockClassName['originalClassName'] . "\n{\n}\n\n";

            if (!empty($_mockClassName['namespaceName'])) {
                $prologue = 'namespace ' . $_mockClassName['namespaceName'] .
                            " {\n\n" . $prologue . "}\n\n" .
                            "namespace {\n\n";

                $epilogue = "\n\n}";
            }

            $mockedCloneMethod = true;
        } else {
            try {
                $class = new ReflectionClass($_mockClassName['fullClassName']);
                // @codeCoverageIgnoreStart
            } catch (\ReflectionException $e) {
                throw new ReflectionException(
                    $e->getMessage(),
                    $e->getCode(),
                    $e,
                );
            }
            // @codeCoverageIgnoreEnd

            if ($class->isFinal()) {
                throw new ClassIsFinalException($_mockClassName['fullClassName']);
            }

            if (method_exists($class, 'isReadOnly') && $class->isReadOnly()) {
                throw new ClassIsReadonlyException($_mockClassName['fullClassName']);
            }

            // @see https://github.com/sebastianbergmann/phpunit/issues/2995
            if ($isInterface && $class->implementsInterface(Throwable::class)) {
                $actualClassName        = Exception::class;
                $additionalInterfaces[] = $class->getName();
                $isInterface            = false;

                try {
                    $class = new ReflectionClass($actualClassName);
                    // @codeCoverageIgnoreStart
                } catch (\ReflectionException $e) {
                    throw new ReflectionException(
                        $e->getMessage(),
                        $e->getCode(),
                        $e,
                    );
                }
                // @codeCoverageIgnoreEnd

                foreach ($this->userDefinedInterfaceMethods($_mockClassName['fullClassName']) as $method) {
                    $methodName = $method->getName();

                    if ($class->hasMethod($methodName)) {
                        try {
                            $classMethod = $class->getMethod($methodName);
                            // @codeCoverageIgnoreStart
                        } catch (\ReflectionException $e) {
                            throw new ReflectionException(
                                $e->getMessage(),
                                $e->getCode(),
                                $e,
                            );
                        }
                        // @codeCoverageIgnoreEnd

                        if (!$this->canMockMethod($classMethod)) {
                            continue;
                        }
                    }

                    $mockMethods->addMethods(
                        MockMethod::fromReflection($method, $callOriginalMethods, $cloneArguments),
                    );
                }

                $_mockClassName = $this->generateClassName(
                    $actualClassName,
                    $_mockClassName['className'],
                    'Mock_',
                );
            }

            // @see https://github.com/sebastianbergmann/phpunit-mock-objects/issues/103
            if ($isInterface && $class->implementsInterface(Traversable::class) &&
                !$class->implementsInterface(Iterator::class) &&
                !$class->implementsInterface(IteratorAggregate::class)) {
                $additionalInterfaces[] = Iterator::class;

                $mockMethods->addMethods(
                    ...$this->mockClassMethods(Iterator::class, $callOriginalMethods, $cloneArguments),
                );
            }

            if ($class->hasMethod('__clone')) {
                try {
                    $cloneMethod = $class->getMethod('__clone');
                    // @codeCoverageIgnoreStart
                } catch (\ReflectionException $e) {
                    throw new ReflectionException(
                        $e->getMessage(),
                        $e->getCode(),
                        $e,
                    );
                }
                // @codeCoverageIgnoreEnd

                if (!$cloneMethod->isFinal()) {
                    if ($callOriginalClone && !$isInterface) {
                        $unmockedCloneMethod = true;
                    } else {
                        $mockedCloneMethod = true;
                    }
                }
            } else {
                $mockedCloneMethod = true;
            }
        }

        if ($isClass && $explicitMethods === []) {
            $mockMethods->addMethods(
                ...$this->mockClassMethods($_mockClassName['fullClassName'], $callOriginalMethods, $cloneArguments),
            );
        }

        if ($isInterface && ($explicitMethods === [] || $explicitMethods === null)) {
            $mockMethods->addMethods(
                ...$this->mockInterfaceMethods($_mockClassName['fullClassName'], $cloneArguments),
            );
        }

        if (is_array($explicitMethods)) {
            foreach ($explicitMethods as $methodName) {
                if ($class !== null && $class->hasMethod($methodName)) {
                    try {
                        $method = $class->getMethod($methodName);
                        // @codeCoverageIgnoreStart
                    } catch (\ReflectionException $e) {
                        throw new ReflectionException(
                            $e->getMessage(),
                            $e->getCode(),
                            $e,
                        );
                    }
                    // @codeCoverageIgnoreEnd

                    if ($this->canMockMethod($method)) {
                        $mockMethods->addMethods(
                            MockMethod::fromReflection($method, $callOriginalMethods, $cloneArguments),
                        );
                    }
                } else {
                    $mockMethods->addMethods(
                        MockMethod::fromName(
                            $_mockClassName['fullClassName'],
                            $methodName,
                            $cloneArguments,
                        ),
                    );
                }
            }
        }

        $mockedMethods = '';
        $configurable  = [];

        foreach ($mockMethods->asArray() as $mockMethod) {
            $mockedMethods .= $mockMethod->generateCode();
            $configurable[] = new ConfigurableMethod($mockMethod->getName(), $mockMethod->getReturnType());
        }

        $method = '';

        if (!$mockMethods->hasMethod('method') && (!isset($class) || !$class->hasMethod('method'))) {
            $method = PHP_EOL . '    use \PHPUnit\Framework\MockObject\Method;';
        }

        $cloneTrait = '';

        if ($mockedCloneMethod) {
            $cloneTrait = $this->mockedCloneMethod();
        }

        if ($unmockedCloneMethod) {
            $cloneTrait = $this->unmockedCloneMethod();
        }

        $classTemplate->setVar(
            [
                'prologue'          => $prologue ?? '',
                'epilogue'          => $epilogue ?? '',
                'class_declaration' => $this->generateMockClassDeclaration(
                    $_mockClassName,
                    $isInterface,
                    $additionalInterfaces,
                ),
                'clone'           => $cloneTrait,
                'mock_class_name' => $_mockClassName['className'],
                'mocked_methods'  => $mockedMethods,
                'method'          => $method,
            ],
        );

        return new MockClass(
            $classTemplate->render(),
            $_mockClassName['className'],
            $configurable,
        );
    }

    private function generateClassName(string $type, string $className, string $prefix): array
    {
        if ($type[0] === '\\') {
            $type = substr($type, 1);
        }

        $classNameParts = explode('\\', $type);

        if (count($classNameParts) > 1) {
            $type          = array_pop($classNameParts);
            $namespaceName = implode('\\', $classNameParts);
            $fullClassName = $namespaceName . '\\' . $type;
        } else {
            $namespaceName = '';
            $fullClassName = $type;
        }

        if ($className === '') {
            do {
                $className = $prefix . $type . '_' .
                             substr(md5((string) mt_rand()), 0, 8);
            } while (class_exists($className, false));
        }

        return [
            'className'         => $className,
            'originalClassName' => $type,
            'fullClassName'     => $fullClassName,
            'namespaceName'     => $namespaceName,
        ];
    }

    private function generateMockClassDeclaration(array $mockClassName, bool $isInterface, array $additionalInterfaces = []): string
    {
        $buffer = 'class ';

        $additionalInterfaces[] = MockObject::class;
        $interfaces             = implode(', ', $additionalInterfaces);

        if ($isInterface) {
            $buffer .= sprintf(
                '%s implements %s',
                $mockClassName['className'],
                $interfaces,
            );

            if (!in_array($mockClassName['originalClassName'], $additionalInterfaces, true)) {
                $buffer .= ', ';

                if (!empty($mockClassName['namespaceName'])) {
                    $buffer .= $mockClassName['namespaceName'] . '\\';
                }

                $buffer .= $mockClassName['originalClassName'];
            }
        } else {
            $buffer .= sprintf(
                '%s extends %s%s implements %s',
                $mockClassName['className'],
                !empty($mockClassName['namespaceName']) ? $mockClassName['namespaceName'] . '\\' : '',
                $mockClassName['originalClassName'],
                $interfaces,
            );
        }

        return $buffer;
    }

    private function canMockMethod(ReflectionMethod $method): bool
    {
        return !($this->isConstructor($method) || $method->isFinal() || $method->isPrivate() || $this->isMethodNameExcluded($method->getName()));
    }

    private function isMethodNameExcluded(string $name): bool
    {
        return isset(self::EXCLUDED_METHOD_NAMES[$name]);
    }

    /**
     * @throws RuntimeException
     */
    private function getTemplate(string $template): Template
    {
        $filename = __DIR__ . DIRECTORY_SEPARATOR . 'Generator' . DIRECTORY_SEPARATOR . $template;

        if (!isset(self::$templates[$filename])) {
            try {
                self::$templates[$filename] = new Template($filename);
            } catch (TemplateException $e) {
                throw new RuntimeException(
                    $e->getMessage(),
                    $e->getCode(),
                    $e,
                );
            }
        }

        return self::$templates[$filename];
    }

    /**
     * @see https://github.com/sebastianbergmann/phpunit/issues/4139#issuecomment-605409765
     */
    private function isConstructor(ReflectionMethod $method): bool
    {
        $methodName = strtolower($method->getName());

        if ($methodName === '__construct') {
            return true;
        }

        if (PHP_MAJOR_VERSION >= 8) {
            return false;
        }

        $className = strtolower($method->getDeclaringClass()->getName());

        return $methodName === $className;
    }

    private function mockedCloneMethod(): string
    {
        if (PHP_MAJOR_VERSION >= 8) {
            if (!trait_exists('\PHPUnit\Framework\MockObject\MockedCloneMethodWithVoidReturnType')) {
                eval(self::MOCKED_CLONE_METHOD_WITH_VOID_RETURN_TYPE_TRAIT);
            }

            return PHP_EOL . '    use \PHPUnit\Framework\MockObject\MockedCloneMethodWithVoidReturnType;';
        }

        if (!trait_exists('\PHPUnit\Framework\MockObject\MockedCloneMethodWithoutReturnType')) {
            eval(self::MOCKED_CLONE_METHOD_WITHOUT_RETURN_TYPE_TRAIT);
        }

        return PHP_EOL . '    use \PHPUnit\Framework\MockObject\MockedCloneMethodWithoutReturnType;';
    }

    private function unmockedCloneMethod(): string
    {
        if (PHP_MAJOR_VERSION >= 8) {
            if (!trait_exists('\PHPUnit\Framework\MockObject\UnmockedCloneMethodWithVoidReturnType')) {
                eval(self::UNMOCKED_CLONE_METHOD_WITH_VOID_RETURN_TYPE_TRAIT);
            }

            return PHP_EOL . '    use \PHPUnit\Framework\MockObject\UnmockedCloneMethodWithVoidReturnType;';
        }

        if (!trait_exists('\PHPUnit\Framework\MockObject\UnmockedCloneMethodWithoutReturnType')) {
            eval(self::UNMOCKED_CLONE_METHOD_WITHOUT_RETURN_TYPE_TRAIT);
        }

        return PHP_EOL . '    use \PHPUnit\Framework\MockObject\UnmockedCloneMethodWithoutReturnType;';
    }
}<|MERGE_RESOLUTION|>--- conflicted
+++ resolved
@@ -152,11 +152,7 @@
      * @throws RuntimeException
      * @throws UnknownTypeException
      */
-<<<<<<< HEAD
-    public function getMock(string $type, $methods = [], array $arguments = [], string $mockClassName = '', bool $callOriginalConstructor = true, bool $callOriginalClone = true, bool $callAutoload = true, bool $cloneArguments = true, bool $callOriginalMethods = false, object $proxyTarget = null, bool $allowMockingUnknownTypes = true, bool $returnValueGeneration = true): MockObject
-=======
-    public function getMock($type, $methods = [], array $arguments = [], string $mockClassName = '', bool $callOriginalConstructor = true, bool $callOriginalClone = true, bool $callAutoload = true, bool $cloneArguments = true, bool $callOriginalMethods = false, ?object $proxyTarget = null, bool $allowMockingUnknownTypes = true, bool $returnValueGeneration = true): MockObject
->>>>>>> 90f86fc0
+    public function getMock(string $type, $methods = [], array $arguments = [], string $mockClassName = '', bool $callOriginalConstructor = true, bool $callOriginalClone = true, bool $callAutoload = true, bool $cloneArguments = true, bool $callOriginalMethods = false, ?object $proxyTarget = null, bool $allowMockingUnknownTypes = true, bool $returnValueGeneration = true): MockObject
     {
         if (!is_array($methods) && null !== $methods) {
             throw InvalidArgumentException::create(2, 'array');
@@ -445,17 +441,13 @@
         );
     }
 
-<<<<<<< HEAD
     /**
      * @throws ClassIsFinalException
      * @throws ClassIsReadonlyException
      * @throws ReflectionException
      * @throws RuntimeException
      */
-    public function generate(string $type, array $methods = null, string $mockClassName = '', bool $callOriginalClone = true, bool $callAutoload = true, bool $cloneArguments = true, bool $callOriginalMethods = false): MockClass
-=======
-    public function generate($type, ?array $methods = null, string $mockClassName = '', bool $callOriginalClone = true, bool $callAutoload = true, bool $cloneArguments = true, bool $callOriginalMethods = false): MockClass
->>>>>>> 90f86fc0
+    public function generate(string $type, ?array $methods = null, string $mockClassName = '', bool $callOriginalClone = true, bool $callAutoload = true, bool $cloneArguments = true, bool $callOriginalMethods = false): MockClass
     {
         if ($mockClassName !== '') {
             return $this->generateMock(
@@ -707,15 +699,11 @@
         return $methods;
     }
 
-<<<<<<< HEAD
     /**
      * @throws ReflectionException
      * @throws RuntimeException
      */
-    private function getObject(MockType $mockClass, $type = '', bool $callOriginalConstructor = false, bool $callAutoload = false, array $arguments = [], bool $callOriginalMethods = false, object $proxyTarget = null, bool $returnValueGeneration = true)
-=======
     private function getObject(MockType $mockClass, $type = '', bool $callOriginalConstructor = false, bool $callAutoload = false, array $arguments = [], bool $callOriginalMethods = false, ?object $proxyTarget = null, bool $returnValueGeneration = true)
->>>>>>> 90f86fc0
     {
         $className = $mockClass->generate();
 
