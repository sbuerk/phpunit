<?php declare(strict_types=1);
/*
 * This file is part of PHPUnit.
 *
 * (c) Sebastian Bergmann <sebastian@phpunit.de>
 *
 * For the full copyright and license information, please view the LICENSE
 * file that was distributed with this source code.
 */
namespace PHPUnit\Framework\MockObject;

use Doctrine\Instantiator\Exception\ExceptionInterface as InstantiatorException;
use Doctrine\Instantiator\Instantiator;
use PHPUnit\Framework\InvalidArgumentException;

/**
 * @internal This class is not covered by the backward compatibility promise for PHPUnit
 */
final class Generator
{
    /**
     * @var array
     */
    private const BLACKLISTED_METHOD_NAMES = [
        '__CLASS__'       => true,
        '__DIR__'         => true,
        '__FILE__'        => true,
        '__FUNCTION__'    => true,
        '__LINE__'        => true,
        '__METHOD__'      => true,
        '__NAMESPACE__'   => true,
        '__TRAIT__'       => true,
        '__clone'         => true,
        '__halt_compiler' => true,
    ];

    /**
     * @var array
     */
    private static $cache = [];

    /**
     * @var \Text_Template[]
     */
    private static $templates = [];

    /**
     * Returns a mock object for the specified class.
     *
     * @param string|string[] $type
     * @param null|array      $methods
     *
     * @throws RuntimeException
     */
    public function getMock($type, $methods = [], array $arguments = [], string $mockClassName = '', bool $callOriginalConstructor = true, bool $callOriginalClone = true, bool $callAutoload = true, bool $cloneArguments = true, bool $callOriginalMethods = false, object $proxyTarget = null, bool $allowMockingUnknownTypes = true, bool $returnValueGeneration = true): MockObject
    {
        if (!\is_array($type) && !\is_string($type)) {
            throw InvalidArgumentException::create(1, 'array or string');
        }

        if (!\is_array($methods) && null !== $methods) {
            throw InvalidArgumentException::create(2, 'array');
        }

        if ($type === 'Traversable' || $type === '\\Traversable') {
            $type = 'Iterator';
        }

        if (\is_array($type)) {
            $type = \array_unique(
                \array_map(
                    static function ($type) {
                        if ($type === 'Traversable' ||
                            $type === '\\Traversable' ||
                            $type === '\\Iterator') {
                            return 'Iterator';
                        }

                        return $type;
                    },
                    $type
                )
            );
        }

        if (!$allowMockingUnknownTypes) {
            if (\is_array($type)) {
                foreach ($type as $_type) {
                    if (!\class_exists($_type, $callAutoload) &&
                        !\interface_exists($_type, $callAutoload)) {
                        throw new RuntimeException(
                            \sprintf(
                                'Cannot stub or mock class or interface "%s" which does not exist',
                                $_type
                            )
                        );
                    }
                }
            } elseif (!\class_exists($type, $callAutoload) && !\interface_exists($type, $callAutoload)) {
                throw new RuntimeException(
                    \sprintf(
                        'Cannot stub or mock class or interface "%s" which does not exist',
                        $type
                    )
                );
            }
        }

        if (null !== $methods) {
            foreach ($methods as $method) {
                if (!\preg_match('~[a-zA-Z_\x7f-\xff][a-zA-Z0-9_\x7f-\xff]*~', (string) $method)) {
                    throw new RuntimeException(
                        \sprintf(
                            'Cannot stub or mock method with invalid name "%s"',
                            $method
                        )
                    );
                }
            }

            if ($methods !== \array_unique($methods)) {
                throw new RuntimeException(
                    \sprintf(
                        'Cannot stub or mock using a method list that contains duplicates: "%s" (duplicate: "%s")',
                        \implode(', ', $methods),
                        \implode(', ', \array_unique(\array_diff_assoc($methods, \array_unique($methods))))
                    )
                );
            }
        }

        if ($mockClassName !== '' && \class_exists($mockClassName, false)) {
            try {
                $reflector = new \ReflectionClass($mockClassName);
                // @codeCoverageIgnoreStart
            } catch (\ReflectionException $e) {
                throw new RuntimeException(
                    $e->getMessage(),
                    (int) $e->getCode(),
                    $e
                );
            }
            // @codeCoverageIgnoreEnd

            if (!$reflector->implementsInterface(MockObject::class)) {
                throw new RuntimeException(
                    \sprintf(
                        'Class "%s" already exists.',
                        $mockClassName
                    )
                );
            }
        }

        if (!$callOriginalConstructor && $callOriginalMethods) {
            throw new RuntimeException(
                'Proxying to original methods requires invoking the original constructor'
            );
        }

        $mock = $this->generate(
            $type,
            $methods,
            $mockClassName,
            $callOriginalClone,
            $callAutoload,
            $cloneArguments,
            $callOriginalMethods
        );

        return $this->getObject(
            $mock,
            $type,
            $callOriginalConstructor,
            $callAutoload,
            $arguments,
            $callOriginalMethods,
            $proxyTarget,
            $returnValueGeneration
        );
    }

    /**
     * Returns a mock object for the specified abstract class with all abstract
     * methods of the class mocked. Concrete methods to mock can be specified with
     * the $mockedMethods parameter
     *
     * @throws RuntimeException
     */
    public function getMockForAbstractClass(string $originalClassName, array $arguments = [], string $mockClassName = '', bool $callOriginalConstructor = true, bool $callOriginalClone = true, bool $callAutoload = true, array $mockedMethods = null, bool $cloneArguments = true): MockObject
    {
        if (\class_exists($originalClassName, $callAutoload) ||
            \interface_exists($originalClassName, $callAutoload)) {
            try {
                $reflector = new \ReflectionClass($originalClassName);
                // @codeCoverageIgnoreStart
            } catch (\ReflectionException $e) {
                throw new RuntimeException(
                    $e->getMessage(),
                    (int) $e->getCode(),
                    $e
                );
            }
            // @codeCoverageIgnoreEnd

            $methods = $mockedMethods;

            foreach ($reflector->getMethods() as $method) {
                if ($method->isAbstract() && !\in_array($method->getName(), $methods ?? [], true)) {
                    $methods[] = $method->getName();
                }
            }

            if (empty($methods)) {
                $methods = null;
            }

            return $this->getMock(
                $originalClassName,
                $methods,
                $arguments,
                $mockClassName,
                $callOriginalConstructor,
                $callOriginalClone,
                $callAutoload,
                $cloneArguments
            );
        }

        throw new RuntimeException(
            \sprintf('Class "%s" does not exist.', $originalClassName)
        );
    }

    /**
     * Returns a mock object for the specified trait with all abstract methods
     * of the trait mocked. Concrete methods to mock can be specified with the
     * `$mockedMethods` parameter.
     *
     * @throws RuntimeException
     */
    public function getMockForTrait(string $traitName, array $arguments = [], string $mockClassName = '', bool $callOriginalConstructor = true, bool $callOriginalClone = true, bool $callAutoload = true, array $mockedMethods = null, bool $cloneArguments = true): MockObject
    {
        if (!\trait_exists($traitName, $callAutoload)) {
            throw new RuntimeException(
                \sprintf(
                    'Trait "%s" does not exist.',
                    $traitName
                )
            );
        }

        $className = $this->generateClassName(
            $traitName,
            '',
            'Trait_'
        );

        $classTemplate = $this->getTemplate('trait_class.tpl');

        $classTemplate->setVar(
            [
                'prologue'   => 'abstract ',
                'class_name' => $className['className'],
                'trait_name' => $traitName,
            ]
        );

        $mockTrait = new MockTrait($classTemplate->render(), $className['className']);
        $mockTrait->generate();

        return $this->getMockForAbstractClass($className['className'], $arguments, $mockClassName, $callOriginalConstructor, $callOriginalClone, $callAutoload, $mockedMethods, $cloneArguments);
    }

    /**
     * Returns an object for the specified trait.
     *
     * @throws RuntimeException
     */
    public function getObjectForTrait(string $traitName, string $traitClassName = '', bool $callAutoload = true, bool $callOriginalConstructor = false, array $arguments = []): object
    {
        if (!\trait_exists($traitName, $callAutoload)) {
            throw new RuntimeException(
                \sprintf(
                    'Trait "%s" does not exist.',
                    $traitName
                )
            );
        }

        $className = $this->generateClassName(
            $traitName,
            $traitClassName,
            'Trait_'
        );

        $classTemplate = $this->getTemplate('trait_class.tpl');

        $classTemplate->setVar(
            [
                'prologue'   => '',
                'class_name' => $className['className'],
                'trait_name' => $traitName,
            ]
        );

        return $this->getObject(
            new MockTrait(
                $classTemplate->render(),
                $className['className']
            ),
            '',
            $callOriginalConstructor,
            $callAutoload,
            $arguments
        );
    }

    public function generate($type, array $methods = null, string $mockClassName = '', bool $callOriginalClone = true, bool $callAutoload = true, bool $cloneArguments = true, bool $callOriginalMethods = false): MockClass
    {
        if (\is_array($type)) {
            \sort($type);
        }

        if ($mockClassName !== '') {
            return $this->generateMock(
                $type,
                $methods,
                $mockClassName,
                $callOriginalClone,
                $callAutoload,
                $cloneArguments,
                $callOriginalMethods
            );
        }

        $key = \md5(
            \is_array($type) ? \implode('_', $type) : $type .
            \serialize($methods) .
            \serialize($callOriginalClone) .
            \serialize($cloneArguments) .
            \serialize($callOriginalMethods)
        );

        if (!isset(self::$cache[$key])) {
            self::$cache[$key] = $this->generateMock(
                $type,
                $methods,
                $mockClassName,
                $callOriginalClone,
                $callAutoload,
                $cloneArguments,
                $callOriginalMethods
            );
        }

        return self::$cache[$key];
    }

    /**
     * @throws RuntimeException
     */
    public function generateClassFromWsdl(string $wsdlFile, string $className, array $methods = [], array $options = []): string
    {
        if (!\extension_loaded('soap')) {
            throw new RuntimeException(
                'The SOAP extension is required to generate a mock object from WSDL.'
            );
        }

        $options  = \array_merge($options, ['cache_wsdl' => \WSDL_CACHE_NONE]);

        try {
            $client   = new \SoapClient($wsdlFile, $options);
            $_methods = \array_unique($client->__getFunctions());
            unset($client);
        } catch (\SoapFault $e) {
            throw new RuntimeException(
                $e->getMessage(),
                (int) $e->getCode(),
                $e
            );
        }

        \sort($_methods);

        $methodTemplate = $this->getTemplate('wsdl_method.tpl');
        $methodsBuffer  = '';

        foreach ($_methods as $method) {
            \preg_match_all('/[a-zA-Z_\x7f-\xff][a-zA-Z0-9_\x7f-\xff]*\(/', $method, $matches, \PREG_OFFSET_CAPTURE);
            $lastFunction = \array_pop($matches[0]);
            $nameStart    = $lastFunction[1];
            $nameEnd      = $nameStart + \strlen($lastFunction[0]) - 1;
            $name         = \str_replace('(', '', $lastFunction[0]);

            if (empty($methods) || \in_array($name, $methods, true)) {
                $args = \explode(
                    ',',
                    \str_replace(')', '', \substr($method, $nameEnd + 1))
                );

                foreach (\range(0, \count($args) - 1) as $i) {
                    $args[$i] = \substr($args[$i], \strpos($args[$i], '$'));
                }

                $methodTemplate->setVar(
                    [
                        'method_name' => $name,
                        'arguments'   => \implode(', ', $args),
                    ]
                );

                $methodsBuffer .= $methodTemplate->render();
            }
        }

        $optionsBuffer = '[';

        foreach ($options as $key => $value) {
            $optionsBuffer .= $key . ' => ' . $value;
        }

        $optionsBuffer .= ']';

        $classTemplate = $this->getTemplate('wsdl_class.tpl');
        $namespace     = '';

        if (\strpos($className, '\\') !== false) {
            $parts     = \explode('\\', $className);
            $className = \array_pop($parts);
            $namespace = 'namespace ' . \implode('\\', $parts) . ';' . "\n\n";
        }

        $classTemplate->setVar(
            [
                'namespace'  => $namespace,
                'class_name' => $className,
                'wsdl'       => $wsdlFile,
                'options'    => $optionsBuffer,
                'methods'    => $methodsBuffer,
            ]
        );

        return $classTemplate->render();
    }

    /**
     * @throws RuntimeException
     *
     * @return string[]
     */
    public function getClassMethods(string $className): array
    {
        try {
            $class = new \ReflectionClass($className);
            // @codeCoverageIgnoreStart
        } catch (\ReflectionException $e) {
            throw new RuntimeException(
                $e->getMessage(),
                (int) $e->getCode(),
                $e
            );
        }
        // @codeCoverageIgnoreEnd

        $methods = [];

        foreach ($class->getMethods() as $method) {
            if ($method->isPublic() || $method->isAbstract()) {
                $methods[] = $method->getName();
            }
        }

        return $methods;
    }

    /**
     * @throws RuntimeException
     *
     * @return MockMethod[]
     */
    public function mockClassMethods(string $className, bool $callOriginalMethods, bool $cloneArguments): array
    {
        try {
            $class = new \ReflectionClass($className);
            // @codeCoverageIgnoreStart
        } catch (\ReflectionException $e) {
            throw new RuntimeException(
                $e->getMessage(),
                (int) $e->getCode(),
                $e
            );
        }
        // @codeCoverageIgnoreEnd

        $methods = [];

        foreach ($class->getMethods() as $method) {
            if (($method->isPublic() || $method->isAbstract()) && $this->canMockMethod($method)) {
                $methods[] = MockMethod::fromReflection($method, $callOriginalMethods, $cloneArguments);
            }
        }

        return $methods;
    }

    /**
     * @return \ReflectionMethod[]
     */
    private function userDefinedInterfaceMethods(string $interfaceName): array
    {
        try {
<<<<<<< HEAD
            $reflect = new \ReflectionClass($interfaceName);
            // @codeCoverageIgnoreStart
=======
            $interface = new \ReflectionClass($interfaceName);
>>>>>>> 456ff271
        } catch (\ReflectionException $e) {
            throw new RuntimeException(
                $e->getMessage(),
                (int) $e->getCode(),
                $e
            );
        }
        // @codeCoverageIgnoreEnd

        $methods = [];

        foreach ($interface->getMethods() as $method) {
            if (!$method->isUserDefined()) {
                continue;
            }

            $methods[] = $method;
        }

        return $methods;
    }

    private function getObject(MockType $mockClass, $type = '', bool $callOriginalConstructor = false, bool $callAutoload = false, array $arguments = [], bool $callOriginalMethods = false, object $proxyTarget = null, bool $returnValueGeneration = true)
    {
        $className = $mockClass->generate();

        if ($callOriginalConstructor) {
            if (\count($arguments) === 0) {
                $object = new $className;
            } else {
                try {
                    $class = new \ReflectionClass($className);
                    // @codeCoverageIgnoreStart
                } catch (\ReflectionException $e) {
                    throw new RuntimeException(
                        $e->getMessage(),
                        (int) $e->getCode(),
                        $e
                    );
                }
                // @codeCoverageIgnoreEnd

                $object = $class->newInstanceArgs($arguments);
            }
        } else {
            try {
                $object = (new Instantiator)->instantiate($className);
            } catch (InstantiatorException $exception) {
                throw new RuntimeException($exception->getMessage());
            }
        }

        if ($callOriginalMethods) {
            if (!\is_object($proxyTarget)) {
                if (\count($arguments) === 0) {
                    $proxyTarget = new $type;
                } else {
                    try {
                        $class = new \ReflectionClass($type);
                        // @codeCoverageIgnoreStart
                    } catch (\ReflectionException $e) {
                        throw new RuntimeException(
                            $e->getMessage(),
                            (int) $e->getCode(),
                            $e
                        );
                    }
                    // @codeCoverageIgnoreEnd

                    $proxyTarget = $class->newInstanceArgs($arguments);
                }
            }

            $object->__phpunit_setOriginalObject($proxyTarget);
        }

        if ($object instanceof MockObject) {
            $object->__phpunit_setReturnValueGeneration($returnValueGeneration);
        }

        return $object;
    }

    /**
     * @param array|string $type
     *
     * @throws RuntimeException
     */
    private function generateMock($type, ?array $explicitMethods, string $mockClassName, bool $callOriginalClone, bool $callAutoload, bool $cloneArguments, bool $callOriginalMethods): MockClass
    {
        $classTemplate        = $this->getTemplate('mocked_class.tpl');
        $additionalInterfaces = [];
        $mockedCloneMethod    = false;
        $unmockedCloneMethod  = false;
        $isClass              = false;
        $isInterface          = false;
        $class                = null;
        $mockMethods          = new MockMethodSet;

        if (\is_array($type)) {
            $interfaceMethods = [];

            foreach ($type as $_type) {
                if (!\interface_exists($_type, $callAutoload)) {
                    throw new RuntimeException(
                        \sprintf(
                            'Interface "%s" does not exist.',
                            $_type
                        )
                    );
                }

                $additionalInterfaces[] = $_type;

                try {
                    $typeClass = new \ReflectionClass($_type);
                    // @codeCoverageIgnoreStart
                } catch (\ReflectionException $e) {
                    throw new RuntimeException(
                        $e->getMessage(),
                        (int) $e->getCode(),
                        $e
                    );
                }
                // @codeCoverageIgnoreEnd

                foreach ($this->getClassMethods($_type) as $method) {
                    if (\in_array($method, $interfaceMethods, true)) {
                        throw new RuntimeException(
                            \sprintf(
                                'Duplicate method "%s" not allowed.',
                                $method
                            )
                        );
                    }

                    try {
<<<<<<< HEAD
                        $methodReflection = $typeClass->getMethod($methodTrait);
                        // @codeCoverageIgnoreStart
=======
                        $methodReflection = $typeClass->getMethod($method);
>>>>>>> 456ff271
                    } catch (\ReflectionException $e) {
                        throw new RuntimeException(
                            $e->getMessage(),
                            (int) $e->getCode(),
                            $e
                        );
                    }
                    // @codeCoverageIgnoreEnd

                    if ($this->canMockMethod($methodReflection)) {
                        $mockMethods->addMethods(
                            MockMethod::fromReflection($methodReflection, $callOriginalMethods, $cloneArguments)
                        );

                        $interfaceMethods[] = $method;
                    }
                }
            }

            unset($interfaceMethods);
        }

        $mockClassName = $this->generateClassName(
            $type,
            $mockClassName,
            'Mock_'
        );

        if (\class_exists($mockClassName['fullClassName'], $callAutoload)) {
            $isClass = true;
        } elseif (\interface_exists($mockClassName['fullClassName'], $callAutoload)) {
            $isInterface = true;
        }

        if (!$isClass && !$isInterface) {
            $prologue = 'class ' . $mockClassName['originalClassName'] . "\n{\n}\n\n";

            if (!empty($mockClassName['namespaceName'])) {
                $prologue = 'namespace ' . $mockClassName['namespaceName'] .
                            " {\n\n" . $prologue . "}\n\n" .
                            "namespace {\n\n";

                $epilogue = "\n\n}";
            }

            $mockedCloneMethod = true;
        } else {
            try {
                $class = new \ReflectionClass($mockClassName['fullClassName']);
                // @codeCoverageIgnoreStart
            } catch (\ReflectionException $e) {
                throw new RuntimeException(
                    $e->getMessage(),
                    (int) $e->getCode(),
                    $e
                );
            }
            // @codeCoverageIgnoreEnd

            if ($class->isFinal()) {
                throw new RuntimeException(
                    \sprintf(
                        'Class "%s" is declared "final" and cannot be mocked.',
                        $mockClassName['fullClassName']
                    )
                );
            }

            // @see https://github.com/sebastianbergmann/phpunit/issues/2995
            if ($isInterface && $class->implementsInterface(\Throwable::class)) {
                $actualClassName        = \Exception::class;
                $additionalInterfaces[] = $class->getName();
                $isInterface            = false;

                try {
                    $class = new \ReflectionClass($actualClassName);
                    // @codeCoverageIgnoreStart
                } catch (\ReflectionException $e) {
                    throw new RuntimeException(
                        $e->getMessage(),
                        (int) $e->getCode(),
                        $e
                    );
                }
                // @codeCoverageIgnoreEnd

                foreach ($this->userDefinedInterfaceMethods($mockClassName['fullClassName']) as $method) {
                    $methodName = $method->getName();

                    if ($class->hasMethod($methodName)) {
                        try {
                            $classMethod = $class->getMethod($methodName);
                            // @codeCoverageIgnoreStart
                        } catch (\ReflectionException $e) {
                            throw new RuntimeException(
                                $e->getMessage(),
                                (int) $e->getCode(),
                                $e
                            );
                        }
                        // @codeCoverageIgnoreEnd

                        if (!$this->canMockMethod($classMethod)) {
                            continue;
                        }
                    }

                    $mockMethods->addMethods(
                        MockMethod::fromReflection($method, $callOriginalMethods, $cloneArguments)
                    );
                }

                $mockClassName = $this->generateClassName(
                    $actualClassName,
                    $mockClassName['className'],
                    'Mock_'
                );
            }

            // @see https://github.com/sebastianbergmann/phpunit-mock-objects/issues/103
            if ($isInterface && $class->implementsInterface(\Traversable::class) &&
                !$class->implementsInterface(\Iterator::class) &&
                !$class->implementsInterface(\IteratorAggregate::class)) {
                $additionalInterfaces[] = \Iterator::class;

                $mockMethods->addMethods(
                    ...$this->mockClassMethods(\Iterator::class, $callOriginalMethods, $cloneArguments)
                );
            }

            if ($class->hasMethod('__clone')) {
                try {
                    $cloneMethod = $class->getMethod('__clone');
                    // @codeCoverageIgnoreStart
                } catch (\ReflectionException $e) {
                    throw new RuntimeException(
                        $e->getMessage(),
                        (int) $e->getCode(),
                        $e
                    );
                }
                // @codeCoverageIgnoreEnd

                if (!$cloneMethod->isFinal()) {
                    if ($callOriginalClone && !$isInterface) {
                        $unmockedCloneMethod = true;
                    } else {
                        $mockedCloneMethod = true;
                    }
                }
            } else {
                $mockedCloneMethod = true;
            }
        }

        if ($explicitMethods === [] &&
            ($isClass || $isInterface)) {
            $mockMethods->addMethods(
                ...$this->mockClassMethods($mockClassName['fullClassName'], $callOriginalMethods, $cloneArguments)
            );
        }

        if (\is_array($explicitMethods)) {
            foreach ($explicitMethods as $methodName) {
                if ($class !== null && $class->hasMethod($methodName)) {
                    try {
<<<<<<< HEAD
                        $methodTrait = $class->getMethod($methodName);
                        // @codeCoverageIgnoreStart
=======
                        $method = $class->getMethod($methodName);
>>>>>>> 456ff271
                    } catch (\ReflectionException $e) {
                        throw new RuntimeException(
                            $e->getMessage(),
                            (int) $e->getCode(),
                            $e
                        );
                    }
                    // @codeCoverageIgnoreEnd

                    if ($this->canMockMethod($method)) {
                        $mockMethods->addMethods(
                            MockMethod::fromReflection($method, $callOriginalMethods, $cloneArguments)
                        );
                    }
                } else {
                    $mockMethods->addMethods(
                        MockMethod::fromName(
                            $mockClassName['fullClassName'],
                            $methodName,
                            $cloneArguments
                        )
                    );
                }
            }
        }

        $mockedMethods = '';
        $configurable  = [];

        foreach ($mockMethods->asArray() as $mockMethod) {
            $mockedMethods .= $mockMethod->generateCode();
            $configurable[] = new ConfigurableMethod($mockMethod->getName(), $mockMethod->getReturnType());
        }

        $method = '';

        if (!$mockMethods->hasMethod('method') && (!isset($class) || !$class->hasMethod('method'))) {
            $method = \PHP_EOL . '    use \PHPUnit\Framework\MockObject\Method;';
        }

        $cloneTrait = '';

        if ($mockedCloneMethod) {
            $cloneTrait = \PHP_EOL . '    use \PHPUnit\Framework\MockObject\MockedCloneMethod;';
        }

        if ($unmockedCloneMethod) {
            $cloneTrait = \PHP_EOL . '    use \PHPUnit\Framework\MockObject\UnmockedCloneMethod;';
        }

        $classTemplate->setVar(
            [
                'prologue'          => $prologue ?? '',
                'epilogue'          => $epilogue ?? '',
                'class_declaration' => $this->generateMockClassDeclaration(
                    $mockClassName,
                    $isInterface,
                    $additionalInterfaces
                ),
                'clone'             => $cloneTrait,
                'mock_class_name'   => $mockClassName['className'],
                'mocked_methods'    => $mockedMethods,
                'method'            => $method,
            ]
        );

        return new MockClass(
            $classTemplate->render(),
            $mockClassName['className'],
            $configurable
        );
    }

    /**
     * @param array|string $type
     */
    private function generateClassName($type, string $className, string $prefix): array
    {
        if (\is_array($type)) {
            $type = \implode('_', $type);
        }

        if ($type[0] === '\\') {
            $type = \substr($type, 1);
        }

        $classNameParts = \explode('\\', $type);

        if (\count($classNameParts) > 1) {
            $type          = \array_pop($classNameParts);
            $namespaceName = \implode('\\', $classNameParts);
            $fullClassName = $namespaceName . '\\' . $type;
        } else {
            $namespaceName = '';
            $fullClassName = $type;
        }

        if ($className === '') {
            do {
                $className = $prefix . $type . '_' .
                             \substr(\md5((string) \mt_rand()), 0, 8);
            } while (\class_exists($className, false));
        }

        return [
            'className'         => $className,
            'originalClassName' => $type,
            'fullClassName'     => $fullClassName,
            'namespaceName'     => $namespaceName,
        ];
    }

    private function generateMockClassDeclaration(array $mockClassName, bool $isInterface, array $additionalInterfaces = []): string
    {
        $buffer = 'class ';

        $additionalInterfaces[] = MockObject::class;
        $interfaces             = \implode(', ', $additionalInterfaces);

        if ($isInterface) {
            $buffer .= \sprintf(
                '%s implements %s',
                $mockClassName['className'],
                $interfaces
            );

            if (!\in_array($mockClassName['originalClassName'], $additionalInterfaces, true)) {
                $buffer .= ', ';

                if (!empty($mockClassName['namespaceName'])) {
                    $buffer .= $mockClassName['namespaceName'] . '\\';
                }

                $buffer .= $mockClassName['originalClassName'];
            }
        } else {
            $buffer .= \sprintf(
                '%s extends %s%s implements %s',
                $mockClassName['className'],
                !empty($mockClassName['namespaceName']) ? $mockClassName['namespaceName'] . '\\' : '',
                $mockClassName['originalClassName'],
                $interfaces
            );
        }

        return $buffer;
    }

    private function canMockMethod(\ReflectionMethod $method): bool
    {
        return !($method->isConstructor() || $method->isFinal() || $method->isPrivate() || $this->isMethodNameBlacklisted($method->getName()));
    }

    private function isMethodNameBlacklisted(string $name): bool
    {
        return isset(self::BLACKLISTED_METHOD_NAMES[$name]);
    }

    private function getTemplate(string $template): \Text_Template
    {
        $filename = __DIR__ . \DIRECTORY_SEPARATOR . 'Generator' . \DIRECTORY_SEPARATOR . $template;

        if (!isset(self::$templates[$filename])) {
            self::$templates[$filename] = new \Text_Template($filename);
        }

        return self::$templates[$filename];
    }
}<|MERGE_RESOLUTION|>--- conflicted
+++ resolved
@@ -511,12 +511,8 @@
     private function userDefinedInterfaceMethods(string $interfaceName): array
     {
         try {
-<<<<<<< HEAD
-            $reflect = new \ReflectionClass($interfaceName);
             // @codeCoverageIgnoreStart
-=======
             $interface = new \ReflectionClass($interfaceName);
->>>>>>> 456ff271
         } catch (\ReflectionException $e) {
             throw new RuntimeException(
                 $e->getMessage(),
@@ -654,12 +650,8 @@
                     }
 
                     try {
-<<<<<<< HEAD
-                        $methodReflection = $typeClass->getMethod($methodTrait);
+                        $methodReflection = $typeClass->getMethod($method);
                         // @codeCoverageIgnoreStart
-=======
-                        $methodReflection = $typeClass->getMethod($method);
->>>>>>> 456ff271
                     } catch (\ReflectionException $e) {
                         throw new RuntimeException(
                             $e->getMessage(),
@@ -826,12 +818,8 @@
             foreach ($explicitMethods as $methodName) {
                 if ($class !== null && $class->hasMethod($methodName)) {
                     try {
-<<<<<<< HEAD
-                        $methodTrait = $class->getMethod($methodName);
+                        $method = $class->getMethod($methodName);
                         // @codeCoverageIgnoreStart
-=======
-                        $method = $class->getMethod($methodName);
->>>>>>> 456ff271
                     } catch (\ReflectionException $e) {
                         throw new RuntimeException(
                             $e->getMessage(),
