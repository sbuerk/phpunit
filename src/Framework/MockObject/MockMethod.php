<?php declare(strict_types=1);
/*
 * This file is part of PHPUnit.
 *
 * (c) Sebastian Bergmann <sebastian@phpunit.de>
 *
 * For the full copyright and license information, please view the LICENSE
 * file that was distributed with this source code.
 */
namespace PHPUnit\Framework\MockObject;

use function explode;
use function implode;
use function is_object;
use function is_string;
use function preg_match;
use function preg_replace;
use function sprintf;
use function strlen;
use function strpos;
use function substr;
use function substr_count;
use function trim;
use function var_export;
use ReflectionMethod;
use ReflectionParameter;
use SebastianBergmann\Type\ReflectionMapper;
use SebastianBergmann\Type\Type;
use SebastianBergmann\Type\UnknownType;

/**
 * @internal This class is not covered by the backward compatibility promise for PHPUnit
 */
final class MockMethod
{
    use TemplateLoader;
    private readonly string $className;
    private readonly string $methodName;
    private readonly bool $cloneArguments;
    private readonly string $modifier;
    private readonly string $argumentsForDeclaration;
    private readonly string $argumentsForCall;
    private readonly Type $returnType;
    private readonly string $reference;
    private readonly bool $callOriginalMethod;
    private readonly bool $static;
    private readonly ?string $deprecation;

    /**
     * @throws ReflectionException
     * @throws RuntimeException
     */
    public static function fromReflection(ReflectionMethod $method, bool $callOriginalMethod, bool $cloneArguments): self
    {
        if ($method->isPrivate()) {
            $modifier = 'private';
        } elseif ($method->isProtected()) {
            $modifier = 'protected';
        } else {
            $modifier = 'public';
        }

        if ($method->isStatic()) {
            $modifier .= ' static';
        }

        if ($method->returnsReference()) {
            $reference = '&';
        } else {
            $reference = '';
        }

        $docComment = $method->getDocComment();

        if (is_string($docComment) &&
            preg_match('#\*[ \t]*+@deprecated[ \t]*+(.*?)\r?+\n[ \t]*+\*(?:[ \t]*+@|/$)#s', $docComment, $deprecation)) {
            $deprecation = trim(preg_replace('#[ \t]*\r?\n[ \t]*+\*[ \t]*+#', ' ', $deprecation[1]));
        } else {
            $deprecation = null;
        }

        return new self(
            $method->getDeclaringClass()->getName(),
            $method->getName(),
            $cloneArguments,
            $modifier,
            self::methodParametersForDeclaration($method),
            self::methodParametersForCall($method),
            (new ReflectionMapper)->fromReturnType($method),
            $reference,
            $callOriginalMethod,
            $method->isStatic(),
            $deprecation
        );
    }

    public static function fromName(string $fullClassName, string $methodName, bool $cloneArguments): self
    {
        return new self(
            $fullClassName,
            $methodName,
            $cloneArguments,
            'public',
            '',
            '',
            new UnknownType,
            '',
            false,
            false,
            null
        );
    }

    public function __construct(string $className, string $methodName, bool $cloneArguments, string $modifier, string $argumentsForDeclaration, string $argumentsForCall, Type $returnType, string $reference, bool $callOriginalMethod, bool $static, ?string $deprecation)
    {
        $this->className               = $className;
        $this->methodName              = $methodName;
        $this->cloneArguments          = $cloneArguments;
        $this->modifier                = $modifier;
        $this->argumentsForDeclaration = $argumentsForDeclaration;
        $this->argumentsForCall        = $argumentsForCall;
        $this->returnType              = $returnType;
        $this->reference               = $reference;
        $this->callOriginalMethod      = $callOriginalMethod;
        $this->static                  = $static;
        $this->deprecation             = $deprecation;
    }

    public function methodName(): string
    {
        return $this->methodName;
    }

    /**
     * @throws RuntimeException
     */
    public function generateCode(): string
    {
        if ($this->static) {
            $templateFile = 'mocked_static_method.tpl';
        } elseif ($this->returnType->isNever() || $this->returnType->isVoid()) {
            $templateFile = sprintf(
                '%s_method_never_or_void.tpl',
                $this->callOriginalMethod ? 'proxied' : 'mocked'
            );
        } else {
            $templateFile = sprintf(
                '%s_method.tpl',
                $this->callOriginalMethod ? 'proxied' : 'mocked'
            );
        }

        $deprecation = $this->deprecation;

        if (null !== $this->deprecation) {
            $deprecation         = "The {$this->className}::{$this->methodName} method is deprecated ({$this->deprecation}).";
            $deprecationTemplate = $this->loadTemplate('deprecation.tpl');

            $deprecationTemplate->setVar(
                [
                    'deprecation' => var_export($deprecation, true),
                ]
            );

            $deprecation = $deprecationTemplate->render();
        }

        $template = $this->loadTemplate($templateFile);

        $template->setVar(
            [
                'arguments_decl'     => $this->argumentsForDeclaration,
                'arguments_call'     => $this->argumentsForCall,
                'return_declaration' => !empty($this->returnType->asString()) ? (': ' . $this->returnType->asString()) : '',
                'return_type'        => $this->returnType->asString(),
                'arguments_count'    => !empty($this->argumentsForCall) ? substr_count($this->argumentsForCall, ',') + 1 : 0,
                'class_name'         => $this->className,
                'method_name'        => $this->methodName,
                'modifier'           => $this->modifier,
                'reference'          => $this->reference,
                'clone_arguments'    => $this->cloneArguments ? 'true' : 'false',
                'deprecation'        => $deprecation,
            ]
        );

        return $template->render();
    }

    public function returnType(): Type
    {
        return $this->returnType;
    }

    /**
<<<<<<< HEAD
=======
     * @throws RuntimeException
     */
    private function getTemplate(string $template): Template
    {
        $filename = __DIR__ . DIRECTORY_SEPARATOR . 'Generator' . DIRECTORY_SEPARATOR . $template;

        if (!isset(self::$templates[$filename])) {
            try {
                self::$templates[$filename] = new Template($filename);
            } catch (TemplateException $e) {
                throw new RuntimeException(
                    $e->getMessage(),
                    $e->getCode(),
                    $e
                );
            }
        }

        return self::$templates[$filename];
    }

    /**
>>>>>>> a4246d53
     * Returns the parameters of a function or method.
     *
     * @throws RuntimeException
     */
    private static function methodParametersForDeclaration(ReflectionMethod $method): string
    {
        $parameters = [];
        $types      = (new ReflectionMapper)->fromParameterTypes($method);

        foreach ($method->getParameters() as $i => $parameter) {
            $name = '$' . $parameter->getName();

            /* Note: PHP extensions may use empty names for reference arguments
             * or "..." for methods taking a variable number of arguments.
             */
            if ($name === '$' || $name === '$...') {
                $name = '$arg' . $i;
            }

            $default         = '';
            $reference       = '';
            $typeDeclaration = '';

            if (!$types[$i]->type()->isUnknown()) {
                $typeDeclaration = $types[$i]->type()->asString() . ' ';
            }

            if ($parameter->isPassedByReference()) {
                $reference = '&';
            }

            if ($parameter->isVariadic()) {
                $name = '...' . $name;
            } elseif ($parameter->isDefaultValueAvailable()) {
                $default = ' = ' . self::exportDefaultValue($parameter);
            } elseif ($parameter->isOptional()) {
                $default = ' = null';
            }

            $parameters[] = $typeDeclaration . $reference . $name . $default;
        }

        return implode(', ', $parameters);
    }

    /**
     * Returns the parameters of a function or method.
     *
     * @throws ReflectionException
     */
    private static function methodParametersForCall(ReflectionMethod $method): string
    {
        $parameters = [];

        foreach ($method->getParameters() as $i => $parameter) {
            $name = '$' . $parameter->getName();

            /* Note: PHP extensions may use empty names for reference arguments
             * or "..." for methods taking a variable number of arguments.
             */
            if ($name === '$' || $name === '$...') {
                $name = '$arg' . $i;
            }

            if ($parameter->isVariadic()) {
                continue;
            }

            if ($parameter->isPassedByReference()) {
                $parameters[] = '&' . $name;
            } else {
                $parameters[] = $name;
            }
        }

        return implode(', ', $parameters);
    }

    /**
     * @throws ReflectionException
     */
    private static function exportDefaultValue(ReflectionParameter $parameter): string
    {
        try {
            $defaultValue = $parameter->getDefaultValue();

            if (!is_object($defaultValue)) {
                return var_export($defaultValue, true);
            }

            $parameterAsString = $parameter->__toString();

            return explode(
                ' = ',
                substr(
                    substr(
                        $parameterAsString,
                        strpos($parameterAsString, '<optional> ') + strlen('<optional> ')
                    ),
                    0,
                    -2
                )
            )[1];
            // @codeCoverageIgnoreStart
        } catch (\ReflectionException $e) {
            throw new ReflectionException(
                $e->getMessage(),
                $e->getCode(),
                $e
            );
        }
        // @codeCoverageIgnoreEnd
    }
}<|MERGE_RESOLUTION|>--- conflicted
+++ resolved
@@ -192,31 +192,6 @@
     }
 
     /**
-<<<<<<< HEAD
-=======
-     * @throws RuntimeException
-     */
-    private function getTemplate(string $template): Template
-    {
-        $filename = __DIR__ . DIRECTORY_SEPARATOR . 'Generator' . DIRECTORY_SEPARATOR . $template;
-
-        if (!isset(self::$templates[$filename])) {
-            try {
-                self::$templates[$filename] = new Template($filename);
-            } catch (TemplateException $e) {
-                throw new RuntimeException(
-                    $e->getMessage(),
-                    $e->getCode(),
-                    $e
-                );
-            }
-        }
-
-        return self::$templates[$filename];
-    }
-
-    /**
->>>>>>> a4246d53
      * Returns the parameters of a function or method.
      *
      * @throws RuntimeException
