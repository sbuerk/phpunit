<?php declare(strict_types=1);
/*
 * This file is part of PHPUnit.
 *
 * (c) Sebastian Bergmann <sebastian@phpunit.de>
 *
 * For the full copyright and license information, please view the LICENSE
 * file that was distributed with this source code.
 */
namespace PHPUnit\Framework;

use const PHP_EOL;
use function class_exists;
use function count;
use function extension_loaded;
use function function_exists;
use function get_class;
use function sprintf;
use function xdebug_get_monitored_functions;
use function xdebug_is_debugger_active;
use function xdebug_start_function_monitor;
use function xdebug_stop_function_monitor;
use AssertionError;
use Countable;
use Error;
use PHPUnit\Util\ErrorHandler;
use PHPUnit\Util\ExcludeList;
use PHPUnit\Util\Printer;
use PHPUnit\Util\Test as TestUtil;
use ReflectionClass;
use ReflectionException;
use SebastianBergmann\CodeCoverage\CodeCoverage;
use SebastianBergmann\CodeCoverage\Exception as OriginalCodeCoverageException;
<<<<<<< HEAD
=======
use SebastianBergmann\CodeCoverage\MissingCoversAnnotationException as OriginalMissingCoversAnnotationException;
use SebastianBergmann\CodeCoverage\RuntimeException;
>>>>>>> 03894bd3
use SebastianBergmann\CodeCoverage\UnintentionallyCoveredCodeException;
use SebastianBergmann\Invoker\Invoker;
use SebastianBergmann\Invoker\TimeoutException;
use SebastianBergmann\RecursionContext\InvalidArgumentException;
use SebastianBergmann\ResourceOperations\ResourceOperations;
use SebastianBergmann\Timer\Timer;
use Throwable;

/**
 * @internal This class is not covered by the backward compatibility promise for PHPUnit
 */
final class TestResult implements Countable
{
    /**
     * @var array
     */
    private $passed = [];

    /**
     * @var array<string>
     */
    private $passedTestClasses = [];

    /**
     * @var bool
     */
    private $currentTestSuiteFailed = false;

    /**
     * @var TestFailure[]
     */
    private $errors = [];

    /**
     * @var TestFailure[]
     */
    private $failures = [];

    /**
     * @var TestFailure[]
     */
    private $warnings = [];

    /**
     * @var TestFailure[]
     */
    private $notImplemented = [];

    /**
     * @var TestFailure[]
     */
    private $risky = [];

    /**
     * @var TestFailure[]
     */
    private $skipped = [];

    /**
     * @deprecated Use the `TestHook` interfaces instead
     *
     * @var TestListener[]
     */
    private $listeners = [];

    /**
     * @var int
     */
    private $runTests = 0;

    /**
     * @var float
     */
    private $time = 0;

    /**
     * Code Coverage information.
     *
     * @var CodeCoverage
     */
    private $codeCoverage;

    /**
     * @var bool
     */
    private $convertDeprecationsToExceptions = false;

    /**
     * @var bool
     */
    private $convertErrorsToExceptions = true;

    /**
     * @var bool
     */
    private $convertNoticesToExceptions = true;

    /**
     * @var bool
     */
    private $convertWarningsToExceptions = true;

    /**
     * @var bool
     */
    private $stop = false;

    /**
     * @var bool
     */
    private $stopOnError = false;

    /**
     * @var bool
     */
    private $stopOnFailure = false;

    /**
     * @var bool
     */
    private $stopOnWarning = false;

    /**
     * @var bool
     */
    private $beStrictAboutTestsThatDoNotTestAnything = true;

    /**
     * @var bool
     */
    private $beStrictAboutOutputDuringTests = false;

    /**
     * @var bool
     */
    private $beStrictAboutTodoAnnotatedTests = false;

    /**
     * @var bool
     */
    private $beStrictAboutResourceUsageDuringSmallTests = false;

    /**
     * @var bool
     */
    private $enforceTimeLimit = false;

    /**
     * @var bool
     */
    private $forceCoversAnnotation = false;

    /**
     * @var int
     */
    private $timeoutForSmallTests = 1;

    /**
     * @var int
     */
    private $timeoutForMediumTests = 10;

    /**
     * @var int
     */
    private $timeoutForLargeTests = 60;

    /**
     * @var bool
     */
    private $stopOnRisky = false;

    /**
     * @var bool
     */
    private $stopOnIncomplete = false;

    /**
     * @var bool
     */
    private $stopOnSkipped = false;

    /**
     * @var bool
     */
    private $lastTestFailed = false;

    /**
     * @var int
     */
    private $defaultTimeLimit = 0;

    /**
     * @var bool
     */
    private $stopOnDefect = false;

    /**
     * @var bool
     */
    private $registerMockObjectsFromTestArgumentsRecursively = false;

    /**
     * @deprecated Use the `TestHook` interfaces instead
     *
     * @codeCoverageIgnore
     *
     * Registers a TestListener.
     */
    public function addListener(TestListener $listener): void
    {
        $this->listeners[] = $listener;
    }

    /**
     * @deprecated Use the `TestHook` interfaces instead
     *
     * @codeCoverageIgnore
     *
     * Unregisters a TestListener.
     */
    public function removeListener(TestListener $listener): void
    {
        foreach ($this->listeners as $key => $_listener) {
            if ($listener === $_listener) {
                unset($this->listeners[$key]);
            }
        }
    }

    /**
     * @deprecated Use the `TestHook` interfaces instead
     *
     * @codeCoverageIgnore
     *
     * Flushes all flushable TestListeners.
     */
    public function flushListeners(): void
    {
        foreach ($this->listeners as $listener) {
            if ($listener instanceof Printer) {
                $listener->flush();
            }
        }
    }

    /**
     * Adds an error to the list of errors.
     */
    public function addError(Test $test, Throwable $t, float $time): void
    {
        if ($t instanceof RiskyTestError) {
            $this->recordRisky($test, $t);

            $notifyMethod = 'addRiskyTest';

            if ($test instanceof TestCase) {
                $test->markAsRisky();
            }

            if ($this->stopOnRisky || $this->stopOnDefect) {
                $this->stop();
            }
        } elseif ($t instanceof IncompleteTest) {
            $this->recordNotImplemented($test, $t);

            $notifyMethod = 'addIncompleteTest';

            if ($this->stopOnIncomplete) {
                $this->stop();
            }
        } elseif ($t instanceof SkippedTest) {
            $this->recordSkipped($test, $t);

            $notifyMethod = 'addSkippedTest';

            if ($this->stopOnSkipped) {
                $this->stop();
            }
        } else {
            $this->recordError($test, $t);

            $notifyMethod = 'addError';

            if ($this->stopOnError || $this->stopOnFailure) {
                $this->stop();
            }
        }

        // @see https://github.com/sebastianbergmann/phpunit/issues/1953
        if ($t instanceof Error) {
            $t = new ExceptionWrapper($t);
        }

        foreach ($this->listeners as $listener) {
            $listener->{$notifyMethod}($test, $t, $time);
        }

        $this->lastTestFailed = true;
        $this->time += $time;
    }

    /**
     * Adds a warning to the list of warnings.
     * The passed in exception caused the warning.
     */
    public function addWarning(Test $test, Warning $e, float $time): void
    {
        if ($this->stopOnWarning || $this->stopOnDefect) {
            $this->stop();
        }

        $this->recordWarning($test, $e);

        foreach ($this->listeners as $listener) {
            $listener->addWarning($test, $e, $time);
        }

        $this->time += $time;
    }

    /**
     * Adds a failure to the list of failures.
     * The passed in exception caused the failure.
     */
    public function addFailure(Test $test, AssertionFailedError $e, float $time): void
    {
        if ($e instanceof RiskyTestError || $e instanceof OutputError) {
            $this->recordRisky($test, $e);

            $notifyMethod = 'addRiskyTest';

            if ($test instanceof TestCase) {
                $test->markAsRisky();
            }

            if ($this->stopOnRisky || $this->stopOnDefect) {
                $this->stop();
            }
        } elseif ($e instanceof IncompleteTest) {
            $this->recordNotImplemented($test, $e);

            $notifyMethod = 'addIncompleteTest';

            if ($this->stopOnIncomplete) {
                $this->stop();
            }
        } elseif ($e instanceof SkippedTest) {
            $this->recordSkipped($test, $e);

            $notifyMethod = 'addSkippedTest';

            if ($this->stopOnSkipped) {
                $this->stop();
            }
        } else {
            $this->failures[] = new TestFailure($test, $e);
            $notifyMethod     = 'addFailure';

            if ($this->stopOnFailure || $this->stopOnDefect) {
                $this->stop();
            }
        }

        foreach ($this->listeners as $listener) {
            $listener->{$notifyMethod}($test, $e, $time);
        }

        $this->lastTestFailed = true;
        $this->time += $time;
    }

    /**
     * Informs the result that a test suite will be started.
     */
    public function startTestSuite(TestSuite $suite): void
    {
        $this->currentTestSuiteFailed = false;

        foreach ($this->listeners as $listener) {
            $listener->startTestSuite($suite);
        }
    }

    /**
     * Informs the result that a test suite was completed.
     */
    public function endTestSuite(TestSuite $suite): void
    {
        if (!$this->currentTestSuiteFailed) {
            $this->passedTestClasses[] = $suite->getName();
        }

        foreach ($this->listeners as $listener) {
            $listener->endTestSuite($suite);
        }
    }

    /**
     * Informs the result that a test will be started.
     */
    public function startTest(Test $test): void
    {
        $this->lastTestFailed = false;
        $this->runTests += count($test);

        foreach ($this->listeners as $listener) {
            $listener->startTest($test);
        }
    }

    /**
     * Informs the result that a test was completed.
     *
     * @throws InvalidArgumentException
     */
    public function endTest(Test $test, float $time): void
    {
        foreach ($this->listeners as $listener) {
            $listener->endTest($test, $time);
        }

        if (!$this->lastTestFailed && $test instanceof TestCase) {
            $class = get_class($test);
            $key   = $class . '::' . $test->getName();

            $this->passed[$key] = [
                'result' => $test->getResult(),
                'size'   => TestUtil::getSize(
                    $class,
                    $test->getName(false),
                ),
            ];

            $this->time += $time;
        }

        if ($this->lastTestFailed && $test instanceof TestCase) {
            $this->currentTestSuiteFailed = true;
        }
    }

    /**
     * Returns true if no risky test occurred.
     */
    public function allHarmless(): bool
    {
        return $this->riskyCount() === 0;
    }

    /**
     * Gets the number of risky tests.
     */
    public function riskyCount(): int
    {
        return count($this->risky);
    }

    /**
     * Returns true if no incomplete test occurred.
     */
    public function allCompletelyImplemented(): bool
    {
        return $this->notImplementedCount() === 0;
    }

    /**
     * Gets the number of incomplete tests.
     */
    public function notImplementedCount(): int
    {
        return count($this->notImplemented);
    }

    /**
     * Returns an array of TestFailure objects for the risky tests.
     *
     * @return TestFailure[]
     */
    public function risky(): array
    {
        return $this->risky;
    }

    /**
     * Returns an array of TestFailure objects for the incomplete tests.
     *
     * @return TestFailure[]
     */
    public function notImplemented(): array
    {
        return $this->notImplemented;
    }

    /**
     * Returns true if no test has been skipped.
     */
    public function noneSkipped(): bool
    {
        return $this->skippedCount() === 0;
    }

    /**
     * Gets the number of skipped tests.
     */
    public function skippedCount(): int
    {
        return count($this->skipped);
    }

    /**
     * Returns an array of TestFailure objects for the skipped tests.
     *
     * @return TestFailure[]
     */
    public function skipped(): array
    {
        return $this->skipped;
    }

    /**
     * Gets the number of detected errors.
     */
    public function errorCount(): int
    {
        return count($this->errors);
    }

    /**
     * Returns an array of TestFailure objects for the errors.
     *
     * @return TestFailure[]
     */
    public function errors(): array
    {
        return $this->errors;
    }

    /**
     * Gets the number of detected failures.
     */
    public function failureCount(): int
    {
        return count($this->failures);
    }

    /**
     * Returns an array of TestFailure objects for the failures.
     *
     * @return TestFailure[]
     */
    public function failures(): array
    {
        return $this->failures;
    }

    /**
     * Gets the number of detected warnings.
     */
    public function warningCount(): int
    {
        return count($this->warnings);
    }

    /**
     * Returns an array of TestFailure objects for the warnings.
     *
     * @return TestFailure[]
     */
    public function warnings(): array
    {
        return $this->warnings;
    }

    /**
     * Returns the names of the tests that have passed.
     */
    public function passed(): array
    {
        return $this->passed;
    }

    /**
     * Returns the names of the TestSuites that have passed.
     *
     * This enables @depends-annotations for TestClassName::class
     */
    public function passedClasses(): array
    {
        return $this->passedTestClasses;
    }

    /**
     * Returns whether code coverage information should be collected.
     */
    public function getCollectCodeCoverageInformation(): bool
    {
        return $this->codeCoverage !== null;
    }

    /**
     * Runs a TestCase.
     *
     * @throws \SebastianBergmann\CodeCoverage\InvalidArgumentException
<<<<<<< HEAD
     * @throws \SebastianBergmann\RecursionContext\InvalidArgumentException
     * @throws CodeCoverageException
=======
     * @throws CodeCoverageException
     * @throws InvalidArgumentException
     * @throws OriginalCoveredCodeNotExecutedException
     * @throws OriginalMissingCoversAnnotationException
     * @throws RuntimeException
>>>>>>> 03894bd3
     * @throws UnintentionallyCoveredCodeException
     */
    public function run(Test $test): void
    {
        Assert::resetCount();

        $size = TestUtil::UNKNOWN;

        if ($test instanceof TestCase) {
            $test->setRegisterMockObjectsFromTestArgumentsRecursively(
                $this->registerMockObjectsFromTestArgumentsRecursively,
            );

            $isAnyCoverageRequired = TestUtil::requiresCodeCoverageDataCollection($test);
            $size                  = $test->getSize();
        }

        $error      = false;
        $failure    = false;
        $warning    = false;
        $incomplete = false;
        $risky      = false;
        $skipped    = false;

        $this->startTest($test);

        if ($this->convertDeprecationsToExceptions || $this->convertErrorsToExceptions || $this->convertNoticesToExceptions || $this->convertWarningsToExceptions) {
            $errorHandler = new ErrorHandler(
                $this->convertDeprecationsToExceptions,
                $this->convertErrorsToExceptions,
                $this->convertNoticesToExceptions,
                $this->convertWarningsToExceptions,
            );

            $errorHandler->register();
        }

        $collectCodeCoverage = $this->codeCoverage !== null &&
                               !$test instanceof ErrorTestCase &&
                               !$test instanceof WarningTestCase &&
                               $isAnyCoverageRequired;

        if ($collectCodeCoverage) {
            $this->codeCoverage->start($test);
        }

        $monitorFunctions = $this->beStrictAboutResourceUsageDuringSmallTests &&
                            !$test instanceof ErrorTestCase &&
                            !$test instanceof WarningTestCase &&
                            $size === TestUtil::SMALL &&
                            function_exists('xdebug_start_function_monitor');

        if ($monitorFunctions) {
            /* @noinspection ForgottenDebugOutputInspection */
            xdebug_start_function_monitor(ResourceOperations::getFunctions());
        }

        $timer = new Timer;
        $timer->start();

        try {
            $invoker = new Invoker;

            if (!$test instanceof ErrorTestCase &&
                !$test instanceof WarningTestCase &&
                $this->shouldTimeLimitBeEnforced($size) &&
                $invoker->canInvokeWithTimeout()) {
                switch ($size) {
                    case TestUtil::SMALL:
                        $_timeout = $this->timeoutForSmallTests;

                        break;

                    case TestUtil::MEDIUM:
                        $_timeout = $this->timeoutForMediumTests;

                        break;

                    case TestUtil::LARGE:
                        $_timeout = $this->timeoutForLargeTests;

                        break;

                    default:
                        $_timeout = $this->defaultTimeLimit;
                }

                $invoker->invoke([$test, 'runBare'], [], $_timeout);
            } else {
                $test->runBare();
            }
        } catch (TimeoutException $e) {
            $this->addFailure(
                $test,
                new RiskyTestError(
                    $e->getMessage(),
                ),
                $_timeout,
            );

            $risky = true;
        } catch (AssertionFailedError $e) {
            $failure = true;

            if ($e instanceof RiskyTestError) {
                $risky = true;
            } elseif ($e instanceof IncompleteTestError) {
                $incomplete = true;
            } elseif ($e instanceof SkippedTestError) {
                $skipped = true;
            }
        } catch (AssertionError $e) {
            $test->addToAssertionCount(1);

            $failure = true;
            $frame   = $e->getTrace()[0];

            $e = new AssertionFailedError(
                sprintf(
                    '%s in %s:%s',
                    $e->getMessage(),
                    $frame['file'] ?? $e->getFile(),
                    $frame['line'] ?? $e->getLine(),
                ),
                0,
                $e,
            );
        } catch (Warning $e) {
            $warning = true;
        } catch (Exception $e) {
            $error = true;
        } catch (Throwable $e) {
            $e     = new ExceptionWrapper($e);
            $error = true;
        }

        $time = $timer->stop()->asSeconds();

        $test->addToAssertionCount(Assert::getCount());

        if ($monitorFunctions) {
            $excludeList = new ExcludeList;

            /** @noinspection ForgottenDebugOutputInspection */
            $functions = xdebug_get_monitored_functions();

            /* @noinspection ForgottenDebugOutputInspection */
            xdebug_stop_function_monitor();

            foreach ($functions as $function) {
                if (!$excludeList->isExcluded($function['filename'])) {
                    $this->addFailure(
                        $test,
                        new RiskyTestError(
                            sprintf(
                                '%s() used in %s:%s',
                                $function['function'],
                                $function['filename'],
                                $function['lineno'],
                            ),
                        ),
                        $time,
                    );
                }
            }
        }

        if ($this->beStrictAboutTestsThatDoNotTestAnything &&
            !$test->doesNotPerformAssertions() &&
            $test->getNumAssertions() === 0) {
            $risky = true;
        }

        if ($this->forceCoversAnnotation && !$error && !$failure && !$warning && !$incomplete && !$skipped && !$risky) {
            $annotations = TestUtil::parseTestMethodAnnotations(
                get_class($test),
                $test->getName(false),
            );

            if (!isset($annotations['class']['covers']) &&
                !isset($annotations['method']['covers']) &&
                !isset($annotations['class']['coversNothing']) &&
                !isset($annotations['method']['coversNothing'])) {
                $this->addFailure(
                    $test,
                    new MissingCoversAnnotationException(
                        'This test does not have a @covers annotation but is expected to have one',
                    ),
                    $time,
                );

                $risky = true;
            }
        }

        if ($collectCodeCoverage) {
            $append           = !$risky && !$incomplete && !$skipped;
            $linesToBeCovered = [];
            $linesToBeUsed    = [];

            if ($append && $test instanceof TestCase) {
                try {
                    $linesToBeCovered = TestUtil::getLinesToBeCovered(
                        get_class($test),
                        $test->getName(false),
                    );

                    $linesToBeUsed = TestUtil::getLinesToBeUsed(
                        get_class($test),
                        $test->getName(false),
                    );
                } catch (InvalidCoversTargetException $cce) {
                    $this->addWarning(
                        $test,
                        new Warning(
                            $cce->getMessage(),
                        ),
                        $time,
                    );
                }
            }

            try {
                $this->codeCoverage->stop(
                    $append,
                    $linesToBeCovered,
                    $linesToBeUsed,
                );
            } catch (UnintentionallyCoveredCodeException $cce) {
                $unintentionallyCoveredCodeError = new UnintentionallyCoveredCodeError(
                    'This test executed code that is not listed as code to be covered or used:' .
                    PHP_EOL . $cce->getMessage(),
                );
            } catch (OriginalCodeCoverageException $cce) {
                $error = true;

                $e = $e ?? $cce;
            }
        }

        if (isset($errorHandler)) {
            $errorHandler->unregister();

            unset($errorHandler);
        }

        if ($error) {
            $this->addError($test, $e, $time);
        } elseif ($failure) {
            $this->addFailure($test, $e, $time);
        } elseif ($warning) {
            $this->addWarning($test, $e, $time);
        } elseif (isset($unintentionallyCoveredCodeError)) {
            $this->addFailure(
                $test,
                $unintentionallyCoveredCodeError,
                $time,
            );
        } elseif ($this->beStrictAboutTestsThatDoNotTestAnything &&
            !$test->doesNotPerformAssertions() &&
            $test->getNumAssertions() === 0) {
            try {
                $reflected = new ReflectionClass($test);
                // @codeCoverageIgnoreStart
            } catch (ReflectionException $e) {
                throw new Exception(
                    $e->getMessage(),
                    $e->getCode(),
                    $e,
                );
            }
            // @codeCoverageIgnoreEnd

            $name = $test->getName(false);

            if ($name && $reflected->hasMethod($name)) {
                try {
                    $reflected = $reflected->getMethod($name);
                    // @codeCoverageIgnoreStart
                } catch (ReflectionException $e) {
                    throw new Exception(
                        $e->getMessage(),
                        $e->getCode(),
                        $e,
                    );
                }
                // @codeCoverageIgnoreEnd
            }

            $this->addFailure(
                $test,
                new RiskyTestError(
                    sprintf(
                        "This test did not perform any assertions\n\n%s:%d",
                        $reflected->getFileName(),
                        $reflected->getStartLine(),
                    ),
                ),
                $time,
            );
        } elseif ($this->beStrictAboutTestsThatDoNotTestAnything &&
            $test->doesNotPerformAssertions() &&
            $test->getNumAssertions() > 0) {
            $this->addFailure(
                $test,
                new RiskyTestError(
                    sprintf(
                        'This test is annotated with "@doesNotPerformAssertions" but performed %d assertions',
                        $test->getNumAssertions(),
                    ),
                ),
                $time,
            );
        } elseif ($this->beStrictAboutOutputDuringTests && $test->hasOutput()) {
            $this->addFailure(
                $test,
                new OutputError(
                    sprintf(
                        'This test printed output: %s',
                        $test->getActualOutput(),
                    ),
                ),
                $time,
            );
        } elseif ($this->beStrictAboutTodoAnnotatedTests && $test instanceof TestCase) {
            $annotations = TestUtil::parseTestMethodAnnotations(
                get_class($test),
                $test->getName(false),
            );

            if (isset($annotations['method']['todo'])) {
                $this->addFailure(
                    $test,
                    new RiskyTestError(
                        'Test method is annotated with @todo',
                    ),
                    $time,
                );
            }
        }

        $this->endTest($test, $time);
    }

    /**
     * Gets the number of run tests.
     */
    public function count(): int
    {
        return $this->runTests;
    }

    /**
     * Checks whether the test run should stop.
     */
    public function shouldStop(): bool
    {
        return $this->stop;
    }

    /**
     * Marks that the test run should stop.
     */
    public function stop(): void
    {
        $this->stop = true;
    }

    /**
     * Returns the code coverage object.
     */
    public function getCodeCoverage(): ?CodeCoverage
    {
        return $this->codeCoverage;
    }

    /**
     * Sets the code coverage object.
     */
    public function setCodeCoverage(CodeCoverage $codeCoverage): void
    {
        $this->codeCoverage = $codeCoverage;
    }

    /**
     * Enables or disables the deprecation-to-exception conversion.
     */
    public function convertDeprecationsToExceptions(bool $flag): void
    {
        $this->convertDeprecationsToExceptions = $flag;
    }

    /**
     * Returns the deprecation-to-exception conversion setting.
     */
    public function getConvertDeprecationsToExceptions(): bool
    {
        return $this->convertDeprecationsToExceptions;
    }

    /**
     * Enables or disables the error-to-exception conversion.
     */
    public function convertErrorsToExceptions(bool $flag): void
    {
        $this->convertErrorsToExceptions = $flag;
    }

    /**
     * Returns the error-to-exception conversion setting.
     */
    public function getConvertErrorsToExceptions(): bool
    {
        return $this->convertErrorsToExceptions;
    }

    /**
     * Enables or disables the notice-to-exception conversion.
     */
    public function convertNoticesToExceptions(bool $flag): void
    {
        $this->convertNoticesToExceptions = $flag;
    }

    /**
     * Returns the notice-to-exception conversion setting.
     */
    public function getConvertNoticesToExceptions(): bool
    {
        return $this->convertNoticesToExceptions;
    }

    /**
     * Enables or disables the warning-to-exception conversion.
     */
    public function convertWarningsToExceptions(bool $flag): void
    {
        $this->convertWarningsToExceptions = $flag;
    }

    /**
     * Returns the warning-to-exception conversion setting.
     */
    public function getConvertWarningsToExceptions(): bool
    {
        return $this->convertWarningsToExceptions;
    }

    /**
     * Enables or disables the stopping when an error occurs.
     */
    public function stopOnError(bool $flag): void
    {
        $this->stopOnError = $flag;
    }

    /**
     * Enables or disables the stopping when a failure occurs.
     */
    public function stopOnFailure(bool $flag): void
    {
        $this->stopOnFailure = $flag;
    }

    /**
     * Enables or disables the stopping when a warning occurs.
     */
    public function stopOnWarning(bool $flag): void
    {
        $this->stopOnWarning = $flag;
    }

    public function beStrictAboutTestsThatDoNotTestAnything(bool $flag): void
    {
        $this->beStrictAboutTestsThatDoNotTestAnything = $flag;
    }

    public function isStrictAboutTestsThatDoNotTestAnything(): bool
    {
        return $this->beStrictAboutTestsThatDoNotTestAnything;
    }

    public function beStrictAboutOutputDuringTests(bool $flag): void
    {
        $this->beStrictAboutOutputDuringTests = $flag;
    }

    public function isStrictAboutOutputDuringTests(): bool
    {
        return $this->beStrictAboutOutputDuringTests;
    }

    public function beStrictAboutResourceUsageDuringSmallTests(bool $flag): void
    {
        $this->beStrictAboutResourceUsageDuringSmallTests = $flag;
    }

    public function isStrictAboutResourceUsageDuringSmallTests(): bool
    {
        return $this->beStrictAboutResourceUsageDuringSmallTests;
    }

    public function enforceTimeLimit(bool $flag): void
    {
        $this->enforceTimeLimit = $flag;
    }

    public function enforcesTimeLimit(): bool
    {
        return $this->enforceTimeLimit;
    }

    public function beStrictAboutTodoAnnotatedTests(bool $flag): void
    {
        $this->beStrictAboutTodoAnnotatedTests = $flag;
    }

    public function isStrictAboutTodoAnnotatedTests(): bool
    {
        return $this->beStrictAboutTodoAnnotatedTests;
    }

    public function forceCoversAnnotation(): void
    {
        $this->forceCoversAnnotation = true;
    }

    public function forcesCoversAnnotation(): bool
    {
        return $this->forceCoversAnnotation;
    }

    /**
     * Enables or disables the stopping for risky tests.
     */
    public function stopOnRisky(bool $flag): void
    {
        $this->stopOnRisky = $flag;
    }

    /**
     * Enables or disables the stopping for incomplete tests.
     */
    public function stopOnIncomplete(bool $flag): void
    {
        $this->stopOnIncomplete = $flag;
    }

    /**
     * Enables or disables the stopping for skipped tests.
     */
    public function stopOnSkipped(bool $flag): void
    {
        $this->stopOnSkipped = $flag;
    }

    /**
     * Enables or disables the stopping for defects: error, failure, warning.
     */
    public function stopOnDefect(bool $flag): void
    {
        $this->stopOnDefect = $flag;
    }

    /**
     * Returns the time spent running the tests.
     */
    public function time(): float
    {
        return $this->time;
    }

    /**
     * Returns whether the entire test was successful or not.
     */
    public function wasSuccessful(): bool
    {
        return $this->wasSuccessfulIgnoringWarnings() && empty($this->warnings);
    }

    public function wasSuccessfulIgnoringWarnings(): bool
    {
        return empty($this->errors) && empty($this->failures);
    }

    public function wasSuccessfulAndNoTestIsRiskyOrSkippedOrIncomplete(): bool
    {
        return $this->wasSuccessful() && $this->allHarmless() && $this->allCompletelyImplemented() && $this->noneSkipped();
    }

    /**
     * Sets the default timeout for tests.
     */
    public function setDefaultTimeLimit(int $timeout): void
    {
        $this->defaultTimeLimit = $timeout;
    }

    /**
     * Sets the timeout for small tests.
     */
    public function setTimeoutForSmallTests(int $timeout): void
    {
        $this->timeoutForSmallTests = $timeout;
    }

    /**
     * Sets the timeout for medium tests.
     */
    public function setTimeoutForMediumTests(int $timeout): void
    {
        $this->timeoutForMediumTests = $timeout;
    }

    /**
     * Sets the timeout for large tests.
     */
    public function setTimeoutForLargeTests(int $timeout): void
    {
        $this->timeoutForLargeTests = $timeout;
    }

    /**
     * Returns the set timeout for large tests.
     */
    public function getTimeoutForLargeTests(): int
    {
        return $this->timeoutForLargeTests;
    }

    public function setRegisterMockObjectsFromTestArgumentsRecursively(bool $flag): void
    {
        $this->registerMockObjectsFromTestArgumentsRecursively = $flag;
    }

    private function recordError(Test $test, Throwable $t): void
    {
        $this->errors[] = new TestFailure($test, $t);
    }

    private function recordNotImplemented(Test $test, Throwable $t): void
    {
        $this->notImplemented[] = new TestFailure($test, $t);
    }

    private function recordRisky(Test $test, Throwable $t): void
    {
        $this->risky[] = new TestFailure($test, $t);
    }

    private function recordSkipped(Test $test, Throwable $t): void
    {
        $this->skipped[] = new TestFailure($test, $t);
    }

    private function recordWarning(Test $test, Throwable $t): void
    {
        $this->warnings[] = new TestFailure($test, $t);
    }

    private function shouldTimeLimitBeEnforced(int $size): bool
    {
        if (!$this->enforceTimeLimit) {
            return false;
        }

        if (!(($this->defaultTimeLimit || $size !== TestUtil::UNKNOWN))) {
            return false;
        }

        if (!extension_loaded('pcntl')) {
            return false;
        }

        if (!class_exists(Invoker::class)) {
            return false;
        }

        if (extension_loaded('xdebug') && xdebug_is_debugger_active()) {
            return false;
        }

        return true;
    }
}<|MERGE_RESOLUTION|>--- conflicted
+++ resolved
@@ -31,11 +31,6 @@
 use ReflectionException;
 use SebastianBergmann\CodeCoverage\CodeCoverage;
 use SebastianBergmann\CodeCoverage\Exception as OriginalCodeCoverageException;
-<<<<<<< HEAD
-=======
-use SebastianBergmann\CodeCoverage\MissingCoversAnnotationException as OriginalMissingCoversAnnotationException;
-use SebastianBergmann\CodeCoverage\RuntimeException;
->>>>>>> 03894bd3
 use SebastianBergmann\CodeCoverage\UnintentionallyCoveredCodeException;
 use SebastianBergmann\Invoker\Invoker;
 use SebastianBergmann\Invoker\TimeoutException;
@@ -640,16 +635,8 @@
      * Runs a TestCase.
      *
      * @throws \SebastianBergmann\CodeCoverage\InvalidArgumentException
-<<<<<<< HEAD
-     * @throws \SebastianBergmann\RecursionContext\InvalidArgumentException
-     * @throws CodeCoverageException
-=======
      * @throws CodeCoverageException
      * @throws InvalidArgumentException
-     * @throws OriginalCoveredCodeNotExecutedException
-     * @throws OriginalMissingCoversAnnotationException
-     * @throws RuntimeException
->>>>>>> 03894bd3
      * @throws UnintentionallyCoveredCodeException
      */
     public function run(Test $test): void
