--- conflicted
+++ resolved
@@ -791,7 +791,6 @@
                     ),
                     $time
                 );
-<<<<<<< HEAD
             } catch (PHP_CodeCoverage_MissingCoversAnnotationException $cce) {
                 $this->addFailure(
                     $test,
@@ -800,16 +799,6 @@
                     ),
                     $time
                 );
-            } catch (PHPUnit_Framework_InvalidCoversTargetException $cce) {
-                $this->addFailure(
-                    $test,
-                    new PHPUnit_Framework_InvalidCoversTargetError(
-                        $cce->getMessage()
-                    ),
-                    $time
-                );
-=======
->>>>>>> 98f5f048
             } catch (PHP_CodeCoverage_Exception $cce) {
                 $error = true;
 
