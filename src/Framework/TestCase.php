<?php declare(strict_types=1);
/*
 * This file is part of PHPUnit.
 *
 * (c) Sebastian Bergmann <sebastian@phpunit.de>
 *
 * For the full copyright and license information, please view the LICENSE
 * file that was distributed with this source code.
 */
namespace PHPUnit\Framework;

use DeepCopy\DeepCopy;
use PHPUnit\Framework\Constraint\Exception as ExceptionConstraint;
use PHPUnit\Framework\Constraint\ExceptionCode;
use PHPUnit\Framework\Constraint\ExceptionMessage;
use PHPUnit\Framework\Constraint\ExceptionMessageRegularExpression;
use PHPUnit\Framework\MockObject\Generator as MockGenerator;
use PHPUnit\Framework\MockObject\Matcher\AnyInvokedCount as AnyInvokedCountMatcher;
use PHPUnit\Framework\MockObject\Matcher\InvokedAtIndex as InvokedAtIndexMatcher;
use PHPUnit\Framework\MockObject\Matcher\InvokedAtLeastCount as InvokedAtLeastCountMatcher;
use PHPUnit\Framework\MockObject\Matcher\InvokedAtLeastOnce as InvokedAtLeastOnceMatcher;
use PHPUnit\Framework\MockObject\Matcher\InvokedAtMostCount as InvokedAtMostCountMatcher;
use PHPUnit\Framework\MockObject\Matcher\InvokedCount as InvokedCountMatcher;
use PHPUnit\Framework\MockObject\MockBuilder;
use PHPUnit\Framework\MockObject\MockObject;
use PHPUnit\Framework\MockObject\Stub\ConsecutiveCalls as ConsecutiveCallsStub;
use PHPUnit\Framework\MockObject\Stub\Exception as ExceptionStub;
use PHPUnit\Framework\MockObject\Stub\ReturnArgument as ReturnArgumentStub;
use PHPUnit\Framework\MockObject\Stub\ReturnCallback as ReturnCallbackStub;
use PHPUnit\Framework\MockObject\Stub\ReturnSelf as ReturnSelfStub;
use PHPUnit\Framework\MockObject\Stub\ReturnStub;
use PHPUnit\Framework\MockObject\Stub\ReturnValueMap as ReturnValueMapStub;
use PHPUnit\Runner\BaseTestRunner;
use PHPUnit\Runner\PhptTestCase;
use PHPUnit\Util\GlobalState;
use PHPUnit\Util\PHP\AbstractPhpProcess;
use PHPUnit\Util\Test as TestUtil;
use PHPUnit\Util\Type;
use Prophecy\Exception\Prediction\PredictionException;
use Prophecy\Prophecy\MethodProphecy;
use Prophecy\Prophecy\ObjectProphecy;
use Prophecy\Prophet;
use SebastianBergmann\Comparator\Comparator;
use SebastianBergmann\Comparator\Factory as ComparatorFactory;
use SebastianBergmann\Diff\Differ;
use SebastianBergmann\Exporter\Exporter;
use SebastianBergmann\GlobalState\Blacklist;
use SebastianBergmann\GlobalState\Restorer;
use SebastianBergmann\GlobalState\Snapshot;
use SebastianBergmann\ObjectEnumerator\Enumerator;

abstract class TestCase extends Assert implements SelfDescribing, Test
{
    private const LOCALE_CATEGORIES = [\LC_ALL, \LC_COLLATE, \LC_CTYPE, \LC_MONETARY, \LC_NUMERIC, \LC_TIME];

    /**
     * @var bool
     */
    protected $backupGlobals;

    /**
     * @var string[]
     */
    protected $backupGlobalsBlacklist = [];

    /**
     * @var bool
     */
    protected $backupStaticAttributes;

    /**
     * @var array<string,array<int,string>>
     */
    protected $backupStaticAttributesBlacklist = [];

    /**
     * @var bool
     */
    protected $runTestInSeparateProcess;

    /**
     * @var bool
     */
    protected $preserveGlobalState = true;

    /**
     * @var bool
     */
    private $runClassInSeparateProcess;

    /**
     * @var bool
     */
    private $inIsolation = false;

    /**
     * @var array
     */
    private $data;

    /**
     * @var string
     */
    private $dataName;

    /**
     * @var bool
     */
    private $useErrorHandler;

    /**
     * @var null|string
     */
    private $expectedException;

    /**
     * @var null|string
     */
    private $expectedExceptionMessage;

    /**
     * @var null|string
     */
    private $expectedExceptionMessageRegExp;

    /**
     * @var null|int|string
     */
    private $expectedExceptionCode;

    /**
     * @var string
     */
    private $name = '';

    /**
     * @var string[]
     */
    private $dependencies = [];

    /**
     * @var array
     */
    private $dependencyInput = [];

    /**
     * @var array<string,string>
     */
    private $iniSettings = [];

    /**
     * @var array
     */
    private $locale = [];

    /**
     * @var MockObject[]
     */
    private $mockObjects = [];

    /**
     * @var MockGenerator
     */
    private $mockObjectGenerator;

    /**
     * @var int
     */
    private $status = BaseTestRunner::STATUS_UNKNOWN;

    /**
     * @var string
     */
    private $statusMessage = '';

    /**
     * @var int
     */
    private $numAssertions = 0;

    /**
     * @var TestResult
     */
    private $result;

    /**
     * @var mixed
     */
    private $testResult;

    /**
     * @var string
     */
    private $output = '';

    /**
     * @var string
     */
    private $outputExpectedRegex;

    /**
     * @var string
     */
    private $outputExpectedString;

    /**
     * @var mixed
     */
    private $outputCallback = false;

    /**
     * @var bool
     */
    private $outputBufferingActive = false;

    /**
     * @var int
     */
    private $outputBufferingLevel;

    /**
     * @var Snapshot
     */
    private $snapshot;

    /**
     * @var \Prophecy\Prophet
     */
    private $prophet;

    /**
     * @var bool
     */
    private $beStrictAboutChangesToGlobalState = false;

    /**
     * @var bool
     */
    private $registerMockObjectsFromTestArgumentsRecursively = false;

    /**
     * @var string[]
     */
    private $warnings = [];

    /**
     * @var string[]
     */
    private $groups = [];

    /**
     * @var bool
     */
    private $doesNotPerformAssertions = false;

    /**
     * @var Comparator[]
     */
    private $customComparators = [];

    /**
     * @var string[]
     */
    private $doubledTypes = [];

    /**
     * Returns a matcher that matches when the method is executed
     * zero or more times.
     */
    public static function any(): AnyInvokedCountMatcher
    {
        return new AnyInvokedCountMatcher;
    }

    /**
     * Returns a matcher that matches when the method is never executed.
     */
    public static function never(): InvokedCountMatcher
    {
        return new InvokedCountMatcher(0);
    }

    /**
     * Returns a matcher that matches when the method is executed
     * at least N times.
     */
    public static function atLeast(int $requiredInvocations): InvokedAtLeastCountMatcher
    {
        return new InvokedAtLeastCountMatcher(
            $requiredInvocations
        );
    }

    /**
     * Returns a matcher that matches when the method is executed at least once.
     */
    public static function atLeastOnce(): InvokedAtLeastOnceMatcher
    {
        return new InvokedAtLeastOnceMatcher;
    }

    /**
     * Returns a matcher that matches when the method is executed exactly once.
     */
    public static function once(): InvokedCountMatcher
    {
        return new InvokedCountMatcher(1);
    }

    /**
     * Returns a matcher that matches when the method is executed
     * exactly $count times.
     */
    public static function exactly(int $count): InvokedCountMatcher
    {
        return new InvokedCountMatcher($count);
    }

    /**
     * Returns a matcher that matches when the method is executed
     * at most N times.
     */
    public static function atMost(int $allowedInvocations): InvokedAtMostCountMatcher
    {
        return new InvokedAtMostCountMatcher($allowedInvocations);
    }

    /**
     * Returns a matcher that matches when the method is executed
     * at the given index.
     */
    public static function at(int $index): InvokedAtIndexMatcher
    {
        return new InvokedAtIndexMatcher($index);
    }

    public static function returnValue($value): ReturnStub
    {
        return new ReturnStub($value);
    }

    public static function returnValueMap(array $valueMap): ReturnValueMapStub
    {
        return new ReturnValueMapStub($valueMap);
    }

    public static function returnArgument(int $argumentIndex): ReturnArgumentStub
    {
        return new ReturnArgumentStub($argumentIndex);
    }

    public static function returnCallback($callback): ReturnCallbackStub
    {
        return new ReturnCallbackStub($callback);
    }

    /**
     * Returns the current object.
     *
     * This method is useful when mocking a fluent interface.
     */
    public static function returnSelf(): ReturnSelfStub
    {
        return new ReturnSelfStub;
    }

    public static function throwException(\Throwable $exception): ExceptionStub
    {
        return new ExceptionStub($exception);
    }

    public static function onConsecutiveCalls(...$args): ConsecutiveCallsStub
    {
        return new ConsecutiveCallsStub($args);
    }

    /**
     * @param string $name
     * @param string $dataName
     */
    public function __construct($name = null, array $data = [], $dataName = '')
    {
        if ($name !== null) {
            $this->setName($name);
        }

        $this->data     = $data;
        $this->dataName = $dataName;
    }

    /**
     * This method is called before the first test of this test class is run.
     */
    public static function setUpBeforeClass(): void
    {
    }

    /**
     * This method is called after the last test of this test class is run.
     */
    public static function tearDownAfterClass(): void
    {
    }

    /**
     * This method is called before each test.
     */
    protected function setUp(): void
    {
    }

    /**
     * This method is called after each test.
     */
    protected function tearDown(): void
    {
    }

    /**
     * Returns a string representation of the test case.
     *
     * @throws \SebastianBergmann\RecursionContext\InvalidArgumentException
     * @throws Exception
     */
    public function toString(): string
    {
        try {
            $class = new \ReflectionClass($this);
        } catch (\ReflectionException $e) {
            throw new Exception(
                $e->getMessage(),
                (int) $e->getCode(),
                $e
            );
        }

        $buffer = \sprintf(
            '%s::%s',
            $class->name,
            $this->getName(false)
        );

        return $buffer . $this->getDataSetAsString();
    }

    public function count(): int
    {
        return 1;
    }

    /**
     * @return string[]
     */
    public function doubledTypes(): array
    {
        return \array_unique($this->doubledTypes);
    }

    public function getGroups(): array
    {
        return $this->groups;
    }

    public function setGroups(array $groups): void
    {
        $this->groups = $groups;
    }

    public function getAnnotations(): array
    {
        return TestUtil::parseTestMethodAnnotations(
            \get_class($this),
            $this->name
        );
    }

    /**
     * @throws \SebastianBergmann\RecursionContext\InvalidArgumentException
     */
    public function getName(bool $withDataSet = true): string
    {
        if ($withDataSet) {
            return $this->name . $this->getDataSetAsString(false);
        }

        return $this->name;
    }

    /**
     * Returns the size of the test.
     *
     * @throws \SebastianBergmann\RecursionContext\InvalidArgumentException
     */
    public function getSize(): int
    {
        return TestUtil::getSize(
            \get_class($this),
            $this->getName(false)
        );
    }

    /**
     * @throws \SebastianBergmann\RecursionContext\InvalidArgumentException
     */
    public function hasSize(): bool
    {
        return $this->getSize() !== TestUtil::UNKNOWN;
    }

    /**
     * @throws \SebastianBergmann\RecursionContext\InvalidArgumentException
     */
    public function isSmall(): bool
    {
        return $this->getSize() === TestUtil::SMALL;
    }

    /**
     * @throws \SebastianBergmann\RecursionContext\InvalidArgumentException
     */
    public function isMedium(): bool
    {
        return $this->getSize() === TestUtil::MEDIUM;
    }

    /**
     * @throws \SebastianBergmann\RecursionContext\InvalidArgumentException
     */
    public function isLarge(): bool
    {
        return $this->getSize() === TestUtil::LARGE;
    }

    public function getActualOutput(): string
    {
        if (!$this->outputBufferingActive) {
            return $this->output;
        }

        return (string) \ob_get_contents();
    }

    public function hasOutput(): bool
    {
        if ($this->output === '') {
            return false;
        }

        if ($this->hasExpectationOnOutput()) {
            return false;
        }

        return true;
    }

    public function doesNotPerformAssertions(): bool
    {
        return $this->doesNotPerformAssertions;
    }

    public function expectOutputRegex(string $expectedRegex): void
    {
        $this->outputExpectedRegex = $expectedRegex;
    }

    public function expectOutputString(string $expectedString): void
    {
        $this->outputExpectedString = $expectedString;
    }

    public function hasExpectationOnOutput(): bool
    {
        return \is_string($this->outputExpectedString) || \is_string($this->outputExpectedRegex);
    }

    public function getExpectedException(): ?string
    {
        return $this->expectedException;
    }

    /**
     * @return null|int|string
     */
    public function getExpectedExceptionCode()
    {
        return $this->expectedExceptionCode;
    }

    public function getExpectedExceptionMessage(): ?string
    {
        return $this->expectedExceptionMessage;
    }

    public function getExpectedExceptionMessageRegExp(): ?string
    {
        return $this->expectedExceptionMessageRegExp;
    }

    public function expectException(string $exception): void
    {
        $this->expectedException = $exception;
    }

    /**
     * @param int|string $code
     */
    public function expectExceptionCode($code): void
    {
        $this->expectedExceptionCode = $code;
    }

    public function expectExceptionMessage(string $message): void
    {
        $this->expectedExceptionMessage = $message;
    }

    public function expectExceptionMessageRegExp(string $messageRegExp): void
    {
        $this->expectedExceptionMessageRegExp = $messageRegExp;
    }

    /**
     * Sets up an expectation for an exception to be raised by the code under test.
     * Information for expected exception class, expected exception message, and
     * expected exception code are retrieved from a given Exception object.
     */
    public function expectExceptionObject(\Exception $exception): void
    {
        $this->expectException(\get_class($exception));
        $this->expectExceptionMessage($exception->getMessage());
        $this->expectExceptionCode($exception->getCode());
    }

    public function expectNotToPerformAssertions(): void
    {
        $this->doesNotPerformAssertions = true;
    }

    public function setRegisterMockObjectsFromTestArgumentsRecursively(bool $flag): void
    {
        $this->registerMockObjectsFromTestArgumentsRecursively = $flag;
    }

    public function setUseErrorHandler(bool $useErrorHandler): void
    {
        $this->useErrorHandler = $useErrorHandler;
    }

    public function getStatus(): int
    {
        return $this->status;
    }

    public function markAsRisky(): void
    {
        $this->status = BaseTestRunner::STATUS_RISKY;
    }

    public function getStatusMessage(): string
    {
        return $this->statusMessage;
    }

    public function hasFailed(): bool
    {
        $status = $this->getStatus();

        return $status === BaseTestRunner::STATUS_FAILURE || $status === BaseTestRunner::STATUS_ERROR;
    }

    /**
     * Runs the test case and collects the results in a TestResult object.
     * If no TestResult object is passed a new one will be created.
     *
     * @throws CodeCoverageException
     * @throws \PHPUnit\Util\Exception
     * @throws \SebastianBergmann\CodeCoverage\CoveredCodeNotExecutedException
     * @throws \SebastianBergmann\CodeCoverage\InvalidArgumentException
     * @throws \SebastianBergmann\CodeCoverage\MissingCoversAnnotationException
     * @throws \SebastianBergmann\CodeCoverage\RuntimeException
     * @throws \SebastianBergmann\CodeCoverage\UnintentionallyCoveredCodeException
     * @throws \SebastianBergmann\RecursionContext\InvalidArgumentException
     */
    public function run(TestResult $result = null): TestResult
    {
        if ($result === null) {
            $result = $this->createResult();
        }

        if (!$this instanceof WarningTestCase) {
            $this->setTestResultObject($result);
            $this->setUseErrorHandlerFromAnnotation();
        }

        if ($this->useErrorHandler !== null) {
            $oldErrorHandlerSetting = $result->getConvertErrorsToExceptions();
            $result->convertErrorsToExceptions($this->useErrorHandler);
        }

        if (!$this instanceof WarningTestCase &&
            !$this instanceof SkippedTestCase &&
            !$this->handleDependencies()) {
            return $result;
        }

        if ($this->runInSeparateProcess()) {
            $runEntireClass = $this->runClassInSeparateProcess && !$this->runTestInSeparateProcess;

            try {
                $class = new \ReflectionClass($this);
            } catch (\ReflectionException $e) {
                throw new Exception(
                    $e->getMessage(),
                    (int) $e->getCode(),
                    $e
                );
            }

            if ($runEntireClass) {
                $template = new \Text_Template(
                    __DIR__ . '/../Util/PHP/Template/TestCaseClass.tpl'
                );
            } else {
                $template = new \Text_Template(
                    __DIR__ . '/../Util/PHP/Template/TestCaseMethod.tpl'
                );
            }

            if ($this->preserveGlobalState) {
                $constants     = GlobalState::getConstantsAsString();
                $globals       = GlobalState::getGlobalsAsString();
                $includedFiles = GlobalState::getIncludedFilesAsString();
                $iniSettings   = GlobalState::getIniSettingsAsString();
            } else {
                $constants = '';

                if (!empty($GLOBALS['__PHPUNIT_BOOTSTRAP'])) {
                    $globals = '$GLOBALS[\'__PHPUNIT_BOOTSTRAP\'] = ' . \var_export($GLOBALS['__PHPUNIT_BOOTSTRAP'], true) . ";\n";
                } else {
                    $globals = '';
                }
                $includedFiles = '';
                $iniSettings   = '';
            }

            $coverage                                   = $result->getCollectCodeCoverageInformation() ? 'true' : 'false';
            $isStrictAboutTestsThatDoNotTestAnything    = $result->isStrictAboutTestsThatDoNotTestAnything() ? 'true' : 'false';
            $isStrictAboutOutputDuringTests             = $result->isStrictAboutOutputDuringTests() ? 'true' : 'false';
            $enforcesTimeLimit                          = $result->enforcesTimeLimit() ? 'true' : 'false';
            $isStrictAboutTodoAnnotatedTests            = $result->isStrictAboutTodoAnnotatedTests() ? 'true' : 'false';
            $isStrictAboutResourceUsageDuringSmallTests = $result->isStrictAboutResourceUsageDuringSmallTests() ? 'true' : 'false';

            if (\defined('PHPUNIT_COMPOSER_INSTALL')) {
                $composerAutoload = \var_export(PHPUNIT_COMPOSER_INSTALL, true);
            } else {
                $composerAutoload = '\'\'';
            }

            if (\defined('__PHPUNIT_PHAR__')) {
                $phar = \var_export(__PHPUNIT_PHAR__, true);
            } else {
                $phar = '\'\'';
            }

            if ($result->getCodeCoverage()) {
                $codeCoverageFilter = $result->getCodeCoverage()->filter();
            } else {
                $codeCoverageFilter = null;
            }

            $data               = \var_export(\serialize($this->data), true);
            $dataName           = \var_export($this->dataName, true);
            $dependencyInput    = \var_export(\serialize($this->dependencyInput), true);
            $includePath        = \var_export(\get_include_path(), true);
            $codeCoverageFilter = \var_export(\serialize($codeCoverageFilter), true);
            // must do these fixes because TestCaseMethod.tpl has unserialize('{data}') in it, and we can't break BC
            // the lines above used to use addcslashes() rather than var_export(), which breaks null byte escape sequences
            $data               = "'." . $data . ".'";
            $dataName           = "'.(" . $dataName . ").'";
            $dependencyInput    = "'." . $dependencyInput . ".'";
            $includePath        = "'." . $includePath . ".'";
            $codeCoverageFilter = "'." . $codeCoverageFilter . ".'";

            $configurationFilePath = $GLOBALS['__PHPUNIT_CONFIGURATION_FILE'] ?? '';

            $var = [
                'composerAutoload'                           => $composerAutoload,
                'phar'                                       => $phar,
                'filename'                                   => $class->getFileName(),
                'className'                                  => $class->getName(),
                'collectCodeCoverageInformation'             => $coverage,
                'data'                                       => $data,
                'dataName'                                   => $dataName,
                'dependencyInput'                            => $dependencyInput,
                'constants'                                  => $constants,
                'globals'                                    => $globals,
                'include_path'                               => $includePath,
                'included_files'                             => $includedFiles,
                'iniSettings'                                => $iniSettings,
                'isStrictAboutTestsThatDoNotTestAnything'    => $isStrictAboutTestsThatDoNotTestAnything,
                'isStrictAboutOutputDuringTests'             => $isStrictAboutOutputDuringTests,
                'enforcesTimeLimit'                          => $enforcesTimeLimit,
                'isStrictAboutTodoAnnotatedTests'            => $isStrictAboutTodoAnnotatedTests,
                'isStrictAboutResourceUsageDuringSmallTests' => $isStrictAboutResourceUsageDuringSmallTests,
                'codeCoverageFilter'                         => $codeCoverageFilter,
                'configurationFilePath'                      => $configurationFilePath,
                'name'                                       => $this->getName(false),
            ];

            if (!$runEntireClass) {
                $var['methodName'] = $this->name;
            }

            $template->setVar($var);

            $php = AbstractPhpProcess::factory();
            $php->runTestJob($template->render(), $this, $result);
        } else {
            $result->run($this);
        }

        if (isset($oldErrorHandlerSetting)) {
            $result->convertErrorsToExceptions($oldErrorHandlerSetting);
        }

        $this->result = null;

        return $result;
    }

    /**
     * @throws \Throwable
     */
    public function runBare(): void
    {
        $this->numAssertions = 0;

        $this->snapshotGlobalState();
        $this->startOutputBuffering();
        \clearstatcache();
        $currentWorkingDirectory = \getcwd();

        $hookMethods = TestUtil::getHookMethods(\get_class($this));

        $hasMetRequirements = false;

        try {
            $this->checkRequirements();
            $hasMetRequirements = true;

            if ($this->inIsolation) {
                foreach ($hookMethods['beforeClass'] as $method) {
                    $this->$method();
                }
            }

            $this->setExpectedExceptionFromAnnotation();
            $this->setDoesNotPerformAssertionsFromAnnotation();

            foreach ($hookMethods['before'] as $method) {
                $this->$method();
            }

            $this->assertPreConditions();
            $this->testResult = $this->runTest();
            $this->verifyMockObjects();
            $this->assertPostConditions();

            if (!empty($this->warnings)) {
                throw new Warning(
                    \implode(
                        "\n",
                        \array_unique($this->warnings)
                    )
                );
            }

            $this->status = BaseTestRunner::STATUS_PASSED;
        } catch (IncompleteTest $e) {
            $this->status        = BaseTestRunner::STATUS_INCOMPLETE;
            $this->statusMessage = $e->getMessage();
        } catch (SkippedTest $e) {
            $this->status        = BaseTestRunner::STATUS_SKIPPED;
            $this->statusMessage = $e->getMessage();
        } catch (Warning $e) {
            $this->status        = BaseTestRunner::STATUS_WARNING;
            $this->statusMessage = $e->getMessage();
        } catch (AssertionFailedError $e) {
            $this->status        = BaseTestRunner::STATUS_FAILURE;
            $this->statusMessage = $e->getMessage();
        } catch (PredictionException $e) {
            $this->status        = BaseTestRunner::STATUS_FAILURE;
            $this->statusMessage = $e->getMessage();
        } catch (\Throwable $_e) {
            $e                   = $_e;
            $this->status        = BaseTestRunner::STATUS_ERROR;
            $this->statusMessage = $_e->getMessage();
        }

        $this->mockObjects = [];
        $this->prophet     = null;

        // Tear down the fixture. An exception raised in tearDown() will be
        // caught and passed on when no exception was raised before.
        try {
            if ($hasMetRequirements) {
                foreach ($hookMethods['after'] as $method) {
                    $this->$method();
                }

                if ($this->inIsolation) {
                    foreach ($hookMethods['afterClass'] as $method) {
                        $this->$method();
                    }
                }
            }
        } catch (\Throwable $_e) {
            $e = $e ?? $_e;
        }

        try {
            $this->stopOutputBuffering();
        } catch (RiskyTestError $_e) {
            $e = $e ?? $_e;
        }

        if (isset($_e)) {
            $this->status        = BaseTestRunner::STATUS_ERROR;
            $this->statusMessage = $_e->getMessage();
        }

        \clearstatcache();

        if ($currentWorkingDirectory !== \getcwd()) {
            \chdir($currentWorkingDirectory);
        }

        $this->restoreGlobalState();
        $this->unregisterCustomComparators();
        $this->cleanupIniSettings();
        $this->cleanupLocaleSettings();
        $this->cleanupLibXml();

        // Perform assertion on output.
        if (!isset($e)) {
            try {
                if ($this->outputExpectedRegex !== null) {
                    $this->assertRegExp($this->outputExpectedRegex, $this->output);
                } elseif ($this->outputExpectedString !== null) {
                    $this->assertEquals($this->outputExpectedString, $this->output);
                }
            } catch (\Throwable $_e) {
                $e = $_e;
            }
        }

        // Workaround for missing "finally".
        if (isset($e)) {
            if ($e instanceof PredictionException) {
                $e = new AssertionFailedError($e->getMessage());
            }

            $this->onNotSuccessfulTest($e);
        }
    }

    public function setName(string $name): void
    {
        $this->name = $name;
    }

    /**
     * @param string[] $dependencies
     */
    public function setDependencies(array $dependencies): void
    {
        $this->dependencies = $dependencies;
    }

    public function getDependencies(): array
    {
        return $this->dependencies;
    }

    public function hasDependencies(): bool
    {
        return \count($this->dependencies) > 0;
    }

    public function setDependencyInput(array $dependencyInput): void
    {
        $this->dependencyInput = $dependencyInput;
    }

    public function getDependencyInput(): array
    {
        return $this->dependencyInput;
    }

    public function setBeStrictAboutChangesToGlobalState(?bool $beStrictAboutChangesToGlobalState): void
    {
        $this->beStrictAboutChangesToGlobalState = $beStrictAboutChangesToGlobalState;
    }

    public function setBackupGlobals(?bool $backupGlobals): void
    {
        if ($this->backupGlobals === null && $backupGlobals !== null) {
            $this->backupGlobals = $backupGlobals;
        }
    }

    public function setBackupStaticAttributes(?bool $backupStaticAttributes): void
    {
        if ($this->backupStaticAttributes === null && $backupStaticAttributes !== null) {
            $this->backupStaticAttributes = $backupStaticAttributes;
        }
    }

    public function setRunTestInSeparateProcess(bool $runTestInSeparateProcess): void
    {
        if ($this->runTestInSeparateProcess === null) {
            $this->runTestInSeparateProcess = $runTestInSeparateProcess;
        }
    }

    public function setRunClassInSeparateProcess(bool $runClassInSeparateProcess): void
    {
        if ($this->runClassInSeparateProcess === null) {
            $this->runClassInSeparateProcess = $runClassInSeparateProcess;
        }
    }

    public function setPreserveGlobalState(bool $preserveGlobalState): void
    {
        $this->preserveGlobalState = $preserveGlobalState;
    }

    public function setInIsolation(bool $inIsolation): void
    {
        $this->inIsolation = $inIsolation;
    }

    public function isInIsolation(): bool
    {
        return $this->inIsolation;
    }

    public function getResult()
    {
        return $this->testResult;
    }

    public function setResult($result): void
    {
        $this->testResult = $result;
    }

    public function setOutputCallback(callable $callback): void
    {
        $this->outputCallback = $callback;
    }

    public function getTestResultObject(): ?TestResult
    {
        return $this->result;
    }

    public function setTestResultObject(TestResult $result): void
    {
        $this->result = $result;
    }

    public function registerMockObject(MockObject $mockObject): void
    {
        $this->mockObjects[] = $mockObject;
    }

    /**
     * Returns a builder object to create mock objects using a fluent interface.
     *
     * @param string|string[] $className
     */
    public function getMockBuilder($className): MockBuilder
    {
        $this->recordDoubledType($className);

        return new MockBuilder($this, $className);
    }

    public function addToAssertionCount(int $count): void
    {
        $this->numAssertions += $count;
    }

    /**
     * Returns the number of assertions performed by this test.
     */
    public function getNumAssertions(): int
    {
        return $this->numAssertions;
    }

    public function usesDataProvider(): bool
    {
        return !empty($this->data);
    }

    public function dataDescription(): string
    {
        return \is_string($this->dataName) ? $this->dataName : '';
    }

    /**
     * @return int|string
     */
    public function dataName()
    {
        return $this->dataName;
    }

    public function registerComparator(Comparator $comparator): void
    {
        ComparatorFactory::getInstance()->register($comparator);

        $this->customComparators[] = $comparator;
    }

    public function getDataSetAsString(bool $includeData = true): string
    {
        $buffer = '';

        if (!empty($this->data)) {
            if (\is_int($this->dataName)) {
                $buffer .= \sprintf(' with data set #%d', $this->dataName);
            } else {
                $buffer .= \sprintf(' with data set "%s"', $this->dataName);
            }

            $exporter = new Exporter;

            if ($includeData) {
                $buffer .= \sprintf(' (%s)', $exporter->shortenedRecursiveExport($this->data));
            }
        }

        return $buffer;
    }

    /**
     * Gets the data set of a TestCase.
     */
    public function getProvidedData(): array
    {
        return $this->data;
    }

    public function addWarning(string $warning): void
    {
        $this->warnings[] = $warning;
    }

    /**
     * Override to run the test and assert its state.
     *
     * @throws AssertionFailedError
     * @throws Exception
     * @throws ExpectationFailedException
     * @throws \SebastianBergmann\ObjectEnumerator\InvalidArgumentException
     * @throws \Throwable
     */
    protected function runTest()
    {
        if (\trim($this->name) === '') {
            throw new Exception(
                'PHPUnit\Framework\TestCase::$name must be a non-blank string.'
            );
        }

        $testArguments = \array_merge($this->data, $this->dependencyInput);

        $this->registerMockObjectsFromTestArguments($testArguments);

        try {
            $testResult = $this->{$this->name}(...\array_values($testArguments));
        } catch (\Throwable $exception) {
            if (!$this->checkExceptionExpectations($exception)) {
                throw $exception;
            }

            if ($this->expectedException !== null) {
                $this->assertThat(
                    $exception,
                    new ExceptionConstraint(
                        $this->expectedException
                    )
                );
            }

            if ($this->expectedExceptionMessage !== null) {
                $this->assertThat(
                    $exception,
                    new ExceptionMessage(
                        $this->expectedExceptionMessage
                    )
                );
            }

            if ($this->expectedExceptionMessageRegExp !== null) {
                $this->assertThat(
                    $exception,
                    new ExceptionMessageRegularExpression(
                        $this->expectedExceptionMessageRegExp
                    )
                );
            }

            if ($this->expectedExceptionCode !== null) {
                $this->assertThat(
                    $exception,
                    new ExceptionCode(
                        $this->expectedExceptionCode
                    )
                );
            }

            return;
        }

        if ($this->expectedException !== null) {
            $this->assertThat(
                null,
                new ExceptionConstraint(
                    $this->expectedException
                )
            );
        } elseif ($this->expectedExceptionMessage !== null) {
            $this->numAssertions++;

            throw new AssertionFailedError(
                \sprintf(
                    'Failed asserting that exception with message "%s" is thrown',
                    $this->expectedExceptionMessage
                )
            );
        } elseif ($this->expectedExceptionMessageRegExp !== null) {
            $this->numAssertions++;

            throw new AssertionFailedError(
                \sprintf(
                    'Failed asserting that exception with message matching "%s" is thrown',
                    $this->expectedExceptionMessageRegExp
                )
            );
        } elseif ($this->expectedExceptionCode !== null) {
            $this->numAssertions++;

            throw new AssertionFailedError(
                \sprintf(
                    'Failed asserting that exception with code "%s" is thrown',
                    $this->expectedExceptionCode
                )
            );
        }

        return $testResult;
    }

    /**
     * This method is a wrapper for the ini_set() function that automatically
     * resets the modified php.ini setting to its original value after the
     * test is run.
     *
     * @throws Exception
     */
    protected function iniSet(string $varName, string $newValue): void
    {
        $currentValue = \ini_set($varName, $newValue);

        if ($currentValue !== false) {
            $this->iniSettings[$varName] = $currentValue;
        } else {
            throw new Exception(
                \sprintf(
                    'INI setting "%s" could not be set to "%s".',
                    $varName,
                    $newValue
                )
            );
        }
    }

    /**
     * This method is a wrapper for the setlocale() function that automatically
     * resets the locale to its original value after the test is run.
     *
     * @throws Exception
     */
    protected function setLocale(...$args): void
    {
        if (\count($args) < 2) {
            throw new Exception;
        }

        [$category, $locale] = $args;

        if (\defined('LC_MESSAGES')) {
            $categories[] = \LC_MESSAGES;
        }

        if (!\in_array($category, self::LOCALE_CATEGORIES, true)) {
            throw new Exception;
        }

        if (!\is_array($locale) && !\is_string($locale)) {
            throw new Exception;
        }

        $this->locale[$category] = \setlocale($category, 0);

        $result = \setlocale(...$args);

        if ($result === false) {
            throw new Exception(
                'The locale functionality is not implemented on your platform, ' .
                'the specified locale does not exist or the category name is ' .
                'invalid.'
            );
        }
    }

    /**
     * Returns a test double for the specified class.
     *
     * @param string|string[] $originalClassName
     *
     * @throws Exception
     */
    protected function createMock($originalClassName): MockObject
    {
        try {
            return $this->getMockBuilder($originalClassName)
                ->disableOriginalConstructor()
                ->disableOriginalClone()
                ->disableArgumentCloning()
                ->disallowMockingUnknownTypes()
                ->getMock();
        } catch (\Exception $e) {
            throw new Exception(
                $e->getMessage(),
                (int) $e->getCode(),
                $e
            );
        }
    }

    /**
     * Returns a configured test double for the specified class.
     *
     * @param string|string[] $originalClassName
     *
     * @throws Exception
     */
    protected function createConfiguredMock($originalClassName, array $configuration): MockObject
    {
        try {
            $o = $this->createMock($originalClassName);

            foreach ($configuration as $method => $return) {
                $o->method($method)->willReturn($return);
            }

            return $o;
        } catch (\Exception $e) {
            throw new Exception(
                $e->getMessage(),
                (int) $e->getCode(),
                $e
            );
        }
    }

    /**
     * Returns a partial test double for the specified class.
     *
     * @param string|string[] $originalClassName
     * @param string[]        $methods
     *
     * @throws Exception
     */
    protected function createPartialMock($originalClassName, array $methods): MockObject
    {
        try {
            return $this->getMockBuilder($originalClassName)
                ->disableOriginalConstructor()
                ->disableOriginalClone()
                ->disableArgumentCloning()
                ->disallowMockingUnknownTypes()
                ->setMethods(empty($methods) ? null : $methods)
                ->getMock();
        } catch (\Exception $e) {
            throw new Exception(
                $e->getMessage(),
                (int) $e->getCode(),
                $e
            );
        }
    }

    /**
     * Returns a test proxy for the specified class.
     *
     * @throws Exception
     */
    protected function createTestProxy(string $originalClassName, array $constructorArguments = []): MockObject
    {
        try {
            return $this->getMockBuilder($originalClassName)
                ->setConstructorArgs($constructorArguments)
                ->enableProxyingToOriginalMethods()
                ->getMock();
        } catch (\Exception $e) {
            throw new Exception(
                $e->getMessage(),
                (int) $e->getCode(),
                $e
            );
        }
    }

    /**
     * Mocks the specified class and returns the name of the mocked class.
     *
     * @param string $originalClassName
     * @param array  $methods
     * @param string $mockClassName
     * @param bool   $callOriginalConstructor
     * @param bool   $callOriginalClone
     * @param bool   $callAutoload
     * @param bool   $cloneArguments
     *
     * @throws Exception
     */
    protected function getMockClass($originalClassName, $methods = [], array $arguments = [], $mockClassName = '', $callOriginalConstructor = false, $callOriginalClone = true, $callAutoload = true, $cloneArguments = false): string
    {
        try {
            $this->recordDoubledType($originalClassName);

            $mock = $this->getMockObjectGenerator()->getMock(
                $originalClassName,
                $methods,
                $arguments,
                $mockClassName,
                $callOriginalConstructor,
                $callOriginalClone,
                $callAutoload,
                $cloneArguments
            );

            return \get_class($mock);
        } catch (\Exception $e) {
            throw new Exception(
                $e->getMessage(),
                (int) $e->getCode(),
                $e
            );
        }
    }

    /**
     * Returns a mock object for the specified abstract class with all abstract
     * methods of the class mocked. Concrete methods are not mocked by default.
     * To mock concrete methods, use the 7th parameter ($mockedMethods).
     *
     * @param string $originalClassName
     * @param string $mockClassName
     * @param bool   $callOriginalConstructor
     * @param bool   $callOriginalClone
     * @param bool   $callAutoload
     * @param array  $mockedMethods
     * @param bool   $cloneArguments
     *
     * @throws Exception
     */
    protected function getMockForAbstractClass($originalClassName, array $arguments = [], $mockClassName = '', $callOriginalConstructor = true, $callOriginalClone = true, $callAutoload = true, $mockedMethods = [], $cloneArguments = false): MockObject
    {
        try {
            $this->recordDoubledType($originalClassName);

            $mockObject = $this->getMockObjectGenerator()->getMockForAbstractClass(
                $originalClassName,
                $arguments,
                $mockClassName,
                $callOriginalConstructor,
                $callOriginalClone,
                $callAutoload,
                $mockedMethods,
                $cloneArguments
            );

            $this->registerMockObject($mockObject);

            return $mockObject;
        } catch (\Exception $e) {
            throw new Exception(
                $e->getMessage(),
                (int) $e->getCode(),
                $e
            );
        }
    }

    /**
     * Returns a mock object based on the given WSDL file.
     *
     * @param string $wsdlFile
     * @param string $originalClassName
     * @param string $mockClassName
     * @param bool   $callOriginalConstructor
     * @param array  $options                 An array of options passed to SOAPClient::_construct
     *
     * @throws Exception
     */
    protected function getMockFromWsdl($wsdlFile, $originalClassName = '', $mockClassName = '', array $methods = [], $callOriginalConstructor = true, array $options = []): MockObject
    {
        try {
            $this->recordDoubledType('SoapClient');

            if ($originalClassName === '') {
                $fileName          = \pathinfo(\basename(\parse_url($wsdlFile)['path']), \PATHINFO_FILENAME);
                $originalClassName = \preg_replace('/[^a-zA-Z0-9_]/', '', $fileName);
            }

            if (!\class_exists($originalClassName)) {
                eval(
                $this->getMockObjectGenerator()->generateClassFromWsdl(
                    $wsdlFile,
                    $originalClassName,
                    $methods,
                    $options
                )
                );
            }

            $mockObject = $this->getMockObjectGenerator()->getMock(
                $originalClassName,
                $methods,
                ['', $options],
                $mockClassName,
                $callOriginalConstructor,
                false,
                false
            );

            $this->registerMockObject($mockObject);

            return $mockObject;
        } catch (\Exception $e) {
            throw new Exception(
                $e->getMessage(),
                (int) $e->getCode(),
                $e
            );
        }
    }

    /**
     * Returns a mock object for the specified trait with all abstract methods
     * of the trait mocked. Concrete methods to mock can be specified with the
     * `$mockedMethods` parameter.
     *
     * @param string $traitName
     * @param string $mockClassName
     * @param bool   $callOriginalConstructor
     * @param bool   $callOriginalClone
     * @param bool   $callAutoload
     * @param array  $mockedMethods
     * @param bool   $cloneArguments
     *
     * @throws Exception
     */
    protected function getMockForTrait($traitName, array $arguments = [], $mockClassName = '', $callOriginalConstructor = true, $callOriginalClone = true, $callAutoload = true, $mockedMethods = [], $cloneArguments = false): MockObject
    {
        try {
            $this->recordDoubledType($traitName);

            $mockObject = $this->getMockObjectGenerator()->getMockForTrait(
                $traitName,
                $arguments,
                $mockClassName,
                $callOriginalConstructor,
                $callOriginalClone,
                $callAutoload,
                $mockedMethods,
                $cloneArguments
            );

            $this->registerMockObject($mockObject);

            return $mockObject;
        } catch (\Exception $e) {
            throw new Exception(
                $e->getMessage(),
                (int) $e->getCode(),
                $e
            );
        }
    }

    /**
     * Returns an object for the specified trait.
     *
     * @param string $traitName
     * @param string $traitClassName
     * @param bool   $callOriginalConstructor
     * @param bool   $callOriginalClone
     * @param bool   $callAutoload
     *
     * @throws Exception
     *
     * @return object
     */
    protected function getObjectForTrait($traitName, array $arguments = [], $traitClassName = '', $callOriginalConstructor = true, $callOriginalClone = true, $callAutoload = true)/*: object*/
    {
        try {
            $this->recordDoubledType($traitName);

            return $this->getMockObjectGenerator()->getObjectForTrait(
                $traitName,
                $traitClassName,
                $callAutoload
            );
        } catch (\Exception $e) {
            throw new Exception(
                $e->getMessage(),
                (int) $e->getCode(),
                $e
            );
        }
    }

    /**
     * @param null|string $classOrInterface
     *
     * @throws \Prophecy\Exception\Doubler\ClassNotFoundException
     * @throws \Prophecy\Exception\Doubler\DoubleException
     * @throws \Prophecy\Exception\Doubler\InterfaceNotFoundException
     */
    protected function prophesize($classOrInterface = null): ObjectProphecy
    {
        if (\is_string($classOrInterface)) {
            $this->recordDoubledType($classOrInterface);
        }

        return $this->getProphet()->prophesize($classOrInterface);
    }

    /**
     * Creates a default TestResult object.
     */
    protected function createResult(): TestResult
    {
        return new TestResult;
    }

    /**
     * Performs assertions shared by all tests of a test case.
     *
     * This method is called between setUp() and test.
     */
    protected function assertPreConditions(): void
    {
    }

    /**
     * Performs assertions shared by all tests of a test case.
     *
     * This method is called between test and tearDown().
     */
    protected function assertPostConditions(): void
    {
    }

    /**
     * This method is called when a test method did not execute successfully.
     *
     * @throws \Throwable
     */
    protected function onNotSuccessfulTest(\Throwable $t): void
    {
        throw $t;
    }

    private function setExpectedExceptionFromAnnotation(): void
    {
        if ($this->name === null) {
            return;
        }

        try {
            $expectedException = TestUtil::getExpectedException(
                \get_class($this),
                $this->name
            );

            if ($expectedException !== false) {
                $this->addWarning('The @expectedException, @expectedExceptionCode, @expectedExceptionMessage, and @expectedExceptionMessageRegExp annotations are deprecated. They will be removed in PHPUnit 9. Refactor your test to use expectException(), expectExceptionCode(), expectExceptionMessage(), or expectExceptionMessageRegExp() instead.');

                $this->expectException($expectedException['class']);

                if ($expectedException['code'] !== null) {
                    $this->expectExceptionCode($expectedException['code']);
                }

                if ($expectedException['message'] !== '') {
                    $this->expectExceptionMessage($expectedException['message']);
                } elseif ($expectedException['message_regex'] !== '') {
                    $this->expectExceptionMessageRegExp($expectedException['message_regex']);
                }
            }
        } catch (\ReflectionException $e) {
        }
    }

    private function setUseErrorHandlerFromAnnotation(): void
    {
        $useErrorHandler = TestUtil::getErrorHandlerSettings(
            \get_class($this),
            $this->name
        );

        if ($useErrorHandler !== null) {
            $this->setUseErrorHandler($useErrorHandler);
        }
    }

    /**
     * @throws Warning
     * @throws SkippedTestError
     * @throws SyntheticSkippedError
     */
    private function checkRequirements(): void
    {
        if (!$this->name || !\method_exists($this, $this->name)) {
            return;
        }

        $missingRequirements = TestUtil::getMissingRequirements(
            \get_class($this),
            $this->name
        );

        if (!empty($missingRequirements)) {
            $this->markTestSkipped(\implode(\PHP_EOL, $missingRequirements));
        }
    }

    /**
     * @throws \Throwable
     */
    private function verifyMockObjects(): void
    {
        foreach ($this->mockObjects as $mockObject) {
            if ($mockObject->__phpunit_hasMatchers()) {
                $this->numAssertions++;
            }

            $mockObject->__phpunit_verify(
                $this->shouldInvocationMockerBeReset($mockObject)
            );
        }

        if ($this->prophet !== null) {
            try {
                $this->prophet->checkPredictions();
            } catch (\Throwable $t) {
                /* Intentionally left empty */
            }

            foreach ($this->prophet->getProphecies() as $objectProphecy) {
                foreach ($objectProphecy->getMethodProphecies() as $methodProphecies) {
                    foreach ($methodProphecies as $methodProphecy) {
                        \assert($methodProphecy instanceof MethodProphecy);

                        $this->numAssertions += \count($methodProphecy->getCheckedPredictions());
                    }
                }
            }

            if (isset($t)) {
                throw $t;
            }
        }
    }

    private function handleDependencies(): bool
    {
        if (!empty($this->dependencies) && !$this->inIsolation) {
            $className  = \get_class($this);
            $passed     = $this->result->passed();
            $passedKeys = \array_keys($passed);

            foreach ($passedKeys as $key => $value) {
                $pos = \strpos($value, ' with data set');

                if ($pos !== false) {
                    $passedKeys[$key] = \substr($value, 0, $pos);
                }
            }

            $passedKeys = \array_flip(\array_unique($passedKeys));

            foreach ($this->dependencies as $dependency) {
                $deepClone    = false;
                $shallowClone = false;

                if (empty($dependency)) {
                    $this->markSkippedForNotSpecifyingDependency();

                    return false;
                }

                if (\strpos($dependency, 'clone ') === 0) {
                    $deepClone  = true;
                    $dependency = \substr($dependency, \strlen('clone '));
                } elseif (\strpos($dependency, '!clone ') === 0) {
                    $deepClone  = false;
                    $dependency = \substr($dependency, \strlen('!clone '));
                }

                if (\strpos($dependency, 'shallowClone ') === 0) {
                    $shallowClone = true;
                    $dependency   = \substr($dependency, \strlen('shallowClone '));
                } elseif (\strpos($dependency, '!shallowClone ') === 0) {
                    $shallowClone = false;
                    $dependency   = \substr($dependency, \strlen('!shallowClone '));
                }

                if (\strpos($dependency, '::') === false) {
                    $dependency = $className . '::' . $dependency;
                }

                if (!isset($passedKeys[$dependency])) {
                    if (!$this->isCallableTestMethod($dependency)) {
                        $this->warnAboutDependencyThatDoesNotExist($dependency);
                    } else {
                        $this->markSkippedForMissingDependency($dependency);
                    }

                    return false;
                }

                if (isset($passed[$dependency])) {
                    if ($passed[$dependency]['size'] !== TestUtil::UNKNOWN &&
                        $this->getSize() !== TestUtil::UNKNOWN &&
                        $passed[$dependency]['size'] > $this->getSize()) {
                        $this->result->addError(
                            $this,
                            new SkippedTestError(
                                'This test depends on a test that is larger than itself.'
                            ),
                            0
                        );

                        return false;
                    }

                    if ($deepClone) {
                        $deepCopy = new DeepCopy;
                        $deepCopy->skipUncloneable(false);

                        $this->dependencyInput[$dependency] = $deepCopy->copy($passed[$dependency]['result']);
                    } elseif ($shallowClone) {
                        $this->dependencyInput[$dependency] = clone $passed[$dependency]['result'];
                    } else {
                        $this->dependencyInput[$dependency] = $passed[$dependency]['result'];
                    }
                } else {
                    $this->dependencyInput[$dependency] = null;
                }
            }
        }

        return true;
    }

    private function markSkippedForNotSpecifyingDependency(): void
    {
        $this->status = BaseTestRunner::STATUS_SKIPPED;

        $this->result->startTest($this);

        $this->result->addError(
            $this,
            new SkippedTestError(
                \sprintf('This method has an invalid @depends annotation.')
            ),
            0
        );

        $this->result->endTest($this, 0);
    }

    private function markSkippedForMissingDependency(string $dependency): void
    {
        $this->status = BaseTestRunner::STATUS_SKIPPED;

        $this->result->startTest($this);

        $this->result->addError(
            $this,
            new SkippedTestError(
                \sprintf(
                    'This test depends on "%s" to pass.',
                    $dependency
                )
            ),
            0
        );

        $this->result->endTest($this, 0);
    }

    private function warnAboutDependencyThatDoesNotExist(string $dependency): void
    {
        $this->status = BaseTestRunner::STATUS_WARNING;

        $this->result->startTest($this);

        $this->result->addWarning(
            $this,
            new Warning(
                \sprintf(
                    'This test depends on "%s" which does not exist.',
                    $dependency
                )
            ),
            0
        );

        $this->result->endTest($this, 0);
    }

    /**
     * Get the mock object generator, creating it if it doesn't exist.
     */
    private function getMockObjectGenerator(): MockGenerator
    {
        if ($this->mockObjectGenerator === null) {
            $this->mockObjectGenerator = new MockGenerator;
        }

        return $this->mockObjectGenerator;
    }

    private function startOutputBuffering(): void
    {
        \ob_start();

        $this->outputBufferingActive = true;
        $this->outputBufferingLevel  = \ob_get_level();
    }

    /**
     * @throws RiskyTestError
     */
    private function stopOutputBuffering(): void
    {
        if (\ob_get_level() !== $this->outputBufferingLevel) {
            while (\ob_get_level() >= $this->outputBufferingLevel) {
                \ob_end_clean();
            }

            throw new RiskyTestError(
                'Test code or tested code did not (only) close its own output buffers'
            );
        }

        $this->output = \ob_get_contents();

        if ($this->outputCallback !== false) {
            $this->output = (string) \call_user_func($this->outputCallback, $this->output);
        }

        \ob_end_clean();

        $this->outputBufferingActive = false;
        $this->outputBufferingLevel  = \ob_get_level();
    }

    private function snapshotGlobalState(): void
    {
        if ($this->runTestInSeparateProcess || $this->inIsolation ||
            (!$this->backupGlobals && !$this->backupStaticAttributes)) {
            return;
        }

        $this->snapshot = $this->createGlobalStateSnapshot($this->backupGlobals === true);
    }

    /**
     * @throws RiskyTestError
     * @throws \SebastianBergmann\RecursionContext\InvalidArgumentException
     * @throws \InvalidArgumentException
     */
    private function restoreGlobalState(): void
    {
        if (!$this->snapshot instanceof Snapshot) {
            return;
        }

        if ($this->beStrictAboutChangesToGlobalState) {
            try {
                $this->compareGlobalStateSnapshots(
                    $this->snapshot,
                    $this->createGlobalStateSnapshot($this->backupGlobals === true)
                );
            } catch (RiskyTestError $rte) {
                // Intentionally left empty
            }
        }

        $restorer = new Restorer;

        if ($this->backupGlobals) {
            $restorer->restoreGlobalVariables($this->snapshot);
        }

        if ($this->backupStaticAttributes) {
            $restorer->restoreStaticAttributes($this->snapshot);
        }

        $this->snapshot = null;

        if (isset($rte)) {
            throw $rte;
        }
    }

    private function createGlobalStateSnapshot(bool $backupGlobals): Snapshot
    {
        $blacklist = new Blacklist;

        foreach ($this->backupGlobalsBlacklist as $globalVariable) {
            $blacklist->addGlobalVariable($globalVariable);
        }

        if (!\defined('PHPUNIT_TESTSUITE')) {
            $blacklist->addClassNamePrefix('PHPUnit');
            $blacklist->addClassNamePrefix('SebastianBergmann\CodeCoverage');
            $blacklist->addClassNamePrefix('SebastianBergmann\FileIterator');
            $blacklist->addClassNamePrefix('SebastianBergmann\Invoker');
            $blacklist->addClassNamePrefix('SebastianBergmann\Timer');
            $blacklist->addClassNamePrefix('PHP_Token');
            $blacklist->addClassNamePrefix('Symfony');
            $blacklist->addClassNamePrefix('Text_Template');
            $blacklist->addClassNamePrefix('Doctrine\Instantiator');
            $blacklist->addClassNamePrefix('Prophecy');

            foreach ($this->backupStaticAttributesBlacklist as $class => $attributes) {
                foreach ($attributes as $attribute) {
                    $blacklist->addStaticAttribute($class, $attribute);
                }
            }
        }

        return new Snapshot(
            $blacklist,
            $backupGlobals,
            (bool) $this->backupStaticAttributes,
            false,
            false,
            false,
            false,
            false,
            false,
            false
        );
    }

    /**
     * @throws RiskyTestError
     * @throws \SebastianBergmann\RecursionContext\InvalidArgumentException
     * @throws \InvalidArgumentException
     */
    private function compareGlobalStateSnapshots(Snapshot $before, Snapshot $after): void
    {
        $backupGlobals = $this->backupGlobals === null || $this->backupGlobals;

        if ($backupGlobals) {
            $this->compareGlobalStateSnapshotPart(
                $before->globalVariables(),
                $after->globalVariables(),
                "--- Global variables before the test\n+++ Global variables after the test\n"
            );

            $this->compareGlobalStateSnapshotPart(
                $before->superGlobalVariables(),
                $after->superGlobalVariables(),
                "--- Super-global variables before the test\n+++ Super-global variables after the test\n"
            );
        }

        if ($this->backupStaticAttributes) {
            $this->compareGlobalStateSnapshotPart(
                $before->staticAttributes(),
                $after->staticAttributes(),
                "--- Static attributes before the test\n+++ Static attributes after the test\n"
            );
        }
    }

    /**
     * @throws RiskyTestError
     */
    private function compareGlobalStateSnapshotPart(array $before, array $after, string $header): void
    {
        if ($before != $after) {
            $differ   = new Differ($header);
            $exporter = new Exporter;

            $diff = $differ->diff(
                $exporter->export($before),
                $exporter->export($after)
            );

            throw new RiskyTestError(
                $diff
            );
        }
    }

    private function getProphet(): Prophet
    {
        if ($this->prophet === null) {
            $this->prophet = new Prophet;
        }

        return $this->prophet;
    }

    /**
     * @throws \SebastianBergmann\ObjectEnumerator\InvalidArgumentException
     */
    private function shouldInvocationMockerBeReset(MockObject $mock): bool
    {
        $enumerator = new Enumerator;

        foreach ($enumerator->enumerate($this->dependencyInput) as $object) {
            if ($mock === $object) {
                return false;
            }
        }

        if (!\is_array($this->testResult) && !\is_object($this->testResult)) {
            return true;
        }

        return !\in_array($mock, $enumerator->enumerate($this->testResult), true);
    }

    /**
     * @throws \SebastianBergmann\ObjectEnumerator\InvalidArgumentException
     * @throws \SebastianBergmann\ObjectReflector\InvalidArgumentException
     * @throws \SebastianBergmann\RecursionContext\InvalidArgumentException
     */
    private function registerMockObjectsFromTestArguments(array $testArguments, array &$visited = []): void
    {
        if ($this->registerMockObjectsFromTestArgumentsRecursively) {
            foreach ((new Enumerator)->enumerate($testArguments) as $object) {
                if ($object instanceof MockObject) {
                    $this->registerMockObject($object);
                }
            }
        } else {
            foreach ($testArguments as $testArgument) {
                if ($testArgument instanceof MockObject) {
                    if (Type::isCloneable($testArgument)) {
                        $testArgument = clone $testArgument;
                    }

                    $this->registerMockObject($testArgument);
                } elseif (\is_array($testArgument) && !\in_array($testArgument, $visited, true)) {
                    $visited[] = $testArgument;

                    $this->registerMockObjectsFromTestArguments(
                        $testArgument,
                        $visited
                    );
                }
            }
        }
    }

    private function setDoesNotPerformAssertionsFromAnnotation(): void
    {
        $annotations = $this->getAnnotations();

        if (isset($annotations['method']['doesNotPerformAssertions'])) {
            $this->doesNotPerformAssertions = true;
        }
    }

    private function unregisterCustomComparators(): void
    {
        $factory = ComparatorFactory::getInstance();

        foreach ($this->customComparators as $comparator) {
            $factory->unregister($comparator);
        }

        $this->customComparators = [];
    }

    private function cleanupIniSettings(): void
    {
        foreach ($this->iniSettings as $varName => $oldValue) {
            \ini_set($varName, $oldValue);
        }

        $this->iniSettings = [];
    }

    private function cleanupLocaleSettings(): void
    {
        foreach ($this->locale as $category => $locale) {
            \setlocale($category, $locale);
        }

        $this->locale = [];
    }

    /**
     * @throws Exception
     */
    private function checkExceptionExpectations(\Throwable $throwable): bool
    {
        $result = false;

        if ($this->expectedException !== null || $this->expectedExceptionCode !== null || $this->expectedExceptionMessage !== null || $this->expectedExceptionMessageRegExp !== null) {
            $result = true;
        }

        if ($throwable instanceof Exception) {
            $result = false;
        }

        if (\is_string($this->expectedException)) {
            try {
                $reflector = new \ReflectionClass($this->expectedException);
            } catch (\ReflectionException $e) {
                throw new Exception(
                    $e->getMessage(),
                    (int) $e->getCode(),
                    $e
                );
            }

            if ($this->expectedException === 'PHPUnit\Framework\Exception' ||
                $this->expectedException === '\PHPUnit\Framework\Exception' ||
                $reflector->isSubclassOf(Exception::class)) {
                $result = true;
            }
        }

        return $result;
    }

    private function runInSeparateProcess(): bool
    {
        return ($this->runTestInSeparateProcess || $this->runClassInSeparateProcess) &&
            !$this->inIsolation && !$this instanceof PhptTestCase;
    }

    /**
     * @param string|string[] $originalClassName
     */
    private function recordDoubledType($originalClassName): void
    {
        if (\is_string($originalClassName)) {
            $this->doubledTypes[] = $originalClassName;
        }

        if (\is_array($originalClassName)) {
            foreach ($originalClassName as $_originalClassName) {
                if (\is_string($_originalClassName)) {
                    $this->doubledTypes[] = $_originalClassName;
                }
            }
        }
    }

<<<<<<< HEAD
    private function isCallableTestMethod(string $dependency): bool
    {
        [$className, $methodName] = \explode('::', $dependency);

        if (!\class_exists($className)) {
            return false;
        }

        try {
            $class = new \ReflectionClass($className);
        } catch (\ReflectionException $e) {
            return false;
        }

        if (!$class->isSubclassOf(__CLASS__)) {
            return false;
        }

        if (!$class->hasMethod($methodName)) {
            return false;
        }

        try {
            $method = $class->getMethod($methodName);
        } catch (\ReflectionException $e) {
            return false;
        }

        return TestUtil::isTestMethod($method);
=======
    private function cleanupLibXml(): void
    {
        if (\function_exists('libxml_clear_errors')) {
            \libxml_clear_errors();
        }
>>>>>>> bb0aa25e
    }
}<|MERGE_RESOLUTION|>--- conflicted
+++ resolved
@@ -2289,7 +2289,6 @@
         }
     }
 
-<<<<<<< HEAD
     private function isCallableTestMethod(string $dependency): bool
     {
         [$className, $methodName] = \explode('::', $dependency);
@@ -2319,12 +2318,12 @@
         }
 
         return TestUtil::isTestMethod($method);
-=======
+    }
+
     private function cleanupLibXml(): void
     {
         if (\function_exists('libxml_clear_errors')) {
             \libxml_clear_errors();
         }
->>>>>>> bb0aa25e
     }
 }