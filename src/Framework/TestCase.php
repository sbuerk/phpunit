--- conflicted
+++ resolved
@@ -1794,119 +1794,6 @@
         return true;
     }
 
-<<<<<<< HEAD
-    private function snapshotGlobalErrorExceptionHandlers(): void
-    {
-        $this->backupGlobalErrorHandlers     = $this->getActiveErrorHandlers();
-        $this->backupGlobalExceptionHandlers = $this->getActiveExceptionHandlers();
-    }
-
-    private function restoreGlobalErrorExceptionHandlers(): void
-    {
-        $activeErrorHandlers     = $this->getActiveErrorHandlers();
-        $activeExceptionHandlers = $this->getActiveExceptionHandlers();
-
-        $message = null;
-
-        if ($activeErrorHandlers !== $this->backupGlobalErrorHandlers) {
-            if (count($activeErrorHandlers) > count($this->backupGlobalErrorHandlers)) {
-                $message = 'Test code or tested code did not remove its own error handlers';
-            } else {
-                $message = 'Test code or tested code removed error handlers other than its own';
-            }
-
-            foreach ($activeErrorHandlers as $handler) {
-                restore_error_handler();
-            }
-
-            foreach ($this->backupGlobalErrorHandlers as $handler) {
-                set_error_handler($handler);
-            }
-        }
-
-        if ($activeExceptionHandlers !== $this->backupGlobalExceptionHandlers) {
-            if (count($activeExceptionHandlers) > count($this->backupGlobalExceptionHandlers)) {
-                $message = 'Test code or tested code did not remove its own exception handlers';
-            } else {
-                $message = 'Test code or tested code removed exception handlers other than its own';
-            }
-
-            foreach ($activeExceptionHandlers as $handler) {
-                restore_exception_handler();
-            }
-
-            foreach ($this->backupGlobalExceptionHandlers as $handler) {
-                set_exception_handler($handler);
-            }
-        }
-
-        $this->backupGlobalErrorHandlers     = null;
-        $this->backupGlobalExceptionHandlers = null;
-
-        if ($message !== null) {
-            Event\Facade::emitter()->testConsideredRisky(
-                $this->valueObjectForEvents(),
-                $message,
-            );
-
-            $this->status = TestStatus::risky($message);
-        }
-    }
-
-    /**
-     * @return list<callable>
-     */
-    private function getActiveErrorHandlers(): array
-    {
-        $res = [];
-
-        while (true) {
-            $previousHandler = set_error_handler(static fn () => false);
-            restore_error_handler();
-
-            if ($previousHandler === null) {
-                break;
-            }
-            $res[] = $previousHandler;
-            restore_error_handler();
-        }
-        $res = array_reverse($res);
-
-        foreach ($res as $handler) {
-            set_error_handler($handler);
-        }
-
-        return $res;
-    }
-
-    /**
-     * @return list<callable>
-     */
-    private function getActiveExceptionHandlers(): array
-    {
-        $res = [];
-
-        while (true) {
-            $previousHandler = set_exception_handler(static fn () => null);
-            restore_exception_handler();
-
-            if ($previousHandler === null) {
-                break;
-            }
-            $res[] = $previousHandler;
-            restore_exception_handler();
-        }
-        $res = array_reverse($res);
-
-        foreach ($res as $handler) {
-            set_exception_handler($handler);
-        }
-
-        return $res;
-    }
-
-=======
->>>>>>> ed21115d
     private function snapshotGlobalState(): void
     {
         if ($this->runTestInSeparateProcess || $this->inIsolation ||
