<?php declare(strict_types=1);
/*
 * This file is part of PHPUnit.
 *
 * (c) Sebastian Bergmann <sebastian@phpunit.de>
 *
 * For the full copyright and license information, please view the LICENSE
 * file that was distributed with this source code.
 */
namespace PHPUnit\Framework;

use const LC_ALL;
use const LC_COLLATE;
use const LC_CTYPE;
use const LC_MONETARY;
use const LC_NUMERIC;
use const LC_TIME;
use const PATHINFO_FILENAME;
use const PHP_EOL;
use const PHP_URL_PATH;
use function array_keys;
use function array_merge;
use function array_reverse;
use function array_values;
use function assert;
use function basename;
use function chdir;
use function class_exists;
use function clearstatcache;
use function count;
use function defined;
use function error_clear_last;
use function explode;
use function getcwd;
use function implode;
use function in_array;
use function ini_set;
use function is_array;
use function is_callable;
use function is_int;
use function is_object;
use function is_string;
use function libxml_clear_errors;
use function method_exists;
use function ob_end_clean;
use function ob_get_clean;
use function ob_get_contents;
use function ob_get_level;
use function ob_start;
use function parse_url;
use function pathinfo;
use function preg_match;
use function preg_replace;
use function restore_error_handler;
use function restore_exception_handler;
use function set_error_handler;
use function set_exception_handler;
use function setlocale;
use function sprintf;
use function str_contains;
use function trim;
use AssertionError;
use DeepCopy\DeepCopy;
use PHPUnit\Event;
use PHPUnit\Event\NoPreviousThrowableException;
use PHPUnit\Framework\Constraint\Exception as ExceptionConstraint;
use PHPUnit\Framework\Constraint\ExceptionCode;
use PHPUnit\Framework\Constraint\ExceptionMessageIsOrContains;
use PHPUnit\Framework\Constraint\ExceptionMessageMatchesRegularExpression;
use PHPUnit\Framework\MockObject\Exception as MockObjectException;
use PHPUnit\Framework\MockObject\Generator\Generator as MockGenerator;
use PHPUnit\Framework\MockObject\MockBuilder;
use PHPUnit\Framework\MockObject\MockObject;
use PHPUnit\Framework\MockObject\MockObjectInternal;
use PHPUnit\Framework\MockObject\Rule\AnyInvokedCount as AnyInvokedCountMatcher;
use PHPUnit\Framework\MockObject\Rule\InvokedAtLeastCount as InvokedAtLeastCountMatcher;
use PHPUnit\Framework\MockObject\Rule\InvokedAtLeastOnce as InvokedAtLeastOnceMatcher;
use PHPUnit\Framework\MockObject\Rule\InvokedAtMostCount as InvokedAtMostCountMatcher;
use PHPUnit\Framework\MockObject\Rule\InvokedCount as InvokedCountMatcher;
use PHPUnit\Framework\MockObject\Stub;
use PHPUnit\Framework\MockObject\Stub\ConsecutiveCalls as ConsecutiveCallsStub;
use PHPUnit\Framework\MockObject\Stub\Exception as ExceptionStub;
use PHPUnit\Framework\MockObject\Stub\ReturnArgument as ReturnArgumentStub;
use PHPUnit\Framework\MockObject\Stub\ReturnCallback as ReturnCallbackStub;
use PHPUnit\Framework\MockObject\Stub\ReturnSelf as ReturnSelfStub;
use PHPUnit\Framework\MockObject\Stub\ReturnStub;
use PHPUnit\Framework\MockObject\Stub\ReturnValueMap as ReturnValueMapStub;
use PHPUnit\Framework\TestSize\TestSize;
use PHPUnit\Framework\TestStatus\TestStatus;
use PHPUnit\Metadata\Api\Groups;
use PHPUnit\Metadata\Api\HookMethods;
use PHPUnit\Metadata\Api\Requirements;
use PHPUnit\Metadata\Parser\Registry as MetadataRegistry;
use PHPUnit\Runner\DeprecationCollector\Facade as DeprecationCollector;
use PHPUnit\TestRunner\TestResult\PassedTests;
use PHPUnit\TextUI\Configuration\Registry as ConfigurationRegistry;
use PHPUnit\Util\Test as TestUtil;
use ReflectionClass;
use ReflectionException;
use ReflectionObject;
use SebastianBergmann\CodeCoverage\StaticAnalysisCacheNotConfiguredException;
use SebastianBergmann\CodeCoverage\UnintentionallyCoveredCodeException;
use SebastianBergmann\Comparator\Comparator;
use SebastianBergmann\Comparator\Factory as ComparatorFactory;
use SebastianBergmann\Diff\Differ;
use SebastianBergmann\Diff\Output\UnifiedDiffOutputBuilder;
use SebastianBergmann\Exporter\Exporter;
use SebastianBergmann\GlobalState\ExcludeList as GlobalStateExcludeList;
use SebastianBergmann\GlobalState\Restorer;
use SebastianBergmann\GlobalState\Snapshot;
use SebastianBergmann\Invoker\TimeoutException;
use SebastianBergmann\ObjectEnumerator\Enumerator;
use Throwable;

/**
 * @no-named-arguments Parameter names are not covered by the backward compatibility promise for PHPUnit
 */
abstract class TestCase extends Assert implements Reorderable, SelfDescribing, Test
{
    private const LOCALE_CATEGORIES = [LC_ALL, LC_COLLATE, LC_CTYPE, LC_MONETARY, LC_NUMERIC, LC_TIME];
    private ?bool $backupGlobals    = null;

    /**
     * @psalm-var list<string>
     */
    private array $backupGlobalsExcludeList = [];
    private ?bool $backupStaticProperties   = null;

    /**
     * @psalm-var array<string,list<class-string>>
     */
    private array $backupStaticPropertiesExcludeList = [];
    private ?Snapshot $snapshot                      = null;

    /**
     * @psalm-var list<callable>
     */
    private ?array $backupGlobalErrorHandlers = null;

    /**
     * @psalm-var list<callable>
     */
    private ?array $backupGlobalExceptionHandlers   = null;
    private ?bool $runClassInSeparateProcess        = null;
    private ?bool $runTestInSeparateProcess         = null;
    private bool $preserveGlobalState               = false;
    private bool $inIsolation                       = false;
    private ?string $expectedException              = null;
    private ?string $expectedExceptionMessage       = null;
    private ?string $expectedExceptionMessageRegExp = null;
    private null|int|string $expectedExceptionCode  = null;

    /**
     * @psalm-var list<ExecutionOrderDependency>
     */
    private array $providedTests = [];
    private array $data          = [];
    private int|string $dataName = '';

    /**
     * @psalm-var non-empty-string
     */
    private string $methodName;

    /**
     * @psalm-var list<string>
     */
    private array $groups = [];

    /**
     * @psalm-var list<ExecutionOrderDependency>
     */
    private array $dependencies    = [];
    private array $dependencyInput = [];

    /**
     * @psalm-var array<string,string>
     */
    private array $iniSettings = [];
    private array $locale      = [];

    /**
     * @psalm-var list<MockObjectInternal>
     */
    private array $mockObjects = [];
    private TestStatus $status;
    private int $numberOfAssertionsPerformed = 0;
    private mixed $testResult                = null;
    private string $output                   = '';
    private ?string $outputExpectedRegex     = null;
    private ?string $outputExpectedString    = null;
    private bool $outputBufferingActive      = false;
    private int $outputBufferingLevel;
    private bool $outputRetrievedForAssertion = false;
    private bool $doesNotPerformAssertions    = false;

    /**
     * @psalm-var list<Comparator>
     */
    private array $customComparators                         = [];
    private ?Event\Code\TestMethod $testValueObjectForEvents = null;
    private bool $wasPrepared                                = false;

    /**
     * @psalm-var array<class-string, true>
     */
    private array $failureTypes = [];

    /**
<<<<<<< HEAD
     * @psalm-var list<non-empty-string>
     */
    private array $expectedUserDeprecationMessage = [];

    /**
     * @psalm-var list<non-empty-string>
=======
     * Returns a matcher that matches when the method is executed
     * zero or more times.
     */
    final public static function any(): AnyInvokedCountMatcher
    {
        return new AnyInvokedCountMatcher;
    }

    /**
     * Returns a matcher that matches when the method is never executed.
     */
    final public static function never(): InvokedCountMatcher
    {
        return new InvokedCountMatcher(0);
    }

    /**
     * Returns a matcher that matches when the method is executed
     * at least N times.
     */
    final public static function atLeast(int $requiredInvocations): InvokedAtLeastCountMatcher
    {
        return new InvokedAtLeastCountMatcher(
            $requiredInvocations,
        );
    }

    /**
     * Returns a matcher that matches when the method is executed at least once.
     */
    final public static function atLeastOnce(): InvokedAtLeastOnceMatcher
    {
        return new InvokedAtLeastOnceMatcher;
    }

    /**
     * Returns a matcher that matches when the method is executed exactly once.
     */
    final public static function once(): InvokedCountMatcher
    {
        return new InvokedCountMatcher(1);
    }

    /**
     * Returns a matcher that matches when the method is executed
     * exactly $count times.
     */
    final public static function exactly(int $count): InvokedCountMatcher
    {
        return new InvokedCountMatcher($count);
    }

    /**
     * Returns a matcher that matches when the method is executed
     * at most N times.
     */
    final public static function atMost(int $allowedInvocations): InvokedAtMostCountMatcher
    {
        return new InvokedAtMostCountMatcher($allowedInvocations);
    }

    /**
     * @deprecated Use <code>$double->willReturn()</code> instead of <code>$double->will($this->returnValue())</code>
     * @see https://github.com/sebastianbergmann/phpunit/issues/5423
     *
     * @codeCoverageIgnore
     */
    final public static function returnValue(mixed $value): ReturnStub
    {
        return new ReturnStub($value);
    }

    /**
     * @deprecated Use <code>$double->willReturnMap()</code> instead of <code>$double->will($this->returnValueMap())</code>
     * @see https://github.com/sebastianbergmann/phpunit/issues/5423
     *
     * @codeCoverageIgnore
     */
    final public static function returnValueMap(array $valueMap): ReturnValueMapStub
    {
        return new ReturnValueMapStub($valueMap);
    }

    /**
     * @deprecated Use <code>$double->willReturnArgument()</code> instead of <code>$double->will($this->returnArgument())</code>
     * @see https://github.com/sebastianbergmann/phpunit/issues/5423
     *
     * @codeCoverageIgnore
     */
    final public static function returnArgument(int $argumentIndex): ReturnArgumentStub
    {
        return new ReturnArgumentStub($argumentIndex);
    }

    /**
     * @deprecated Use <code>$double->willReturnCallback()</code> instead of <code>$double->will($this->returnCallback())</code>
     * @see https://github.com/sebastianbergmann/phpunit/issues/5423
     *
     * @codeCoverageIgnore
     */
    final public static function returnCallback(callable $callback): ReturnCallbackStub
    {
        return new ReturnCallbackStub($callback);
    }

    /**
     * @deprecated Use <code>$double->willReturnSelf()</code> instead of <code>$double->will($this->returnSelf())</code>
     * @see https://github.com/sebastianbergmann/phpunit/issues/5423
     *
     * @codeCoverageIgnore
     */
    final public static function returnSelf(): ReturnSelfStub
    {
        return new ReturnSelfStub;
    }

    final public static function throwException(Throwable $exception): ExceptionStub
    {
        return new ExceptionStub($exception);
    }

    /**
     * @deprecated Use <code>$double->willReturn()</code> instead of <code>$double->will($this->onConsecutiveCalls())</code>
     * @see https://github.com/sebastianbergmann/phpunit/issues/5423
     * @see https://github.com/sebastianbergmann/phpunit/issues/5425
     *
     * @codeCoverageIgnore
>>>>>>> 4e25805e
     */
    private array $expectedUserDeprecationMessageRegularExpression = [];

    /**
     * @psalm-param non-empty-string $name
     *
     * @internal This method is not covered by the backward compatibility promise for PHPUnit
     *
     * @final
     */
    public function __construct(string $name)
    {
        $this->methodName = $name;
        $this->status     = TestStatus::unknown();

        if (is_callable($this->sortId(), true)) {
            $this->providedTests = [new ExecutionOrderDependency($this->sortId())];
        }
    }

    /**
     * This method is called before the first test of this test class is run.
     *
     * @codeCoverageIgnore
     */
    public static function setUpBeforeClass(): void
    {
    }

    /**
     * This method is called after the last test of this test class is run.
     *
     * @codeCoverageIgnore
     */
    public static function tearDownAfterClass(): void
    {
    }

    /**
     * This method is called before each test.
     *
     * @codeCoverageIgnore
     */
    protected function setUp(): void
    {
    }

    /**
     * Performs assertions shared by all tests of a test case.
     *
     * This method is called between setUp() and test.
     *
     * @codeCoverageIgnore
     */
    protected function assertPreConditions(): void
    {
    }

    /**
     * Performs assertions shared by all tests of a test case.
     *
     * This method is called between test and tearDown().
     *
     * @codeCoverageIgnore
     */
    protected function assertPostConditions(): void
    {
    }

    /**
     * This method is called after each test.
     *
     * @codeCoverageIgnore
     */
    protected function tearDown(): void
    {
    }

    /**
     * Returns a string representation of the test case.
     *
     * @throws Exception
     *
     * @internal This method is not covered by the backward compatibility promise for PHPUnit
     */
    public function toString(): string
    {
        $buffer = sprintf(
            '%s::%s',
            (new ReflectionClass($this))->getName(),
            $this->methodName,
        );

        return $buffer . $this->dataSetAsStringWithData();
    }

    /**
     * @internal This method is not covered by the backward compatibility promise for PHPUnit
     */
    final public function count(): int
    {
        return 1;
    }

    /**
     * @internal This method is not covered by the backward compatibility promise for PHPUnit
     */
    final public function status(): TestStatus
    {
        return $this->status;
    }

    /**
     * @throws \PHPUnit\Runner\Exception
     * @throws \PHPUnit\Util\Exception
     * @throws \SebastianBergmann\CodeCoverage\InvalidArgumentException
     * @throws \SebastianBergmann\Template\InvalidArgumentException
     * @throws CodeCoverageException
     * @throws Exception
     * @throws NoPreviousThrowableException
     * @throws ProcessIsolationException
     * @throws StaticAnalysisCacheNotConfiguredException
     * @throws UnintentionallyCoveredCodeException
     *
     * @internal This method is not covered by the backward compatibility promise for PHPUnit
     */
    final public function run(): void
    {
        if (!$this->handleDependencies()) {
            return;
        }

        if (!$this->shouldRunInSeparateProcess()) {
            (new TestRunner)->run($this);
        } else {
            (new TestRunner)->runInSeparateProcess(
                $this,
                $this->runClassInSeparateProcess && !$this->runTestInSeparateProcess,
                $this->preserveGlobalState,
            );
        }
    }

    /**
     * @internal This method is not covered by the backward compatibility promise for PHPUnit
     */
    final public function groups(): array
    {
        return $this->groups;
    }

    /**
     * @internal This method is not covered by the backward compatibility promise for PHPUnit
     */
    final public function setGroups(array $groups): void
    {
        $this->groups = $groups;
    }

    /**
     * @internal This method is not covered by the backward compatibility promise for PHPUnit
     */
    final public function nameWithDataSet(): string
    {
        return $this->methodName . $this->dataSetAsString();
    }

    /**
     * @psalm-return non-empty-string
     *
     * @internal This method is not covered by the backward compatibility promise for PHPUnit
     */
    final public function name(): string
    {
        return $this->methodName;
    }

    /**
     * @internal This method is not covered by the backward compatibility promise for PHPUnit
     */
    final public function size(): TestSize
    {
        return (new Groups)->size(
            static::class,
            $this->methodName,
        );
    }

    /**
     * @internal This method is not covered by the backward compatibility promise for PHPUnit
     */
    final public function hasUnexpectedOutput(): bool
    {
        if ($this->output === '') {
            return false;
        }

        if ($this->expectsOutput()) {
            return false;
        }

        return true;
    }

    /**
     * @internal This method is not covered by the backward compatibility promise for PHPUnit
     */
    final public function output(): string
    {
        if (!$this->outputBufferingActive) {
            return $this->output;
        }

        return (string) ob_get_contents();
    }

    /**
     * @internal This method is not covered by the backward compatibility promise for PHPUnit
     */
    final public function doesNotPerformAssertions(): bool
    {
        return $this->doesNotPerformAssertions;
    }

    /**
     * @internal This method is not covered by the backward compatibility promise for PHPUnit
     */
    final public function expectsOutput(): bool
    {
        return $this->hasExpectationOnOutput() || $this->outputRetrievedForAssertion;
    }

    /**
<<<<<<< HEAD
=======
     * @internal This method is not covered by the backward compatibility promise for PHPUnit
     *
     * @deprecated
     *
     * @codeCoverageIgnore
     */
    final public function registerMockObjectsFromTestArgumentsRecursively(): void
    {
        $this->registerMockObjectsFromTestArgumentsRecursively = true;
    }

    /**
>>>>>>> 4e25805e
     * @throws Throwable
     *
     * @internal This method is not covered by the backward compatibility promise for PHPUnit
     */
    final public function runBare(): void
    {
        $emitter = Event\Facade::emitter();

        error_clear_last();
        clearstatcache();

        $emitter->testPreparationStarted(
            $this->valueObjectForEvents(),
        );

        $this->snapshotGlobalState();
        $this->snapshotGlobalErrorExceptionHandlers();
        $this->startOutputBuffering();

        $hookMethods                       = (new HookMethods)->hookMethods(static::class);
        $hasMetRequirements                = false;
        $this->numberOfAssertionsPerformed = 0;
        $currentWorkingDirectory           = getcwd();

        try {
            $this->checkRequirements();
            $hasMetRequirements = true;

            if ($this->inIsolation) {
                // @codeCoverageIgnoreStart
                $this->invokeBeforeClassHookMethods($hookMethods, $emitter);
                // @codeCoverageIgnoreEnd
            }

            if (method_exists(static::class, $this->methodName) &&
                MetadataRegistry::parser()->forClassAndMethod(static::class, $this->methodName)->isDoesNotPerformAssertions()->isNotEmpty()) {
                $this->doesNotPerformAssertions = true;
            }

            $this->invokeBeforeTestHookMethods($hookMethods, $emitter);
            $this->invokePreConditionHookMethods($hookMethods, $emitter);

            $emitter->testPrepared(
                $this->valueObjectForEvents(),
            );

            $this->wasPrepared = true;
            $this->testResult  = $this->runTest();

            $this->verifyDeprecationExpectations();
            $this->verifyMockObjects();
            $this->invokePostConditionHookMethods($hookMethods, $emitter);

            $this->status = TestStatus::success();
        } catch (IncompleteTest $e) {
            $this->status = TestStatus::incomplete($e->getMessage());

            $emitter->testMarkedAsIncomplete(
                $this->valueObjectForEvents(),
                Event\Code\ThrowableBuilder::from($e),
            );
        } catch (SkippedTest $e) {
            $this->status = TestStatus::skipped($e->getMessage());

            $emitter->testSkipped(
                $this->valueObjectForEvents(),
                $e->getMessage(),
            );
        } catch (AssertionError|AssertionFailedError $e) {
            if (!$this->wasPrepared) {
                $this->wasPrepared = true;

                $emitter->testPreparationFailed(
                    $this->valueObjectForEvents(),
                );
            }

            $this->status = TestStatus::failure($e->getMessage());

            $emitter->testFailed(
                $this->valueObjectForEvents(),
                Event\Code\ThrowableBuilder::from($e),
                Event\Code\ComparisonFailureBuilder::from($e),
            );
        } catch (TimeoutException $e) {
            $this->status = TestStatus::risky($e->getMessage());
        } catch (Throwable $_e) {
            if ($this->isRegisteredFailure($_e)) {
                $this->status = TestStatus::failure($_e->getMessage());

                $emitter->testFailed(
                    $this->valueObjectForEvents(),
                    Event\Code\ThrowableBuilder::from($_e),
                    null,
                );
            } else {
                $e = $this->transformException($_e);

                $this->status = TestStatus::error($e->getMessage());

                $emitter->testErrored(
                    $this->valueObjectForEvents(),
                    Event\Code\ThrowableBuilder::from($e),
                );
            }
        }

        $outputBufferingStopped = false;

        if (!isset($e) &&
            $this->hasExpectationOnOutput() &&
            $this->stopOutputBuffering()) {
            $outputBufferingStopped = true;

            $this->performAssertionsOnOutput();
        }

        if ($this->status->isSuccess()) {
            $emitter->testPassed(
                $this->valueObjectForEvents(),
            );

            if (!$this->usesDataProvider()) {
                PassedTests::instance()->testMethodPassed(
                    $this->valueObjectForEvents(),
                    $this->testResult,
                );
            }
        }

        try {
            $this->mockObjects = [];
        } catch (Throwable $t) {
            Event\Facade::emitter()->testErrored(
                $this->valueObjectForEvents(),
                Event\Code\ThrowableBuilder::from($t),
            );
        }

        // Tear down the fixture. An exception raised in tearDown() will be
        // caught and passed on when no exception was raised before.
        try {
            if ($hasMetRequirements) {
                $this->invokeAfterTestHookMethods($hookMethods, $emitter);

                if ($this->inIsolation) {
                    // @codeCoverageIgnoreStart
                    $this->invokeAfterClassHookMethods($hookMethods, $emitter);
                    // @codeCoverageIgnoreEnd
                }
            }
        } catch (AssertionError|AssertionFailedError $e) {
            $this->status = TestStatus::failure($e->getMessage());

            $emitter->testFailed(
                $this->valueObjectForEvents(),
                Event\Code\ThrowableBuilder::from($e),
                Event\Code\ComparisonFailureBuilder::from($e),
            );
        } catch (Throwable $exceptionRaisedDuringTearDown) {
            if (!isset($e)) {
                $this->status = TestStatus::error($exceptionRaisedDuringTearDown->getMessage());
                $e            = $exceptionRaisedDuringTearDown;

                $emitter->testErrored(
                    $this->valueObjectForEvents(),
                    Event\Code\ThrowableBuilder::from($exceptionRaisedDuringTearDown),
                );
            }
        }

        if (!$outputBufferingStopped) {
            $this->stopOutputBuffering();
        }

        clearstatcache();

        if ($currentWorkingDirectory !== getcwd()) {
            chdir($currentWorkingDirectory);
        }

        $this->restoreGlobalErrorExceptionHandlers();
        $this->restoreGlobalState();
        $this->unregisterCustomComparators();
        $this->cleanupIniSettings();
        $this->cleanupLocaleSettings();
        libxml_clear_errors();

        $this->testValueObjectForEvents = null;

        if (isset($e)) {
            $this->onNotSuccessfulTest($e);
        }
    }

    /**
     * @psalm-param list<ExecutionOrderDependency> $dependencies
     *
     * @internal This method is not covered by the backward compatibility promise for PHPUnit
     */
    final public function setDependencies(array $dependencies): void
    {
        $this->dependencies = $dependencies;
    }

    /**
     * @internal This method is not covered by the backward compatibility promise for PHPUnit
     *
     * @codeCoverageIgnore
     */
    final public function setDependencyInput(array $dependencyInput): void
    {
        $this->dependencyInput = $dependencyInput;
    }

    /**
     * @internal This method is not covered by the backward compatibility promise for PHPUnit
     */
    final public function dependencyInput(): array
    {
        return $this->dependencyInput;
    }

    /**
     * @internal This method is not covered by the backward compatibility promise for PHPUnit
     */
    final public function hasDependencyInput(): bool
    {
        return !empty($this->dependencyInput);
    }

    /**
     * @internal This method is not covered by the backward compatibility promise for PHPUnit
     */
    final public function setBackupGlobals(bool $backupGlobals): void
    {
        $this->backupGlobals = $backupGlobals;
    }

    /**
     * @internal This method is not covered by the backward compatibility promise for PHPUnit
     */
    final public function setBackupGlobalsExcludeList(array $backupGlobalsExcludeList): void
    {
        $this->backupGlobalsExcludeList = $backupGlobalsExcludeList;
    }

    /**
     * @internal This method is not covered by the backward compatibility promise for PHPUnit
     */
    final public function setBackupStaticProperties(bool $backupStaticProperties): void
    {
        $this->backupStaticProperties = $backupStaticProperties;
    }

    /**
     * @internal This method is not covered by the backward compatibility promise for PHPUnit
     */
    final public function setBackupStaticPropertiesExcludeList(array $backupStaticPropertiesExcludeList): void
    {
        $this->backupStaticPropertiesExcludeList = $backupStaticPropertiesExcludeList;
    }

    /**
     * @internal This method is not covered by the backward compatibility promise for PHPUnit
     */
    final public function setRunTestInSeparateProcess(bool $runTestInSeparateProcess): void
    {
        if ($this->runTestInSeparateProcess === null) {
            $this->runTestInSeparateProcess = $runTestInSeparateProcess;
        }
    }

    /**
     * @internal This method is not covered by the backward compatibility promise for PHPUnit
     */
    final public function setRunClassInSeparateProcess(bool $runClassInSeparateProcess): void
    {
        $this->runClassInSeparateProcess = $runClassInSeparateProcess;
    }

    /**
     * @internal This method is not covered by the backward compatibility promise for PHPUnit
     */
    final public function setPreserveGlobalState(bool $preserveGlobalState): void
    {
        $this->preserveGlobalState = $preserveGlobalState;
    }

    /**
     * @internal This method is not covered by the backward compatibility promise for PHPUnit
     *
     * @codeCoverageIgnore
     */
    final public function setInIsolation(bool $inIsolation): void
    {
        $this->inIsolation = $inIsolation;
    }

    /**
     * @internal This method is not covered by the backward compatibility promise for PHPUnit
     *
     * @codeCoverageIgnore
     */
    final public function result(): mixed
    {
        return $this->testResult;
    }

    /**
     * @internal This method is not covered by the backward compatibility promise for PHPUnit
     */
    final public function setResult(mixed $result): void
    {
        $this->testResult = $result;
    }

    /**
     * @internal This method is not covered by the backward compatibility promise for PHPUnit
     */
    final public function registerMockObject(MockObject $mockObject): void
    {
        assert($mockObject instanceof MockObjectInternal);

        $this->mockObjects[] = $mockObject;
    }

    /**
     * @internal This method is not covered by the backward compatibility promise for PHPUnit
     */
    final public function addToAssertionCount(int $count): void
    {
        $this->numberOfAssertionsPerformed += $count;
    }

    /**
     * @internal This method is not covered by the backward compatibility promise for PHPUnit
     */
    final public function numberOfAssertionsPerformed(): int
    {
        return $this->numberOfAssertionsPerformed;
    }

    /**
     * @internal This method is not covered by the backward compatibility promise for PHPUnit
     */
    final public function usesDataProvider(): bool
    {
        return !empty($this->data);
    }

    /**
     * @internal This method is not covered by the backward compatibility promise for PHPUnit
     */
    final public function dataName(): int|string
    {
        return $this->dataName;
    }

    /**
     * @internal This method is not covered by the backward compatibility promise for PHPUnit
     */
    final public function dataSetAsString(): string
    {
        $buffer = '';

        if (!empty($this->data)) {
            if (is_int($this->dataName)) {
                $buffer .= sprintf(' with data set #%d', $this->dataName);
            } else {
                $buffer .= sprintf(' with data set "%s"', $this->dataName);
            }
        }

        return $buffer;
    }

    /**
     * @internal This method is not covered by the backward compatibility promise for PHPUnit
     */
    final public function dataSetAsStringWithData(): string
    {
        if (empty($this->data)) {
            return '';
        }

        return $this->dataSetAsString() . sprintf(
            ' (%s)',
            (new Exporter)->shortenedRecursiveExport($this->data),
        );
    }

    /**
     * @internal This method is not covered by the backward compatibility promise for PHPUnit
     */
    final public function providedData(): array
    {
        return $this->data;
    }

    /**
     * @internal This method is not covered by the backward compatibility promise for PHPUnit
     */
    final public function sortId(): string
    {
        $id = $this->methodName;

        if (!str_contains($id, '::')) {
            $id = static::class . '::' . $id;
        }

        if ($this->usesDataProvider()) {
            $id .= $this->dataSetAsString();
        }

        return $id;
    }

    /**
     * @psalm-return list<ExecutionOrderDependency>
     *
     * @internal This method is not covered by the backward compatibility promise for PHPUnit
     */
    final public function provides(): array
    {
        return $this->providedTests;
    }

    /**
     * @psalm-return list<ExecutionOrderDependency>
     *
     * @internal This method is not covered by the backward compatibility promise for PHPUnit
     */
    final public function requires(): array
    {
        return $this->dependencies;
    }

    /**
     * @internal This method is not covered by the backward compatibility promise for PHPUnit
     */
    final public function setData(int|string $dataName, array $data): void
    {
        $this->dataName = $dataName;
        $this->data     = $data;
    }

    /**
     * @internal This method is not covered by the backward compatibility promise for PHPUnit
     */
    final public function valueObjectForEvents(): Event\Code\TestMethod
    {
        if ($this->testValueObjectForEvents !== null) {
            return $this->testValueObjectForEvents;
        }

        $this->testValueObjectForEvents = Event\Code\TestMethodBuilder::fromTestCase($this);

        return $this->testValueObjectForEvents;
    }

    /**
     * @internal This method is not covered by the backward compatibility promise for PHPUnit
     */
    final public function wasPrepared(): bool
    {
        return $this->wasPrepared;
    }

    /**
     * Returns a matcher that matches when the method is executed
     * zero or more times.
     */
    final protected function any(): AnyInvokedCountMatcher
    {
        return new AnyInvokedCountMatcher;
    }

    /**
     * Returns a matcher that matches when the method is never executed.
     */
    final protected function never(): InvokedCountMatcher
    {
        return new InvokedCountMatcher(0);
    }

    /**
     * Returns a matcher that matches when the method is executed
     * at least N times.
     */
    final protected function atLeast(int $requiredInvocations): InvokedAtLeastCountMatcher
    {
        return new InvokedAtLeastCountMatcher(
            $requiredInvocations,
        );
    }

    /**
     * Returns a matcher that matches when the method is executed at least once.
     */
    final protected function atLeastOnce(): InvokedAtLeastOnceMatcher
    {
        return new InvokedAtLeastOnceMatcher;
    }

    /**
     * Returns a matcher that matches when the method is executed exactly once.
     */
    final protected function once(): InvokedCountMatcher
    {
        return new InvokedCountMatcher(1);
    }

    /**
     * Returns a matcher that matches when the method is executed
     * exactly $count times.
     */
    final protected function exactly(int $count): InvokedCountMatcher
    {
        return new InvokedCountMatcher($count);
    }

    /**
     * Returns a matcher that matches when the method is executed
     * at most N times.
     */
    final protected function atMost(int $allowedInvocations): InvokedAtMostCountMatcher
    {
        return new InvokedAtMostCountMatcher($allowedInvocations);
    }

    /**
     * @deprecated Use <code>$double->willReturn()</code> instead of <code>$double->will($this->returnValue())</code>
     * @see https://github.com/sebastianbergmann/phpunit/issues/5423
     */
    final protected function returnValue(mixed $value): ReturnStub
    {
        Event\Facade::emitter()->testTriggeredPhpunitDeprecation(
            $this->valueObjectForEvents(),
            'returnValue() is deprecated and will be removed in PHPUnit 12. Use $double->willReturn() instead of $double->will($this->returnValue())',
        );

        return new ReturnStub($value);
    }

    /**
     * @deprecated Use <code>$double->willReturnMap()</code> instead of <code>$double->will($this->returnValueMap())</code>
     * @see https://github.com/sebastianbergmann/phpunit/issues/5423
     */
    final protected function returnValueMap(array $valueMap): ReturnValueMapStub
    {
        Event\Facade::emitter()->testTriggeredPhpunitDeprecation(
            $this->valueObjectForEvents(),
            'returnValueMap() is deprecated and will be removed in PHPUnit 12. Use $double->willReturnMap() instead of $double->will($this->returnValueMap())',
        );

        return new ReturnValueMapStub($valueMap);
    }

    /**
     * @deprecated Use <code>$double->willReturnArgument()</code> instead of <code>$double->will($this->returnArgument())</code>
     * @see https://github.com/sebastianbergmann/phpunit/issues/5423
     */
    final protected function returnArgument(int $argumentIndex): ReturnArgumentStub
    {
        Event\Facade::emitter()->testTriggeredPhpunitDeprecation(
            $this->valueObjectForEvents(),
            'returnArgument() is deprecated and will be removed in PHPUnit 12. Use $double->willReturnArgument() instead of $double->will($this->returnArgument())',
        );

        return new ReturnArgumentStub($argumentIndex);
    }

    /**
     * @deprecated Use <code>$double->willReturnCallback()</code> instead of <code>$double->will($this->returnCallback())</code>
     * @see https://github.com/sebastianbergmann/phpunit/issues/5423
     */
    final protected function returnCallback(callable $callback): ReturnCallbackStub
    {
        Event\Facade::emitter()->testTriggeredPhpunitDeprecation(
            $this->valueObjectForEvents(),
            'returnCallback() is deprecated and will be removed in PHPUnit 12. Use $double->willReturnCallback() instead of $double->will($this->returnCallback())',
        );

        return new ReturnCallbackStub($callback);
    }

    /**
     * @deprecated Use <code>$double->willReturnSelf()</code> instead of <code>$double->will($this->returnSelf())</code>
     * @see https://github.com/sebastianbergmann/phpunit/issues/5423
     */
    final protected function returnSelf(): ReturnSelfStub
    {
        Event\Facade::emitter()->testTriggeredPhpunitDeprecation(
            $this->valueObjectForEvents(),
            'returnSelf() is deprecated and will be removed in PHPUnit 12. Use $double->willReturnSelf() instead of $double->will($this->returnSelf())',
        );

        return new ReturnSelfStub;
    }

    final protected function throwException(Throwable $exception): ExceptionStub
    {
        return new ExceptionStub($exception);
    }

    /**
     * @deprecated Use <code>$double->willReturn()</code> instead of <code>$double->will($this->onConsecutiveCalls())</code>
     * @see https://github.com/sebastianbergmann/phpunit/issues/5423
     * @see https://github.com/sebastianbergmann/phpunit/issues/5425
     */
    final protected function onConsecutiveCalls(mixed ...$arguments): ConsecutiveCallsStub
    {
        Event\Facade::emitter()->testTriggeredPhpunitDeprecation(
            $this->valueObjectForEvents(),
            'onConsecutiveCalls() is deprecated and will be removed in PHPUnit 12. Use $double->willReturn() instead of $double->will($this->onConsecutiveCalls())',
        );

        return new ConsecutiveCallsStub($arguments);
    }

    final protected function getActualOutputForAssertion(): string
    {
        $this->outputRetrievedForAssertion = true;

        return $this->output();
    }

    final protected function expectOutputRegex(string $expectedRegex): void
    {
        $this->outputExpectedRegex = $expectedRegex;
    }

    final protected function expectOutputString(string $expectedString): void
    {
        $this->outputExpectedString = $expectedString;
    }

    /**
     * @psalm-param class-string<Throwable> $exception
     */
    final protected function expectException(string $exception): void
    {
        $this->expectedException = $exception;
    }

    final protected function expectExceptionCode(int|string $code): void
    {
        $this->expectedExceptionCode = $code;
    }

    final protected function expectExceptionMessage(string $message): void
    {
        $this->expectedExceptionMessage = $message;
    }

    final protected function expectExceptionMessageMatches(string $regularExpression): void
    {
        $this->expectedExceptionMessageRegExp = $regularExpression;
    }

    /**
     * Sets up an expectation for an exception to be raised by the code under test.
     * Information for expected exception class, expected exception message, and
     * expected exception code are retrieved from a given Exception object.
     */
    final protected function expectExceptionObject(\Exception $exception): void
    {
        $this->expectException($exception::class);
        $this->expectExceptionMessage($exception->getMessage());
        $this->expectExceptionCode($exception->getCode());
    }

    final protected function expectNotToPerformAssertions(): void
    {
        $this->doesNotPerformAssertions = true;
    }

    /**
     * @psalm-param non-empty-string $expectedUserDeprecationMessage
     */
    final protected function expectUserDeprecationMessage(string $expectedUserDeprecationMessage): void
    {
        $this->expectedUserDeprecationMessage[] = $expectedUserDeprecationMessage;
    }

    /**
     * @psalm-param non-empty-string $expectedUserDeprecationMessageRegularExpression
     */
    final protected function expectUserDeprecationMessageMatches(string $expectedUserDeprecationMessageRegularExpression): void
    {
        $this->expectedUserDeprecationMessageRegularExpression[] = $expectedUserDeprecationMessageRegularExpression;
    }

    /**
     * Returns a builder object to create mock objects using a fluent interface.
     *
     * @psalm-template RealInstanceType of object
     *
     * @psalm-param class-string<RealInstanceType> $className
     *
     * @psalm-return MockBuilder<RealInstanceType>
     */
    final protected function getMockBuilder(string $className): MockBuilder
    {
        return new MockBuilder($this, $className);
    }

    final protected function registerComparator(Comparator $comparator): void
    {
        ComparatorFactory::getInstance()->register($comparator);

        Event\Facade::emitter()->testRegisteredComparator($comparator::class);

        $this->customComparators[] = $comparator;
    }

    /**
     * @psalm-param class-string $classOrInterface
     */
    final protected function registerFailureType(string $classOrInterface): void
    {
        $this->failureTypes[$classOrInterface] = true;
    }

    /**
     * @throws AssertionFailedError
     * @throws Exception
     * @throws ExpectationFailedException
     * @throws Throwable
     *
     * @internal This method is not covered by the backward compatibility promise for PHPUnit
     */
    final protected function runTest(): mixed
    {
        $testArguments = array_merge($this->data, array_values($this->dependencyInput));

        try {
            $testResult = $this->{$this->methodName}(...$testArguments);
        } catch (Throwable $exception) {
            if (!$this->shouldExceptionExpectationsBeVerified($exception)) {
                throw $exception;
            }

            $this->verifyExceptionExpectations($exception);

            return null;
        }

        $this->expectedExceptionWasNotRaised();

        return $testResult;
    }

    /**
     * This method is a wrapper for the ini_set() function that automatically
     * resets the modified php.ini setting to its original value after the
     * test is run.
     *
     * @throws Exception
     *
     * @deprecated https://github.com/sebastianbergmann/phpunit/issues/5214
     *
     * @codeCoverageIgnore
     */
    final protected function iniSet(string $varName, string $newValue): void
    {
        Event\Facade::emitter()->testTriggeredPhpunitDeprecation(
            $this->valueObjectForEvents(),
            'iniSet() is deprecated and will be removed in PHPUnit 12 without replacement.',
        );

        $currentValue = ini_set($varName, $newValue);

        if ($currentValue !== false) {
            $this->iniSettings[$varName] = $currentValue;
        } else {
            throw new Exception(
                sprintf(
                    'INI setting "%s" could not be set to "%s".',
                    $varName,
                    $newValue,
                ),
            );
        }
    }

    /**
     * This method is a wrapper for the setlocale() function that automatically
     * resets the locale to its original value after the test is run.
     *
     * @throws Exception
     *
     * @deprecated https://github.com/sebastianbergmann/phpunit/issues/5216
     *
     * @codeCoverageIgnore
     */
    final protected function setLocale(mixed ...$arguments): void
    {
        Event\Facade::emitter()->testTriggeredPhpunitDeprecation(
            $this->valueObjectForEvents(),
            'setLocale() is deprecated and will be removed in PHPUnit 12 without replacement.',
        );

        if (count($arguments) < 2) {
            throw new Exception;
        }

        [$category, $locale] = $arguments;

        if (!in_array($category, self::LOCALE_CATEGORIES, true)) {
            throw new Exception;
        }

        if (!is_array($locale) && !is_string($locale)) {
            throw new Exception;
        }

        $this->locale[$category] = setlocale($category, '0');

        $result = setlocale(...$arguments);

        if ($result === false) {
            throw new Exception(
                'The locale functionality is not implemented on your platform, ' .
                'the specified locale does not exist or the category name is ' .
                'invalid.',
            );
        }
    }

    /**
     * Creates a mock object for the specified interface or class.
     *
     * @psalm-template RealInstanceType of object
     *
     * @psalm-param class-string<RealInstanceType> $originalClassName
     *
     * @psalm-return MockObject&RealInstanceType
     *
     * @throws InvalidArgumentException
     * @throws MockObjectException
     * @throws NoPreviousThrowableException
     */
    final protected function createMock(string $originalClassName): MockObject
    {
        $mock = (new MockGenerator)->testDouble(
            $originalClassName,
            true,
            true,
            callOriginalConstructor: false,
            callOriginalClone: false,
            cloneArguments: false,
            allowMockingUnknownTypes: false,
            returnValueGeneration: self::generateReturnValuesForTestDoubles(),
        );

        assert($mock instanceof $originalClassName);
        assert($mock instanceof MockObject);

        $this->registerMockObject($mock);

        Event\Facade::emitter()->testCreatedMockObject($originalClassName);

        return $mock;
    }

    /**
     * @psalm-param list<class-string> $interfaces
     *
     * @throws MockObjectException
     */
    final protected function createMockForIntersectionOfInterfaces(array $interfaces): MockObject
    {
        $mock = (new MockGenerator)->testDoubleForInterfaceIntersection(
            $interfaces,
            true,
            returnValueGeneration: self::generateReturnValuesForTestDoubles(),
        );

        assert($mock instanceof MockObject);

        $this->registerMockObject($mock);

        Event\Facade::emitter()->testCreatedMockObjectForIntersectionOfInterfaces($interfaces);

        return $mock;
    }

    /**
     * Creates (and configures) a mock object for the specified interface or class.
     *
     * @psalm-template RealInstanceType of object
     *
     * @psalm-param class-string<RealInstanceType> $originalClassName
     *
     * @psalm-return MockObject&RealInstanceType
     *
     * @throws InvalidArgumentException
     * @throws MockObjectException
     * @throws NoPreviousThrowableException
     */
    final protected function createConfiguredMock(string $originalClassName, array $configuration): MockObject
    {
        $o = $this->createMock($originalClassName);

        foreach ($configuration as $method => $return) {
            $o->method($method)->willReturn($return);
        }

        return $o;
    }

    /**
     * Creates a partial mock object for the specified interface or class.
     *
     * @psalm-param list<non-empty-string> $methods
     *
     * @psalm-template RealInstanceType of object
     *
     * @psalm-param class-string<RealInstanceType> $originalClassName
     *
     * @psalm-return MockObject&RealInstanceType
     *
     * @throws InvalidArgumentException
     * @throws MockObjectException
     */
    final protected function createPartialMock(string $originalClassName, array $methods): MockObject
    {
        $mockBuilder = $this->getMockBuilder($originalClassName)
            ->disableOriginalConstructor()
            ->disableOriginalClone()
            ->disableArgumentCloning()
            ->disallowMockingUnknownTypes()
            ->onlyMethods($methods);

        if (!self::generateReturnValuesForTestDoubles()) {
            $mockBuilder->disableAutoReturnValueGeneration();
        }

        $partialMock = $mockBuilder->getMock();

        Event\Facade::emitter()->testCreatedPartialMockObject(
            $originalClassName,
            ...$methods,
        );

        return $partialMock;
    }

    /**
     * Creates a test proxy for the specified class.
     *
     * @psalm-template RealInstanceType of object
     *
     * @psalm-param class-string<RealInstanceType> $originalClassName
     *
     * @psalm-return MockObject&RealInstanceType
     *
     * @throws InvalidArgumentException
     * @throws MockObjectException
     *
     * @deprecated https://github.com/sebastianbergmann/phpunit/issues/5240
     */
    final protected function createTestProxy(string $originalClassName, array $constructorArguments = []): MockObject
    {
        Event\Facade::emitter()->testTriggeredPhpunitDeprecation(
            $this->valueObjectForEvents(),
            'createTestProxy() is deprecated and will be removed in PHPUnit 12 without replacement.',
        );

        $testProxy = $this->getMockBuilder($originalClassName)
            ->setConstructorArgs($constructorArguments)
            ->enableProxyingToOriginalMethods()
            ->getMock();

        Event\Facade::emitter()->testCreatedTestProxy(
            $originalClassName,
            $constructorArguments,
        );

        return $testProxy;
    }

    /**
     * Creates a mock object for the specified abstract class with all abstract
     * methods of the class mocked. Concrete methods are not mocked by default.
     * To mock concrete methods, use the 7th parameter ($mockedMethods).
     *
     * @psalm-template RealInstanceType of object
     *
     * @psalm-param class-string<RealInstanceType> $originalClassName
     *
     * @psalm-return MockObject&RealInstanceType
     *
     * @throws InvalidArgumentException
     * @throws MockObjectException
     *
     * @deprecated https://github.com/sebastianbergmann/phpunit/issues/5241
     */
    final protected function getMockForAbstractClass(string $originalClassName, array $arguments = [], string $mockClassName = '', bool $callOriginalConstructor = true, bool $callOriginalClone = true, bool $callAutoload = true, array $mockedMethods = [], bool $cloneArguments = false): MockObject
    {
        Event\Facade::emitter()->testTriggeredPhpunitDeprecation(
            $this->valueObjectForEvents(),
            'getMockForAbstractClass() is deprecated and will be removed in PHPUnit 12 without replacement.',
        );

        $mockObject = (new MockGenerator)->mockObjectForAbstractClass(
            $originalClassName,
            $arguments,
            $mockClassName,
            $callOriginalConstructor,
            $callOriginalClone,
            $callAutoload,
            $mockedMethods,
            $cloneArguments,
        );

        $this->registerMockObject($mockObject);

        Event\Facade::emitter()->testCreatedMockObjectForAbstractClass($originalClassName);

        assert($mockObject instanceof $originalClassName);
        assert($mockObject instanceof MockObject);

        return $mockObject;
    }

    /**
     * Creates a mock object based on the given WSDL file.
     *
     * @throws MockObjectException
     *
     * @deprecated https://github.com/sebastianbergmann/phpunit/issues/5242
     */
    final protected function getMockFromWsdl(string $wsdlFile, string $originalClassName = '', string $mockClassName = '', array $methods = [], bool $callOriginalConstructor = true, array $options = []): MockObject
    {
        Event\Facade::emitter()->testTriggeredPhpunitDeprecation(
            $this->valueObjectForEvents(),
            'getMockFromWsdl() is deprecated and will be removed in PHPUnit 12 without replacement.',
        );

        if ($originalClassName === '') {
            $fileName          = pathinfo(basename(parse_url($wsdlFile, PHP_URL_PATH)), PATHINFO_FILENAME);
            $originalClassName = preg_replace('/\W/', '', $fileName);
        }

        if (!class_exists($originalClassName)) {
            eval(
                (new MockGenerator)->generateClassFromWsdl(
                    $wsdlFile,
                    $originalClassName,
                    $methods,
                    $options,
                )
            );
        }

        $mockObject = (new MockGenerator)->testDouble(
            $originalClassName,
            true,
            true,
            $methods,
            ['', $options],
            $mockClassName,
            $callOriginalConstructor,
            false,
            false,
        );

        Event\Facade::emitter()->testCreatedMockObjectFromWsdl(
            $wsdlFile,
            $originalClassName,
            $mockClassName,
            $methods,
            $callOriginalConstructor,
            $options,
        );

        assert($mockObject instanceof MockObject);

        $this->registerMockObject($mockObject);

        return $mockObject;
    }

    /**
     * Creates a mock object for the specified trait with all abstract methods
     * of the trait mocked. Concrete methods to mock can be specified with the
     * `$mockedMethods` parameter.
     *
     * @psalm-param trait-string $traitName
     *
     * @throws InvalidArgumentException
     * @throws MockObjectException
     *
     * @deprecated https://github.com/sebastianbergmann/phpunit/issues/5243
     */
    final protected function getMockForTrait(string $traitName, array $arguments = [], string $mockClassName = '', bool $callOriginalConstructor = true, bool $callOriginalClone = true, bool $callAutoload = true, array $mockedMethods = [], bool $cloneArguments = false): MockObject
    {
        Event\Facade::emitter()->testTriggeredPhpunitDeprecation(
            $this->valueObjectForEvents(),
            'getMockForTrait() is deprecated and will be removed in PHPUnit 12 without replacement.',
        );

        $mockObject = (new MockGenerator)->mockObjectForTrait(
            $traitName,
            $arguments,
            $mockClassName,
            $callOriginalConstructor,
            $callOriginalClone,
            $callAutoload,
            $mockedMethods,
            $cloneArguments,
        );

        $this->registerMockObject($mockObject);

        Event\Facade::emitter()->testCreatedMockObjectForTrait($traitName);

        return $mockObject;
    }

    /**
     * Creates an object that uses the specified trait.
     *
     * @psalm-param trait-string $traitName
     *
     * @throws MockObjectException
     *
     * @deprecated https://github.com/sebastianbergmann/phpunit/issues/5244
     */
    final protected function getObjectForTrait(string $traitName, array $arguments = [], string $traitClassName = '', bool $callOriginalConstructor = true, bool $callOriginalClone = true, bool $callAutoload = true): object
    {
        Event\Facade::emitter()->testTriggeredPhpunitDeprecation(
            $this->valueObjectForEvents(),
            'getObjectForTrait() is deprecated and will be removed in PHPUnit 12 without replacement.',
        );

        return (new MockGenerator)->objectForTrait(
            $traitName,
            $traitClassName,
            $callAutoload,
            $callOriginalConstructor,
            $arguments,
        );
    }

    protected function transformException(Throwable $t): Throwable
    {
        return $t;
    }

    /**
     * This method is called when a test method did not execute successfully.
     *
     * @throws Throwable
     */
    protected function onNotSuccessfulTest(Throwable $t): never
    {
        throw $t;
    }

    /**
     * @throws ExpectationFailedException
     */
    private function verifyDeprecationExpectations(): void
    {
        foreach ($this->expectedUserDeprecationMessage as $deprecationExpectation) {
            $this->numberOfAssertionsPerformed++;

            if (!in_array($deprecationExpectation, DeprecationCollector::deprecations(), true)) {
                throw new ExpectationFailedException(
                    sprintf(
                        'Expected deprecation with message "%s" was not triggered',
                        $deprecationExpectation,
                    ),
                );
            }
        }

        foreach ($this->expectedUserDeprecationMessageRegularExpression as $deprecationExpectation) {
            $this->numberOfAssertionsPerformed++;

            $expectedDeprecationTriggered = false;

            foreach (DeprecationCollector::deprecations() as $deprecation) {
                if (@preg_match($deprecationExpectation, $deprecation) > 0) {
                    $expectedDeprecationTriggered = true;

                    break;
                }
            }

            if (!$expectedDeprecationTriggered) {
                throw new ExpectationFailedException(
                    sprintf(
                        'Expected deprecation with message matching regular expression "%s" was not triggered',
                        $deprecationExpectation,
                    ),
                );
            }
        }
    }

    /**
     * @throws Throwable
     */
    private function verifyMockObjects(): void
    {
        foreach ($this->mockObjects as $mockObject) {
            if ($mockObject->__phpunit_hasMatchers()) {
                $this->numberOfAssertionsPerformed++;
            }

            $mockObject->__phpunit_verify(
                $this->shouldInvocationMockerBeReset($mockObject),
            );
        }
    }

    /**
     * @throws SkippedTest
     */
    private function checkRequirements(): void
    {
        if (!$this->methodName || !method_exists($this, $this->methodName)) {
            return;
        }

        $missingRequirements = (new Requirements)->requirementsNotSatisfiedFor(
            static::class,
            $this->methodName,
        );

        if (!empty($missingRequirements)) {
            $this->markTestSkipped(implode(PHP_EOL, $missingRequirements));
        }
    }

    private function handleDependencies(): bool
    {
        if ([] === $this->dependencies || $this->inIsolation) {
            return true;
        }

        $passedTests = PassedTests::instance();

        foreach ($this->dependencies as $dependency) {
            if (!$dependency->isValid()) {
                $this->markErrorForInvalidDependency();

                return false;
            }

            if ($dependency->targetIsClass()) {
                $dependencyClassName = $dependency->getTargetClassName();

                if (!class_exists($dependencyClassName)) {
                    $this->markErrorForInvalidDependency($dependency);

                    return false;
                }

                if (!$passedTests->hasTestClassPassed($dependencyClassName)) {
                    $this->markSkippedForMissingDependency($dependency);

                    return false;
                }

                continue;
            }

            $dependencyTarget = $dependency->getTarget();

            if (!$passedTests->hasTestMethodPassed($dependencyTarget)) {
                if (!$this->isCallableTestMethod($dependencyTarget)) {
                    $this->markErrorForInvalidDependency($dependency);
                } else {
                    $this->markSkippedForMissingDependency($dependency);
                }

                return false;
            }

            if ($passedTests->isGreaterThan($dependencyTarget, $this->size())) {
                Event\Facade::emitter()->testConsideredRisky(
                    $this->valueObjectForEvents(),
                    'This test depends on a test that is larger than itself',
                );

                return false;
            }

            $returnValue = $passedTests->returnValue($dependencyTarget);

            if ($dependency->deepClone()) {
                $deepCopy = new DeepCopy;
                $deepCopy->skipUncloneable(false);

                $this->dependencyInput[$dependencyTarget] = $deepCopy->copy($returnValue);
            } elseif ($dependency->shallowClone()) {
                $this->dependencyInput[$dependencyTarget] = clone $returnValue;
            } else {
                $this->dependencyInput[$dependencyTarget] = $returnValue;
            }
        }

        $this->testValueObjectForEvents = null;

        return true;
    }

    /**
     * @throws Exception
     * @throws NoPreviousThrowableException
     */
    private function markErrorForInvalidDependency(?ExecutionOrderDependency $dependency = null): void
    {
        $message = 'This test has an invalid dependency';

        if ($dependency !== null) {
            $message = sprintf(
                'This test depends on "%s" which does not exist',
                $dependency->targetIsClass() ? $dependency->getTargetClassName() : $dependency->getTarget(),
            );
        }

        $exception = new InvalidDependencyException($message);

        Event\Facade::emitter()->testErrored(
            $this->valueObjectForEvents(),
            Event\Code\ThrowableBuilder::from($exception),
        );

        $this->status = TestStatus::error($message);
    }

    private function markSkippedForMissingDependency(ExecutionOrderDependency $dependency): void
    {
        $message = sprintf(
            'This test depends on "%s" to pass',
            $dependency->getTarget(),
        );

        Event\Facade::emitter()->testSkipped(
            $this->valueObjectForEvents(),
            $message,
        );

        $this->status = TestStatus::skipped($message);
    }

    private function startOutputBuffering(): void
    {
        ob_start();

        $this->outputBufferingActive = true;
        $this->outputBufferingLevel  = ob_get_level();
    }

    private function stopOutputBuffering(): bool
    {
        $bufferingLevel = ob_get_level();

        if ($bufferingLevel !== $this->outputBufferingLevel) {
            if ($bufferingLevel > $this->outputBufferingLevel) {
                $message = 'Test code or tested code did not close its own output buffers';
            } else {
                $message = 'Test code or tested code closed output buffers other than its own';
            }

            while (ob_get_level() >= $this->outputBufferingLevel) {
                ob_end_clean();
            }

            Event\Facade::emitter()->testConsideredRisky(
                $this->valueObjectForEvents(),
                $message,
            );

            $this->status = TestStatus::risky($message);

            return false;
        }

        $this->output = ob_get_clean();

        $this->outputBufferingActive = false;
        $this->outputBufferingLevel  = ob_get_level();

        return true;
    }

    private function snapshotGlobalErrorExceptionHandlers(): void
    {
        $this->backupGlobalErrorHandlers     = $this->getActiveErrorHandlers();
        $this->backupGlobalExceptionHandlers = $this->getActiveExceptionHandlers();
    }

    private function restoreGlobalErrorExceptionHandlers(): void
    {
        $activeErrorHandlers     = $this->getActiveErrorHandlers();
        $activeExceptionHandlers = $this->getActiveExceptionHandlers();

        $message = null;

        if ($activeErrorHandlers !== $this->backupGlobalErrorHandlers) {
            if (count($activeErrorHandlers) > count($this->backupGlobalErrorHandlers)) {
                if (!$this->inIsolation) {
                    $message = 'Test code or tested code did not remove its own error handlers';
                }
            } else {
                $message = 'Test code or tested code removed error handlers other than its own';
            }

            foreach ($activeErrorHandlers as $handler) {
                restore_error_handler();
            }

            foreach ($this->backupGlobalErrorHandlers as $handler) {
                set_error_handler($handler);
            }
        }

        if ($message !== null) {
            Event\Facade::emitter()->testConsideredRisky(
                $this->valueObjectForEvents(),
                $message,
            );

            $this->status = TestStatus::risky($message);
        }

        $message = null;

        if ($activeExceptionHandlers !== $this->backupGlobalExceptionHandlers) {
            if (count($activeExceptionHandlers) > count($this->backupGlobalExceptionHandlers)) {
                if (!$this->inIsolation) {
                    $message = 'Test code or tested code did not remove its own exception handlers';
                }
            } else {
                $message = 'Test code or tested code removed exception handlers other than its own';
            }

            foreach ($activeExceptionHandlers as $handler) {
                restore_exception_handler();
            }

            foreach ($this->backupGlobalExceptionHandlers as $handler) {
                set_exception_handler($handler);
            }
        }

        $this->backupGlobalErrorHandlers     = null;
        $this->backupGlobalExceptionHandlers = null;

        if ($message !== null) {
            Event\Facade::emitter()->testConsideredRisky(
                $this->valueObjectForEvents(),
                $message,
            );

            $this->status = TestStatus::risky($message);
        }
    }

    /**
     * @return list<callable>
     */
    private function getActiveErrorHandlers(): array
    {
        $res = [];

        while (true) {
            $previousHandler = set_error_handler(static fn () => false);
            restore_error_handler();

            if ($previousHandler === null) {
                break;
            }
            $res[] = $previousHandler;
            restore_error_handler();
        }
        $res = array_reverse($res);

        foreach ($res as $handler) {
            set_error_handler($handler);
        }

        return $res;
    }

    /**
     * @return list<callable>
     */
    private function getActiveExceptionHandlers(): array
    {
        $res = [];

        while (true) {
            $previousHandler = set_exception_handler(static fn () => null);
            restore_exception_handler();

            if ($previousHandler === null) {
                break;
            }
            $res[] = $previousHandler;
            restore_exception_handler();
        }
        $res = array_reverse($res);

        foreach ($res as $handler) {
            set_exception_handler($handler);
        }

        return $res;
    }

    private function snapshotGlobalState(): void
    {
        if ($this->runTestInSeparateProcess || $this->inIsolation ||
            (!$this->backupGlobals && !$this->backupStaticProperties)) {
            return;
        }

        $snapshot = $this->createGlobalStateSnapshot($this->backupGlobals === true);

        $this->snapshot = $snapshot;
    }

    private function restoreGlobalState(): void
    {
        if (!$this->snapshot instanceof Snapshot) {
            return;
        }

        if (ConfigurationRegistry::get()->beStrictAboutChangesToGlobalState()) {
            $this->compareGlobalStateSnapshots(
                $this->snapshot,
                $this->createGlobalStateSnapshot($this->backupGlobals === true),
            );
        }

        $restorer = new Restorer;

        if ($this->backupGlobals) {
            $restorer->restoreGlobalVariables($this->snapshot);
        }

        if ($this->backupStaticProperties) {
            $restorer->restoreStaticProperties($this->snapshot);
        }

        $this->snapshot = null;
    }

    private function createGlobalStateSnapshot(bool $backupGlobals): Snapshot
    {
        $excludeList = new GlobalStateExcludeList;

        foreach ($this->backupGlobalsExcludeList as $globalVariable) {
            $excludeList->addGlobalVariable($globalVariable);
        }

        if (!defined('PHPUNIT_TESTSUITE')) {
            $excludeList->addClassNamePrefix('PHPUnit');
            $excludeList->addClassNamePrefix('SebastianBergmann\CodeCoverage');
            $excludeList->addClassNamePrefix('SebastianBergmann\FileIterator');
            $excludeList->addClassNamePrefix('SebastianBergmann\Invoker');
            $excludeList->addClassNamePrefix('SebastianBergmann\Template');
            $excludeList->addClassNamePrefix('SebastianBergmann\Timer');
            $excludeList->addStaticProperty(ComparatorFactory::class, 'instance');

            foreach ($this->backupStaticPropertiesExcludeList as $class => $properties) {
                foreach ($properties as $property) {
                    $excludeList->addStaticProperty($class, $property);
                }
            }
        }

        return new Snapshot(
            $excludeList,
            $backupGlobals,
            (bool) $this->backupStaticProperties,
            false,
            false,
            false,
            false,
            false,
            false,
            false,
        );
    }

    private function compareGlobalStateSnapshots(Snapshot $before, Snapshot $after): void
    {
        $backupGlobals = $this->backupGlobals === null || $this->backupGlobals;

        if ($backupGlobals) {
            $this->compareGlobalStateSnapshotPart(
                $before->globalVariables(),
                $after->globalVariables(),
                "--- Global variables before the test\n+++ Global variables after the test\n",
            );

            $this->compareGlobalStateSnapshotPart(
                $before->superGlobalVariables(),
                $after->superGlobalVariables(),
                "--- Super-global variables before the test\n+++ Super-global variables after the test\n",
            );
        }

        if ($this->backupStaticProperties) {
            $this->compareGlobalStateSnapshotPart(
                $before->staticProperties(),
                $after->staticProperties(),
                "--- Static properties before the test\n+++ Static properties after the test\n",
            );
        }
    }

    private function compareGlobalStateSnapshotPart(array $before, array $after, string $header): void
    {
        if ($before != $after) {
            $differ   = new Differ(new UnifiedDiffOutputBuilder($header));
            $exporter = new Exporter;

            Event\Facade::emitter()->testConsideredRisky(
                $this->valueObjectForEvents(),
                'This test modified global state but was not expected to do so' . PHP_EOL .
                trim(
                    $differ->diff(
                        $exporter->export($before),
                        $exporter->export($after),
                    ),
                ),
            );
        }
    }

    private function shouldInvocationMockerBeReset(MockObject $mock): bool
    {
        $enumerator = new Enumerator;

        if (in_array($mock, $enumerator->enumerate($this->dependencyInput), true)) {
            return false;
        }

        if (!is_array($this->testResult) && !is_object($this->testResult)) {
            return true;
        }

        return !in_array($mock, $enumerator->enumerate($this->testResult), true);
    }

    private function unregisterCustomComparators(): void
    {
        $factory = ComparatorFactory::getInstance();

        foreach ($this->customComparators as $comparator) {
            $factory->unregister($comparator);
        }

        $this->customComparators = [];
    }

    private function cleanupIniSettings(): void
    {
        foreach ($this->iniSettings as $varName => $oldValue) {
            ini_set($varName, $oldValue);
        }

        $this->iniSettings = [];
    }

    private function cleanupLocaleSettings(): void
    {
        foreach ($this->locale as $category => $locale) {
            setlocale($category, $locale);
        }

        $this->locale = [];
    }

    /**
     * @throws Exception
     */
    private function shouldExceptionExpectationsBeVerified(Throwable $throwable): bool
    {
        $result = false;

        if ($this->expectedException !== null || $this->expectedExceptionCode !== null || $this->expectedExceptionMessage !== null || $this->expectedExceptionMessageRegExp !== null) {
            $result = true;
        }

        if ($throwable instanceof Exception) {
            $result = false;
        }

        if (is_string($this->expectedException)) {
            try {
                $reflector = new ReflectionClass($this->expectedException);
                // @codeCoverageIgnoreStart
            } catch (ReflectionException $e) {
                throw new Exception(
                    $e->getMessage(),
                    $e->getCode(),
                    $e,
                );
            }
            // @codeCoverageIgnoreEnd

            if ($this->expectedException === 'PHPUnit\Framework\Exception' ||
                $this->expectedException === '\PHPUnit\Framework\Exception' ||
                $reflector->isSubclassOf(Exception::class)) {
                $result = true;
            }
        }

        return $result;
    }

    private function shouldRunInSeparateProcess(): bool
    {
        if ($this->inIsolation) {
            return false;
        }

        if ($this->runTestInSeparateProcess) {
            return true;
        }

        if ($this->runClassInSeparateProcess) {
            return true;
        }

        return ConfigurationRegistry::get()->processIsolation();
    }

    private function isCallableTestMethod(string $dependency): bool
    {
        [$className, $methodName] = explode('::', $dependency);

        if (!class_exists($className)) {
            return false;
        }

        $class = new ReflectionClass($className);

        if (!$class->isSubclassOf(__CLASS__)) {
            return false;
        }

        if (!$class->hasMethod($methodName)) {
            return false;
        }

        return TestUtil::isTestMethod(
            $class->getMethod($methodName),
        );
    }

    /**
     * @throws Exception
     * @throws ExpectationFailedException
     * @throws NoPreviousThrowableException
     */
    private function performAssertionsOnOutput(): void
    {
        try {
            if ($this->outputExpectedRegex !== null) {
                $this->assertMatchesRegularExpression($this->outputExpectedRegex, $this->output);
            } elseif ($this->outputExpectedString !== null) {
                $this->assertSame($this->outputExpectedString, $this->output);
            }
        } catch (ExpectationFailedException $e) {
            $this->status = TestStatus::failure($e->getMessage());

            Event\Facade::emitter()->testFailed(
                $this->valueObjectForEvents(),
                Event\Code\ThrowableBuilder::from($e),
                Event\Code\ComparisonFailureBuilder::from($e),
            );

            throw $e;
        }
    }

    /**
     * @throws Throwable
     *
     * @codeCoverageIgnore
     */
    private function invokeBeforeClassHookMethods(array $hookMethods, Event\Emitter $emitter): void
    {
        $this->invokeHookMethods(
            $hookMethods['beforeClass'],
            $emitter,
            'testBeforeFirstTestMethodCalled',
            'testBeforeFirstTestMethodFinished',
        );
    }

    /**
     * @throws Throwable
     */
    private function invokeBeforeTestHookMethods(array $hookMethods, Event\Emitter $emitter): void
    {
        $this->invokeHookMethods(
            $hookMethods['before'],
            $emitter,
            'testBeforeTestMethodCalled',
            'testBeforeTestMethodFinished',
        );
    }

    /**
     * @throws Throwable
     */
    private function invokePreConditionHookMethods(array $hookMethods, Event\Emitter $emitter): void
    {
        $this->invokeHookMethods(
            $hookMethods['preCondition'],
            $emitter,
            'testPreConditionCalled',
            'testPreConditionFinished',
        );
    }

    /**
     * @throws Throwable
     */
    private function invokePostConditionHookMethods(array $hookMethods, Event\Emitter $emitter): void
    {
        $this->invokeHookMethods(
            $hookMethods['postCondition'],
            $emitter,
            'testPostConditionCalled',
            'testPostConditionFinished',
        );
    }

    /**
     * @throws Throwable
     */
    private function invokeAfterTestHookMethods(array $hookMethods, Event\Emitter $emitter): void
    {
        $this->invokeHookMethods(
            $hookMethods['after'],
            $emitter,
            'testAfterTestMethodCalled',
            'testAfterTestMethodFinished',
        );
    }

    /**
     * @throws Throwable
     *
     * @codeCoverageIgnore
     */
    private function invokeAfterClassHookMethods(array $hookMethods, Event\Emitter $emitter): void
    {
        $this->invokeHookMethods(
            $hookMethods['afterClass'],
            $emitter,
            'testAfterLastTestMethodCalled',
            'testAfterLastTestMethodFinished',
        );
    }

    /**
     * @psalm-param list<non-empty-string> $hookMethods
     * @psalm-param 'testBeforeFirstTestMethodCalled'|'testBeforeTestMethodCalled'|'testPreConditionCalled'|'testPostConditionCalled'|'testAfterTestMethodCalled'|'testAfterLastTestMethodCalled' $calledMethod
     * @psalm-param 'testBeforeFirstTestMethodFinished'|'testBeforeTestMethodFinished'|'testPreConditionFinished'|'testPostConditionFinished'|'testAfterTestMethodFinished'|'testAfterLastTestMethodFinished' $finishedMethod
     *
     * @throws Throwable
     */
    private function invokeHookMethods(array $hookMethods, Event\Emitter $emitter, string $calledMethod, string $finishedMethod): void
    {
        $methodsInvoked = [];

        foreach ($hookMethods as $methodName) {
            if ($this->methodDoesNotExistOrIsDeclaredInTestCase($methodName)) {
                continue;
            }

            try {
                $this->{$methodName}();
            } catch (Throwable $t) {
            }

            $methodInvoked = new Event\Code\ClassMethod(
                static::class,
                $methodName,
            );

            $emitter->{$calledMethod}(
                static::class,
                $methodInvoked
            );

            $methodsInvoked[] = $methodInvoked;

            if (isset($t)) {
                break;
            }
        }

        if (!empty($methodsInvoked)) {
            $emitter->{$finishedMethod}(
                static::class,
                ...$methodsInvoked
            );
        }

        if (isset($t)) {
            throw $t;
        }
    }

    private function methodDoesNotExistOrIsDeclaredInTestCase(string $methodName): bool
    {
        $reflector = new ReflectionObject($this);

        return !$reflector->hasMethod($methodName) ||
               $reflector->getMethod($methodName)->getDeclaringClass()->getName() === self::class;
    }

    /**
     * @throws ExpectationFailedException
     */
    private function verifyExceptionExpectations(\Exception|Throwable $exception): void
    {
        if ($this->expectedException !== null) {
            $this->assertThat(
                $exception,
                new ExceptionConstraint(
                    $this->expectedException,
                ),
            );
        }

        if ($this->expectedExceptionMessage !== null) {
            $this->assertThat(
                $exception->getMessage(),
                new ExceptionMessageIsOrContains(
                    $this->expectedExceptionMessage,
                ),
            );
        }

        if ($this->expectedExceptionMessageRegExp !== null) {
            $this->assertThat(
                $exception->getMessage(),
                new ExceptionMessageMatchesRegularExpression(
                    $this->expectedExceptionMessageRegExp,
                ),
            );
        }

        if ($this->expectedExceptionCode !== null) {
            $this->assertThat(
                $exception->getCode(),
                new ExceptionCode(
                    $this->expectedExceptionCode,
                ),
            );
        }
    }

    /**
     * @throws AssertionFailedError
     */
    private function expectedExceptionWasNotRaised(): void
    {
        if ($this->expectedException !== null) {
            $this->assertThat(
                null,
                new ExceptionConstraint($this->expectedException),
            );
        } elseif ($this->expectedExceptionMessage !== null) {
            $this->numberOfAssertionsPerformed++;

            throw new AssertionFailedError(
                sprintf(
                    'Failed asserting that exception with message "%s" is thrown',
                    $this->expectedExceptionMessage,
                ),
            );
        } elseif ($this->expectedExceptionMessageRegExp !== null) {
            $this->numberOfAssertionsPerformed++;

            throw new AssertionFailedError(
                sprintf(
                    'Failed asserting that exception with message matching "%s" is thrown',
                    $this->expectedExceptionMessageRegExp,
                ),
            );
        } elseif ($this->expectedExceptionCode !== null) {
            $this->numberOfAssertionsPerformed++;

            throw new AssertionFailedError(
                sprintf(
                    'Failed asserting that exception with code "%s" is thrown',
                    $this->expectedExceptionCode,
                ),
            );
        }
    }

    private function isRegisteredFailure(Throwable $t): bool
    {
        foreach (array_keys($this->failureTypes) as $failureType) {
            if ($t instanceof $failureType) {
                return true;
            }
        }

        return false;
    }

    /**
     * @internal This method is not covered by the backward compatibility promise for PHPUnit
     */
    private function hasExpectationOnOutput(): bool
    {
        return is_string($this->outputExpectedString) || is_string($this->outputExpectedRegex);
    }

    /**
     * Creates a test stub for the specified interface or class.
     *
     * @psalm-template RealInstanceType of object
     *
     * @psalm-param class-string<RealInstanceType> $originalClassName
     *
     * @psalm-return Stub&RealInstanceType
     *
     * @throws InvalidArgumentException
     * @throws MockObjectException
     * @throws NoPreviousThrowableException
     */
    final protected static function createStub(string $originalClassName): Stub
    {
        $stub = (new MockGenerator)->testDouble(
            $originalClassName,
            true,
            false,
            callOriginalConstructor: false,
            callOriginalClone: false,
            cloneArguments: false,
            allowMockingUnknownTypes: false,
            returnValueGeneration: self::generateReturnValuesForTestDoubles(),
        );

        Event\Facade::emitter()->testCreatedStub($originalClassName);

        assert($stub instanceof $originalClassName);
        assert($stub instanceof Stub);

        return $stub;
    }

    /**
     * @psalm-param list<class-string> $interfaces
     *
     * @throws MockObjectException
     */
    final protected static function createStubForIntersectionOfInterfaces(array $interfaces): Stub
    {
        $stub = (new MockGenerator)->testDoubleForInterfaceIntersection(
            $interfaces,
            false,
            returnValueGeneration: self::generateReturnValuesForTestDoubles(),
        );

        Event\Facade::emitter()->testCreatedStubForIntersectionOfInterfaces($interfaces);

        return $stub;
    }

    /**
     * Creates (and configures) a test stub for the specified interface or class.
     *
     * @psalm-template RealInstanceType of object
     *
     * @psalm-param class-string<RealInstanceType> $originalClassName
     *
     * @psalm-return Stub&RealInstanceType
     *
     * @throws InvalidArgumentException
     * @throws MockObjectException
     * @throws NoPreviousThrowableException
     */
    final protected static function createConfiguredStub(string $originalClassName, array $configuration): Stub
    {
        $o = self::createStub($originalClassName);

        foreach ($configuration as $method => $return) {
            $o->method($method)->willReturn($return);
        }

        return $o;
    }

    private static function generateReturnValuesForTestDoubles(): bool
    {
        return MetadataRegistry::parser()->forClass(static::class)->isDisableReturnValueGenerationForTestDoubles()->isEmpty();
    }
}<|MERGE_RESOLUTION|>--- conflicted
+++ resolved
@@ -207,142 +207,12 @@
     private array $failureTypes = [];
 
     /**
-<<<<<<< HEAD
      * @psalm-var list<non-empty-string>
      */
     private array $expectedUserDeprecationMessage = [];
 
     /**
      * @psalm-var list<non-empty-string>
-=======
-     * Returns a matcher that matches when the method is executed
-     * zero or more times.
-     */
-    final public static function any(): AnyInvokedCountMatcher
-    {
-        return new AnyInvokedCountMatcher;
-    }
-
-    /**
-     * Returns a matcher that matches when the method is never executed.
-     */
-    final public static function never(): InvokedCountMatcher
-    {
-        return new InvokedCountMatcher(0);
-    }
-
-    /**
-     * Returns a matcher that matches when the method is executed
-     * at least N times.
-     */
-    final public static function atLeast(int $requiredInvocations): InvokedAtLeastCountMatcher
-    {
-        return new InvokedAtLeastCountMatcher(
-            $requiredInvocations,
-        );
-    }
-
-    /**
-     * Returns a matcher that matches when the method is executed at least once.
-     */
-    final public static function atLeastOnce(): InvokedAtLeastOnceMatcher
-    {
-        return new InvokedAtLeastOnceMatcher;
-    }
-
-    /**
-     * Returns a matcher that matches when the method is executed exactly once.
-     */
-    final public static function once(): InvokedCountMatcher
-    {
-        return new InvokedCountMatcher(1);
-    }
-
-    /**
-     * Returns a matcher that matches when the method is executed
-     * exactly $count times.
-     */
-    final public static function exactly(int $count): InvokedCountMatcher
-    {
-        return new InvokedCountMatcher($count);
-    }
-
-    /**
-     * Returns a matcher that matches when the method is executed
-     * at most N times.
-     */
-    final public static function atMost(int $allowedInvocations): InvokedAtMostCountMatcher
-    {
-        return new InvokedAtMostCountMatcher($allowedInvocations);
-    }
-
-    /**
-     * @deprecated Use <code>$double->willReturn()</code> instead of <code>$double->will($this->returnValue())</code>
-     * @see https://github.com/sebastianbergmann/phpunit/issues/5423
-     *
-     * @codeCoverageIgnore
-     */
-    final public static function returnValue(mixed $value): ReturnStub
-    {
-        return new ReturnStub($value);
-    }
-
-    /**
-     * @deprecated Use <code>$double->willReturnMap()</code> instead of <code>$double->will($this->returnValueMap())</code>
-     * @see https://github.com/sebastianbergmann/phpunit/issues/5423
-     *
-     * @codeCoverageIgnore
-     */
-    final public static function returnValueMap(array $valueMap): ReturnValueMapStub
-    {
-        return new ReturnValueMapStub($valueMap);
-    }
-
-    /**
-     * @deprecated Use <code>$double->willReturnArgument()</code> instead of <code>$double->will($this->returnArgument())</code>
-     * @see https://github.com/sebastianbergmann/phpunit/issues/5423
-     *
-     * @codeCoverageIgnore
-     */
-    final public static function returnArgument(int $argumentIndex): ReturnArgumentStub
-    {
-        return new ReturnArgumentStub($argumentIndex);
-    }
-
-    /**
-     * @deprecated Use <code>$double->willReturnCallback()</code> instead of <code>$double->will($this->returnCallback())</code>
-     * @see https://github.com/sebastianbergmann/phpunit/issues/5423
-     *
-     * @codeCoverageIgnore
-     */
-    final public static function returnCallback(callable $callback): ReturnCallbackStub
-    {
-        return new ReturnCallbackStub($callback);
-    }
-
-    /**
-     * @deprecated Use <code>$double->willReturnSelf()</code> instead of <code>$double->will($this->returnSelf())</code>
-     * @see https://github.com/sebastianbergmann/phpunit/issues/5423
-     *
-     * @codeCoverageIgnore
-     */
-    final public static function returnSelf(): ReturnSelfStub
-    {
-        return new ReturnSelfStub;
-    }
-
-    final public static function throwException(Throwable $exception): ExceptionStub
-    {
-        return new ExceptionStub($exception);
-    }
-
-    /**
-     * @deprecated Use <code>$double->willReturn()</code> instead of <code>$double->will($this->onConsecutiveCalls())</code>
-     * @see https://github.com/sebastianbergmann/phpunit/issues/5423
-     * @see https://github.com/sebastianbergmann/phpunit/issues/5425
-     *
-     * @codeCoverageIgnore
->>>>>>> 4e25805e
      */
     private array $expectedUserDeprecationMessageRegularExpression = [];
 
@@ -576,21 +446,6 @@
     }
 
     /**
-<<<<<<< HEAD
-=======
-     * @internal This method is not covered by the backward compatibility promise for PHPUnit
-     *
-     * @deprecated
-     *
-     * @codeCoverageIgnore
-     */
-    final public function registerMockObjectsFromTestArgumentsRecursively(): void
-    {
-        $this->registerMockObjectsFromTestArgumentsRecursively = true;
-    }
-
-    /**
->>>>>>> 4e25805e
      * @throws Throwable
      *
      * @internal This method is not covered by the backward compatibility promise for PHPUnit
@@ -1125,6 +980,8 @@
     /**
      * @deprecated Use <code>$double->willReturn()</code> instead of <code>$double->will($this->returnValue())</code>
      * @see https://github.com/sebastianbergmann/phpunit/issues/5423
+     *
+     * @codeCoverageIgnore
      */
     final protected function returnValue(mixed $value): ReturnStub
     {
@@ -1139,6 +996,8 @@
     /**
      * @deprecated Use <code>$double->willReturnMap()</code> instead of <code>$double->will($this->returnValueMap())</code>
      * @see https://github.com/sebastianbergmann/phpunit/issues/5423
+     *
+     * @codeCoverageIgnore
      */
     final protected function returnValueMap(array $valueMap): ReturnValueMapStub
     {
@@ -1153,6 +1012,8 @@
     /**
      * @deprecated Use <code>$double->willReturnArgument()</code> instead of <code>$double->will($this->returnArgument())</code>
      * @see https://github.com/sebastianbergmann/phpunit/issues/5423
+     *
+     * @codeCoverageIgnore
      */
     final protected function returnArgument(int $argumentIndex): ReturnArgumentStub
     {
@@ -1167,6 +1028,8 @@
     /**
      * @deprecated Use <code>$double->willReturnCallback()</code> instead of <code>$double->will($this->returnCallback())</code>
      * @see https://github.com/sebastianbergmann/phpunit/issues/5423
+     *
+     * @codeCoverageIgnore
      */
     final protected function returnCallback(callable $callback): ReturnCallbackStub
     {
@@ -1181,6 +1044,8 @@
     /**
      * @deprecated Use <code>$double->willReturnSelf()</code> instead of <code>$double->will($this->returnSelf())</code>
      * @see https://github.com/sebastianbergmann/phpunit/issues/5423
+     *
+     * @codeCoverageIgnore
      */
     final protected function returnSelf(): ReturnSelfStub
     {
@@ -1201,6 +1066,8 @@
      * @deprecated Use <code>$double->willReturn()</code> instead of <code>$double->will($this->onConsecutiveCalls())</code>
      * @see https://github.com/sebastianbergmann/phpunit/issues/5423
      * @see https://github.com/sebastianbergmann/phpunit/issues/5425
+     *
+     * @codeCoverageIgnore
      */
     final protected function onConsecutiveCalls(mixed ...$arguments): ConsecutiveCallsStub
     {
