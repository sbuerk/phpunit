--- conflicted
+++ resolved
@@ -1219,7 +1219,6 @@
         return $mock;
     }
 
-<<<<<<< HEAD
     /**
      * @psalm-param list<class-string> $interfaces
      *
@@ -1232,15 +1231,6 @@
         Event\Facade::emitter()->testCreatedMockObjectForIntersectionOfInterfaces($interfaces);
 
         return $mock;
-=======
-        return $this->getMockBuilder($originalClassName)
-            ->disableOriginalConstructor()
-            ->disableOriginalClone()
-            ->disableArgumentCloning()
-            ->disallowMockingUnknownTypes()
-            ->setMethods(empty($methods) ? null : $methods)
-            ->getMock();
->>>>>>> 4cb7d584
     }
 
     /**
@@ -1258,7 +1248,6 @@
      */
     protected function createConfiguredMock(string $originalClassName, array $configuration): MockObject
     {
-<<<<<<< HEAD
         $o = $this->createMock($originalClassName);
 
         foreach ($configuration as $method => $return) {
@@ -1266,12 +1255,6 @@
         }
 
         return $o;
-=======
-        return $this->getMockBuilder($originalClassName)
-            ->setConstructorArgs($constructorArguments)
-            ->enableProxyingToOriginalMethods()
-            ->getMock();
->>>>>>> 4cb7d584
     }
 
     /**
@@ -2169,7 +2152,7 @@
     /**
      * @throws ExpectationFailedException
      */
-    private function verifyExceptionExpectations(Throwable|\Exception $exception): void
+    private function verifyExceptionExpectations(\Exception|Throwable $exception): void
     {
         if ($this->expectedException !== null) {
             $this->assertThat(
@@ -2250,7 +2233,6 @@
 
     private function isRegisteredFailure(Throwable $t): bool
     {
-<<<<<<< HEAD
         foreach (array_keys($this->failureTypes) as $failureType) {
             if ($t instanceof $failureType) {
                 return true;
@@ -2258,13 +2240,5 @@
         }
 
         return false;
-=======
-        return $this->getMockBuilder($originalClassName)
-            ->disableOriginalConstructor()
-            ->disableOriginalClone()
-            ->disableArgumentCloning()
-            ->disallowMockingUnknownTypes()
-            ->getMock();
->>>>>>> 4cb7d584
     }
 }