--- conflicted
+++ resolved
@@ -93,39 +93,9 @@
      */
     public static function fromClassName(string $className): static
     {
-<<<<<<< HEAD
         assert(class_exists($className));
 
         $class = new ReflectionClass($className);
-=======
-        if (!is_string($theClass) && !$theClass instanceof ReflectionClass) {
-            throw InvalidArgumentException::create(
-                1,
-                'ReflectionClass object or string',
-            );
-        }
-
-        $this->declaredClassesPointer = count(get_declared_classes());
-
-        if (!$theClass instanceof ReflectionClass) {
-            if (class_exists($theClass, true)) {
-                if ($name === '') {
-                    $name = $theClass;
-                }
-
-                try {
-                    $theClass = new ReflectionClass($theClass);
-                } catch (ReflectionException $e) {
-                    throw new Exception(
-                        $e->getMessage(),
-                        $e->getCode(),
-                        $e,
-                    );
-                }
-                // @codeCoverageIgnoreEnd
-            } else {
-                $this->setName($theClass);
->>>>>>> 1badd7d7
 
         return static::fromClassReflector($class);
     }
@@ -136,24 +106,12 @@
 
         $constructor = $class->getConstructor();
 
-<<<<<<< HEAD
         if ($constructor !== null && !$constructor->isPublic()) {
             Event\Facade::emitter()->testRunnerTriggeredWarning(
                 sprintf(
                     'Class "%s" has no public constructor.',
-                    $class->getName()
-                )
-=======
-        if ($constructor !== null &&
-            !$constructor->isPublic()) {
-            $this->addTest(
-                new WarningTestCase(
-                    sprintf(
-                        'Class "%s" has no public constructor.',
-                        $theClass->getName(),
-                    ),
+                    $class->getName(),
                 ),
->>>>>>> 1badd7d7
             );
 
             return $testSuite;
@@ -175,23 +133,12 @@
             $testSuite->addTestMethod($class, $method);
         }
 
-<<<<<<< HEAD
         if (count($testSuite) === 0) {
             Event\Facade::emitter()->testRunnerTriggeredWarning(
                 sprintf(
                     'No tests found in class "%s".',
-                    $class->getName()
-                )
-=======
-        if (empty($this->tests)) {
-            $this->addTest(
-                new WarningTestCase(
-                    sprintf(
-                        'No tests found in class "%s".',
-                        $theClass->getName(),
-                    ),
+                    $class->getName(),
                 ),
->>>>>>> 1badd7d7
             );
         }
 
@@ -228,21 +175,7 @@
      */
     public function addTest(Test $test, array $groups = []): void
     {
-<<<<<<< HEAD
         $class = new ReflectionClass($test);
-=======
-        try {
-            $class = new ReflectionClass($test);
-            // @codeCoverageIgnoreStart
-        } catch (ReflectionException $e) {
-            throw new Exception(
-                $e->getMessage(),
-                $e->getCode(),
-                $e,
-            );
-        }
-        // @codeCoverageIgnoreEnd
->>>>>>> 1badd7d7
 
         if (!$class->isAbstract()) {
             $this->tests[] = $test;
@@ -277,13 +210,12 @@
      */
     public function addTestSuite(ReflectionClass $testClass): void
     {
-<<<<<<< HEAD
         if ($testClass->isAbstract()) {
             throw new Exception(
                 sprintf(
                     'Class %s is abstract',
-                    $testClass->getName()
-                )
+                    $testClass->getName(),
+                ),
             );
         }
 
@@ -292,66 +224,9 @@
                 sprintf(
                     'Class %s is not a subclass of %s',
                     $testClass->getName(),
-                    TestCase::class
-                )
-            );
-=======
-        if (!(is_object($testClass) || (is_string($testClass) && class_exists($testClass)))) {
-            throw InvalidArgumentException::create(
-                1,
-                'class name or object',
-            );
-        }
-
-        if (!is_object($testClass)) {
-            try {
-                $testClass = new ReflectionClass($testClass);
-                // @codeCoverageIgnoreStart
-            } catch (ReflectionException $e) {
-                throw new Exception(
-                    $e->getMessage(),
-                    $e->getCode(),
-                    $e,
-                );
-            }
-            // @codeCoverageIgnoreEnd
-        }
-
-        if ($testClass instanceof self) {
-            $this->addTest($testClass);
-        } elseif ($testClass instanceof ReflectionClass) {
-            $suiteMethod = false;
-
-            if (!$testClass->isAbstract() && $testClass->hasMethod(BaseTestRunner::SUITE_METHODNAME)) {
-                try {
-                    $method = $testClass->getMethod(
-                        BaseTestRunner::SUITE_METHODNAME,
-                    );
-                    // @codeCoverageIgnoreStart
-                } catch (ReflectionException $e) {
-                    throw new Exception(
-                        $e->getMessage(),
-                        $e->getCode(),
-                        $e,
-                    );
-                }
-                // @codeCoverageIgnoreEnd
-
-                if ($method->isStatic()) {
-                    $this->addTest(
-                        $method->invoke(null, $testClass->getName()),
-                    );
-
-                    $suiteMethod = true;
-                }
-            }
-
-            if (!$suiteMethod && !$testClass->isAbstract() && $testClass->isSubclassOf(TestCase::class)) {
-                $this->addTest(new self($testClass));
-            }
-        } else {
-            throw new Exception;
->>>>>>> 1badd7d7
+                    TestCase::class,
+                ),
+            );
         }
 
         $this->addTest(self::fromClassReflector($testClass));
@@ -369,13 +244,12 @@
      */
     public function addTestFile(string $filename): void
     {
-<<<<<<< HEAD
         if (is_file($filename) && str_ends_with($filename, '.phpt')) {
             try {
                 $this->addTest(new PhptTestCase($filename));
             } catch (RunnerException $e) {
                 Event\Facade::emitter()->testRunnerTriggeredWarning(
-                    $e->getMessage()
+                    $e->getMessage(),
                 );
             }
 
@@ -384,150 +258,11 @@
 
         try {
             $this->addTestSuite(
-                (new TestSuiteLoader)->load($filename)
+                (new TestSuiteLoader)->load($filename),
             );
         } catch (RunnerException $e) {
             Event\Facade::emitter()->testRunnerTriggeredWarning(
-                $e->getMessage()
-=======
-        if (is_file($filename) && substr($filename, -5) === '.phpt') {
-            $this->addTest(new PhptTestCase($filename));
-
-            $this->declaredClassesPointer = count(get_declared_classes());
-
-            return;
-        }
-
-        $numTests = count($this->tests);
-
-        // The given file may contain further stub classes in addition to the
-        // test class itself. Figure out the actual test class.
-        $filename   = FileLoader::checkAndLoad($filename);
-        $newClasses = array_slice(get_declared_classes(), $this->declaredClassesPointer);
-
-        // The diff is empty in case a parent class (with test methods) is added
-        // AFTER a child class that inherited from it. To account for that case,
-        // accumulate all discovered classes, so the parent class may be found in
-        // a later invocation.
-        if (!empty($newClasses)) {
-            // On the assumption that test classes are defined first in files,
-            // process discovered classes in approximate LIFO order, so as to
-            // avoid unnecessary reflection.
-            $this->foundClasses           = array_merge($newClasses, $this->foundClasses);
-            $this->declaredClassesPointer = count(get_declared_classes());
-        }
-
-        // The test class's name must match the filename, either in full, or as
-        // a PEAR/PSR-0 prefixed short name ('NameSpace_ShortName'), or as a
-        // PSR-1 local short name ('NameSpace\ShortName'). The comparison must be
-        // anchored to prevent false-positive matches (e.g., 'OtherShortName').
-        $shortName      = basename($filename, '.php');
-        $shortNameRegEx = '/(?:^|_|\\\\)' . preg_quote($shortName, '/') . '$/';
-
-        foreach ($this->foundClasses as $i => $className) {
-            if (preg_match($shortNameRegEx, $className)) {
-                try {
-                    $class = new ReflectionClass($className);
-                    // @codeCoverageIgnoreStart
-                } catch (ReflectionException $e) {
-                    throw new Exception(
-                        $e->getMessage(),
-                        $e->getCode(),
-                        $e,
-                    );
-                }
-                // @codeCoverageIgnoreEnd
-
-                if ($class->getFileName() == $filename) {
-                    $newClasses = [$className];
-                    unset($this->foundClasses[$i]);
-
-                    break;
-                }
-            }
-        }
-
-        foreach ($newClasses as $className) {
-            try {
-                $class = new ReflectionClass($className);
-                // @codeCoverageIgnoreStart
-            } catch (ReflectionException $e) {
-                throw new Exception(
-                    $e->getMessage(),
-                    $e->getCode(),
-                    $e,
-                );
-            }
-            // @codeCoverageIgnoreEnd
-
-            if (dirname($class->getFileName()) === __DIR__) {
-                continue;
-            }
-
-            if ($class->isAbstract() && $class->isSubclassOf(TestCase::class)) {
-                $this->addWarning(
-                    sprintf(
-                        'Abstract test case classes with "Test" suffix are deprecated (%s)',
-                        $class->getName(),
-                    ),
-                );
-            }
-
-            if (!$class->isAbstract()) {
-                if ($class->hasMethod(BaseTestRunner::SUITE_METHODNAME)) {
-                    try {
-                        $method = $class->getMethod(
-                            BaseTestRunner::SUITE_METHODNAME,
-                        );
-                        // @codeCoverageIgnoreStart
-                    } catch (ReflectionException $e) {
-                        throw new Exception(
-                            $e->getMessage(),
-                            $e->getCode(),
-                            $e,
-                        );
-                    }
-                    // @codeCoverageIgnoreEnd
-
-                    if ($method->isStatic()) {
-                        $this->addTest($method->invoke(null, $className));
-                    }
-                } elseif ($class->implementsInterface(Test::class)) {
-                    // Do we have modern namespacing ('Foo\Bar\WhizBangTest') or old-school namespacing ('Foo_Bar_WhizBangTest')?
-                    $isPsr0            = (!$class->inNamespace()) && (strpos($class->getName(), '_') !== false);
-                    $expectedClassName = $isPsr0 ? $className : $shortName;
-
-                    if (($pos = strpos($expectedClassName, '.')) !== false) {
-                        $expectedClassName = substr(
-                            $expectedClassName,
-                            0,
-                            $pos,
-                        );
-                    }
-
-                    if ($class->getShortName() !== $expectedClassName) {
-                        $this->addWarning(
-                            sprintf(
-                                "Test case class not matching filename is deprecated\n               in %s\n               Class name was '%s', expected '%s'",
-                                $filename,
-                                $class->getShortName(),
-                                $expectedClassName,
-                            ),
-                        );
-                    }
-
-                    $this->addTestSuite($class);
-                }
-            }
-        }
-
-        if (count($this->tests) > ++$numTests) {
-            $this->addWarning(
-                sprintf(
-                    "Multiple test case classes per file is deprecated\n               in %s",
-                    $filename,
-                ),
->>>>>>> 1badd7d7
+                $e->getMessage(),
             );
         }
     }
@@ -579,16 +314,8 @@
     public function getGroups(): array
     {
         return array_map(
-<<<<<<< HEAD
             'strval',
-            array_keys($this->groups)
-=======
-            static function ($key): string
-            {
-                return (string) $key;
-            },
             array_keys($this->groups),
->>>>>>> 1badd7d7
         );
     }
 
@@ -611,64 +338,8 @@
             return;
         }
 
-<<<<<<< HEAD
         $emitter                       = Event\Facade::emitter();
         $testSuiteValueObjectForEvents = Event\TestSuite\TestSuiteBuilder::from($this);
-=======
-        /** @psalm-var class-string $className */
-        $className   = $this->name;
-        $hookMethods = TestUtil::getHookMethods($className);
-
-        $result->startTestSuite($this);
-
-        $test = null;
-
-        if ($this->testCase && class_exists($this->name, false)) {
-            try {
-                foreach ($hookMethods['beforeClass'] as $beforeClassMethod) {
-                    if (method_exists($this->name, $beforeClassMethod)) {
-                        if ($missingRequirements = TestUtil::getMissingRequirements($this->name, $beforeClassMethod)) {
-                            $this->markTestSuiteSkipped(implode(PHP_EOL, $missingRequirements));
-                        }
-
-                        call_user_func([$this->name, $beforeClassMethod]);
-                    }
-                }
-            } catch (SkippedTestError|SkippedTestSuiteError $error) {
-                foreach ($this->tests() as $test) {
-                    $result->startTest($test);
-                    $result->addFailure($test, $error, 0);
-                    $result->endTest($test, 0);
-                }
-
-                $result->endTestSuite($this);
-
-                return $result;
-            } catch (Throwable $t) {
-                $errorAdded = false;
-
-                foreach ($this->tests() as $test) {
-                    if ($result->shouldStop()) {
-                        break;
-                    }
-
-                    $result->startTest($test);
-
-                    if (!$errorAdded) {
-                        $result->addError($test, $t, 0);
-
-                        $errorAdded = true;
-                    } else {
-                        $result->addFailure(
-                            $test,
-                            new SkippedTestError('Test skipped because of an error in hook method'),
-                            0,
-                        );
-                    }
-
-                    $result->endTest($test, 0);
-                }
->>>>>>> 1badd7d7
 
         $emitter->testSuiteStarted($testSuiteValueObjectForEvents);
 
@@ -830,17 +501,17 @@
                     $method->getStartLine(),
                     Event\Code\TestDoxBuilder::fromClassNameAndMethodName(
                         $className,
-                        $methodName
+                        $methodName,
                     ),
                     MetadataCollection::fromArray([]),
-                    Event\TestData\TestDataCollection::fromArray([])
+                    Event\TestData\TestDataCollection::fromArray([]),
                 ),
                 sprintf(
                     "The data provider specified for %s::%s is invalid\n%s",
                     $className,
                     $methodName,
-                    $this->throwableToString($e)
-                )
+                    $this->throwableToString($e),
+                ),
             );
 
             return;
@@ -848,21 +519,13 @@
 
         if ($test instanceof TestCase || $test instanceof DataProviderTestSuite) {
             $test->setDependencies(
-<<<<<<< HEAD
-                Dependencies::dependencies($class->getName(), $methodName)
-=======
-                TestUtil::getDependencies($class->getName(), $methodName),
->>>>>>> 1badd7d7
+                Dependencies::dependencies($class->getName(), $methodName),
             );
         }
 
         $this->addTest(
             $test,
-<<<<<<< HEAD
-            (new Groups)->groups($class->getName(), $methodName)
-=======
-            TestUtil::getGroups($class->getName(), $methodName),
->>>>>>> 1badd7d7
+            (new Groups)->groups($class->getName(), $methodName),
         );
     }
 
@@ -906,7 +569,7 @@
             return sprintf(
                 "%s\n%s",
                 $message,
-                Filter::getFilteredStacktrace($t)
+                Filter::getFilteredStacktrace($t),
             );
         }
 
@@ -914,7 +577,7 @@
             "%s: %s\n%s",
             $t::class,
             $message,
-            Filter::getFilteredStacktrace($t)
+            Filter::getFilteredStacktrace($t),
         );
     }
 
@@ -944,12 +607,12 @@
 
                 $methodCalledBeforeFirstTest = new Event\Code\ClassMethod(
                     $this->name,
-                    $beforeClassMethod
+                    $beforeClassMethod,
                 );
 
                 $emitter->testBeforeFirstTestMethodCalled(
                     $this->name,
-                    $methodCalledBeforeFirstTest
+                    $methodCalledBeforeFirstTest,
                 );
 
                 $methodsCalledBeforeFirstTest[] = $methodCalledBeforeFirstTest;
@@ -959,7 +622,7 @@
         } catch (SkippedTest|SkippedTestSuiteError $e) {
             $emitter->testSuiteSkipped(
                 $testSuiteValueObjectForEvents,
-                $e->getMessage()
+                $e->getMessage(),
             );
 
             return false;
@@ -969,13 +632,13 @@
             $emitter->testBeforeFirstTestMethodErrored(
                 $this->name,
                 $methodCalledBeforeFirstTest,
-                Event\Code\ThrowableBuilder::from($t)
+                Event\Code\ThrowableBuilder::from($t),
             );
 
             if (!empty($methodsCalledBeforeFirstTest)) {
                 $emitter->testBeforeFirstTestMethodFinished(
                     $this->name,
-                    ...$methodsCalledBeforeFirstTest
+                    ...$methodsCalledBeforeFirstTest,
                 );
             }
 
@@ -985,7 +648,7 @@
         if (!empty($methodsCalledBeforeFirstTest)) {
             $emitter->testBeforeFirstTestMethodFinished(
                 $this->name,
-                ...$methodsCalledBeforeFirstTest
+                ...$methodsCalledBeforeFirstTest,
             );
         }
 
@@ -1012,12 +675,12 @@
 
                 $methodCalledAfterLastTest = new Event\Code\ClassMethod(
                     $this->name,
-                    $afterClassMethod
+                    $afterClassMethod,
                 );
 
                 $emitter->testAfterLastTestMethodCalled(
                     $this->name,
-                    $methodCalledAfterLastTest
+                    $methodCalledAfterLastTest,
                 );
 
                 $methodsCalledAfterLastTest[] = $methodCalledAfterLastTest;
@@ -1029,7 +692,7 @@
         if (!empty($methodsCalledAfterLastTest)) {
             $emitter->testAfterLastTestMethodFinished(
                 $this->name,
-                ...$methodsCalledAfterLastTest
+                ...$methodsCalledAfterLastTest,
             );
         }
     }
