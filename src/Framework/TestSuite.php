--- conflicted
+++ resolved
@@ -872,23 +872,6 @@
     {
         $methodName = $method->getName();
 
-<<<<<<< HEAD
-        if (!$method->isPublic()) {
-            $this->addTest(
-                new WarningTestCase(
-                    sprintf(
-                        'Test method "%s" in test class "%s" is not public.',
-                        $methodName,
-                        $class->getName()
-                    )
-                )
-            );
-
-            return;
-        }
-
-=======
->>>>>>> 155e5b05
         $test = (new TestBuilder)->build($class, $methodName);
 
         if ($test instanceof TestCase || $test instanceof DataProviderTestSuite) {
