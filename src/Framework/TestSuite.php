<?php declare(strict_types=1);
/*
 * This file is part of PHPUnit.
 *
 * (c) Sebastian Bergmann <sebastian@phpunit.de>
 *
 * For the full copyright and license information, please view the LICENSE
 * file that was distributed with this source code.
 */
namespace PHPUnit\Framework;

use const PHP_EOL;
use function array_diff;
use function array_keys;
use function array_merge;
use function array_unique;
use function basename;
use function call_user_func;
use function class_exists;
use function count;
use function dirname;
use function file_exists;
use function get_declared_classes;
use function implode;
use function is_bool;
use function is_callable;
use function is_object;
use function is_string;
use function method_exists;
use function preg_match;
use function preg_quote;
use function sprintf;
use function strpos;
use function substr;
use Iterator;
use IteratorAggregate;
use PHPUnit\Runner\BaseTestRunner;
use PHPUnit\Runner\Filter\Factory;
use PHPUnit\Runner\PhptTestCase;
use PHPUnit\Util\FileLoader;
use PHPUnit\Util\Test as TestUtil;
use ReflectionClass;
use ReflectionException;
use ReflectionMethod;
use Throwable;

/**
 * @internal This class is not covered by the backward compatibility promise for PHPUnit
 */
class TestSuite implements IteratorAggregate, Reorderable, SelfDescribing, Test
{
    /**
     * Enable or disable the backup and restoration of the $GLOBALS array.
     *
     * @var bool
     */
    protected $backupGlobals;

    /**
     * Enable or disable the backup and restoration of static attributes.
     *
     * @var bool
     */
    protected $backupStaticAttributes;

    /**
     * @var bool
     */
    protected $runTestInSeparateProcess = false;

    /**
     * The name of the test suite.
     *
     * @var string
     */
    protected $name = '';

    /**
     * The test groups of the test suite.
     *
     * @var array
     */
    protected $groups = [];

    /**
     * The tests in the test suite.
     *
     * @var Test[]
     */
    protected $tests = [];

    /**
     * The number of tests in the test suite.
     *
     * @var int
     */
    protected $numTests = -1;

    /**
     * @var bool
     */
    protected $testCase = false;

    /**
     * @var string[]
     */
    protected $foundClasses = [];

    /**
     * @var null|list<ExecutionOrderDependency>
     */
    protected $providedTests;

    /**
     * @var null|list<ExecutionOrderDependency>
     */
    protected $requiredTests;

    /**
     * @var bool
     */
    private $beStrictAboutChangesToGlobalState;

    /**
     * @var Factory
     */
    private $iteratorFilter;

    /**
     * @var string[]
     */
    private $declaredClasses;

    /**
     * @psalm-var array<int,string>
     */
    private $warnings = [];

    /**
     * Constructs a new TestSuite.
     *
     *   - PHPUnit\Framework\TestSuite() constructs an empty TestSuite.
     *
     *   - PHPUnit\Framework\TestSuite(ReflectionClass) constructs a
     *     TestSuite from the given class.
     *
     *   - PHPUnit\Framework\TestSuite(ReflectionClass, String)
     *     constructs a TestSuite from the given class with the given
     *     name.
     *
     *   - PHPUnit\Framework\TestSuite(String) either constructs a
     *     TestSuite from the given class (if the passed string is the
     *     name of an existing class) or constructs an empty TestSuite
     *     with the given name.
     *
     * @param ReflectionClass|string $theClass
     *
     * @throws Exception
     */
    public function __construct($theClass = '', string $name = '')
    {
        if (!is_string($theClass) && !$theClass instanceof ReflectionClass) {
            throw InvalidArgumentException::create(
                1,
                'ReflectionClass object or string'
            );
        }

        $this->declaredClasses = get_declared_classes();

        if (!$theClass instanceof ReflectionClass) {
            if (class_exists($theClass, true)) {
                if ($name === '') {
                    $name = $theClass;
                }

                try {
                    $theClass = new ReflectionClass($theClass);
                } catch (ReflectionException $e) {
                    throw new Exception(
                        $e->getMessage(),
                        (int) $e->getCode(),
                        $e
                    );
                }
                // @codeCoverageIgnoreEnd
            } else {
                $this->setName($theClass);

                return;
            }
        }

        if (!$theClass->isSubclassOf(TestCase::class)) {
            $this->setName((string) $theClass);

            return;
        }

        if ($name !== '') {
            $this->setName($name);
        } else {
            $this->setName($theClass->getName());
        }

        $constructor = $theClass->getConstructor();

        if ($constructor !== null &&
            !$constructor->isPublic()) {
            $this->addTest(
                new WarningTestCase(
                    sprintf(
                        'Class "%s" has no public constructor.',
                        $theClass->getName()
                    )
                )
            );

            return;
        }

        foreach ($theClass->getMethods() as $method) {
            if ($method->getDeclaringClass()->getName() === Assert::class) {
                continue;
            }

            if ($method->getDeclaringClass()->getName() === TestCase::class) {
                continue;
            }

            $this->addTestMethod($theClass, $method);
        }

        if (empty($this->tests)) {
            $this->addTest(
                new WarningTestCase(
                    sprintf(
                        'No tests found in class "%s".',
                        $theClass->getName()
                    )
                )
            );
        }

        $this->testCase = true;
    }

    /**
     * Returns a string representation of the test suite.
     */
    public function toString(): string
    {
        return $this->getName();
    }

    /**
     * Adds a test to the suite.
     *
     * @param array $groups
     */
    public function addTest(Test $test, $groups = []): void
    {
        try {
            $class = new ReflectionClass($test);
            // @codeCoverageIgnoreStart
        } catch (ReflectionException $e) {
            throw new Exception(
                $e->getMessage(),
                (int) $e->getCode(),
                $e
            );
        }
        // @codeCoverageIgnoreEnd

        if (!$class->isAbstract()) {
            $this->tests[] = $test;
            $this->clearCaches();

            if ($test instanceof self && empty($groups)) {
                $groups = $test->getGroups();
            }

            if (empty($groups)) {
                $groups = ['default'];
            }

            foreach ($groups as $group) {
                if (!isset($this->groups[$group])) {
                    $this->groups[$group] = [$test];
                } else {
                    $this->groups[$group][] = $test;
                }
            }

            if ($test instanceof TestCase) {
                $test->setGroups($groups);
            }
        }
    }

    /**
     * Adds the tests from the given class to the suite.
     *
     * @param object|string $testClass
     *
     * @throws Exception
     */
    public function addTestSuite($testClass): void
    {
        if (!(is_object($testClass) || (is_string($testClass) && class_exists($testClass)))) {
            throw InvalidArgumentException::create(
                1,
                'class name or object'
            );
        }

        if (!is_object($testClass)) {
            try {
                $testClass = new ReflectionClass($testClass);
                // @codeCoverageIgnoreStart
            } catch (ReflectionException $e) {
                throw new Exception(
                    $e->getMessage(),
                    (int) $e->getCode(),
                    $e
                );
            }
            // @codeCoverageIgnoreEnd
        }

        if ($testClass instanceof self) {
            $this->addTest($testClass);
        } elseif ($testClass instanceof ReflectionClass) {
            $suiteMethod = false;

            if (!$testClass->isAbstract() && $testClass->hasMethod(BaseTestRunner::SUITE_METHODNAME)) {
                try {
                    $method = $testClass->getMethod(
                        BaseTestRunner::SUITE_METHODNAME
                    );
                    // @codeCoverageIgnoreStart
                } catch (ReflectionException $e) {
                    throw new Exception(
                        $e->getMessage(),
                        (int) $e->getCode(),
                        $e
                    );
                }
                // @codeCoverageIgnoreEnd

                if ($method->isStatic()) {
                    $this->addTest(
                        $method->invoke(null, $testClass->getName())
                    );

                    $suiteMethod = true;
                }
            }

            if (!$suiteMethod && !$testClass->isAbstract() && $testClass->isSubclassOf(TestCase::class)) {
                $this->addTest(new self($testClass));
            }
        } else {
            throw new Exception;
        }
    }

    public function addWarning(string $warning): void
    {
        $this->warnings[] = $warning;
    }

    /**
     * Wraps both <code>addTest()</code> and <code>addTestSuite</code>
     * as well as the separate import statements for the user's convenience.
     *
     * If the named file cannot be read or there are no new tests that can be
     * added, a <code>PHPUnit\Framework\WarningTestCase</code> will be created instead,
     * leaving the current test run untouched.
     *
     * @throws Exception
     */
    public function addTestFile(string $filename): void
    {
        if (file_exists($filename) && substr($filename, -5) === '.phpt') {
            $this->addTest(new PhptTestCase($filename));

            $this->declaredClasses = get_declared_classes();

            return;
        }

        $numTests = count($this->tests);

        // The given file may contain further stub classes in addition to the
        // test class itself. Figure out the actual test class.
        $filename   = FileLoader::checkAndLoad($filename);
        $newClasses = array_diff(get_declared_classes(), $this->declaredClasses);

        // The diff is empty in case a parent class (with test methods) is added
        // AFTER a child class that inherited from it. To account for that case,
        // accumulate all discovered classes, so the parent class may be found in
        // a later invocation.
        if (!empty($newClasses)) {
            // On the assumption that test classes are defined first in files,
            // process discovered classes in approximate LIFO order, so as to
            // avoid unnecessary reflection.
            $this->foundClasses    = array_merge($newClasses, $this->foundClasses);
            $this->declaredClasses = get_declared_classes();
        }

        // The test class's name must match the filename, either in full, or as
        // a PEAR/PSR-0 prefixed short name ('NameSpace_ShortName'), or as a
        // PSR-1 local short name ('NameSpace\ShortName'). The comparison must be
        // anchored to prevent false-positive matches (e.g., 'OtherShortName').
        $shortName      = basename($filename, '.php');
        $shortNameRegEx = '/(?:^|_|\\\\)' . preg_quote($shortName, '/') . '$/';

        foreach ($this->foundClasses as $i => $className) {
            if (preg_match($shortNameRegEx, $className)) {
                try {
                    $class = new ReflectionClass($className);
                    // @codeCoverageIgnoreStart
                } catch (ReflectionException $e) {
                    throw new Exception(
                        $e->getMessage(),
                        (int) $e->getCode(),
                        $e
                    );
                }
                // @codeCoverageIgnoreEnd

                if ($class->getFileName() == $filename) {
                    $newClasses = [$className];
                    unset($this->foundClasses[$i]);

                    break;
                }
            }
        }

        foreach ($newClasses as $className) {
            try {
                $class = new ReflectionClass($className);
                // @codeCoverageIgnoreStart
            } catch (ReflectionException $e) {
                throw new Exception(
                    $e->getMessage(),
                    (int) $e->getCode(),
                    $e
                );
            }
            // @codeCoverageIgnoreEnd

            if (dirname($class->getFileName()) === __DIR__) {
                continue;
            }

            if (!$class->isAbstract()) {
                if ($class->hasMethod(BaseTestRunner::SUITE_METHODNAME)) {
                    try {
                        $method = $class->getMethod(
                            BaseTestRunner::SUITE_METHODNAME
                        );
                        // @codeCoverageIgnoreStart
                    } catch (ReflectionException $e) {
                        throw new Exception(
                            $e->getMessage(),
                            (int) $e->getCode(),
                            $e
                        );
                    }
                    // @codeCoverageIgnoreEnd

                    if ($method->isStatic()) {
                        $this->addTest($method->invoke(null, $className));
                    }
                } elseif ($class->implementsInterface(Test::class)) {
                    $expectedClassName = $shortName;

                    if (($pos = strpos($expectedClassName, '.')) !== false) {
                        $expectedClassName = substr(
                            $expectedClassName,
                            0,
                            $pos
                        );
                    }

                    if ($class->getShortName() !== $expectedClassName) {
                        $this->addWarning(
                            sprintf(
                                "Test case class not matching filename is deprecated\n               in %s\n               Class name was '%s', expected '%s'",
                                $filename,
                                $class->getShortName(),
                                $expectedClassName
                            )
                        );
                    }

                    $this->addTestSuite($class);
                }
            }
        }

        if (count($this->tests) > ++$numTests) {
            $this->addWarning(
                sprintf(
                    "Multiple test case classes per file is deprecated\n               in %s",
                    $filename
                )
            );
        }

        $this->numTests = -1;
    }

    /**
     * Wrapper for addTestFile() that adds multiple test files.
     *
     * @throws Exception
     */
    public function addTestFiles(iterable $fileNames): void
    {
        foreach ($fileNames as $filename) {
            $this->addTestFile((string) $filename);
        }
    }

    /**
     * Counts the number of test cases that will be run by this test.
     *
     * @todo refactor usage of numTests in DefaultResultPrinter
     */
    public function count(): int
    {
        $this->numTests = 0;

        foreach ($this as $test) {
            $this->numTests += count($test);
        }

        return $this->numTests;
    }

    /**
     * Returns the name of the suite.
     */
    public function getName(): string
    {
        return $this->name;
    }

    /**
     * Returns the test groups of the suite.
     */
    public function getGroups(): array
    {
        return array_keys($this->groups);
    }

    public function getGroupDetails(): array
    {
        return $this->groups;
    }

    /**
     * Set tests groups of the test case.
     */
    public function setGroupDetails(array $groups): void
    {
        $this->groups = $groups;
    }

    /**
     * Runs the tests and collects their result in a TestResult.
     *
     * @throws \PHPUnit\Framework\CodeCoverageException
     * @throws \SebastianBergmann\CodeCoverage\InvalidArgumentException
     * @throws \SebastianBergmann\CodeCoverage\UnintentionallyCoveredCodeException
     * @throws \SebastianBergmann\RecursionContext\InvalidArgumentException
     * @throws Warning
     */
    public function run(TestResult $result = null): TestResult
    {
        if ($result === null) {
            $result = $this->createResult();
        }

        if (count($this) === 0) {
            return $result;
        }

        /** @psalm-var class-string $className */
        $className   = $this->name;
        $hookMethods = TestUtil::getHookMethods($className);

        $result->startTestSuite($this);

        try {
            foreach ($hookMethods['beforeClass'] as $beforeClassMethod) {
                if ($this->testCase &&
                    class_exists($this->name, false) &&
                    method_exists($this->name, $beforeClassMethod)) {
                    if ($missingRequirements = TestUtil::getMissingRequirements($this->name, $beforeClassMethod)) {
                        $this->markTestSuiteSkipped(implode(PHP_EOL, $missingRequirements));
                    }

                    call_user_func([$this->name, $beforeClassMethod]);
                }
            }
        } catch (SkippedTestSuiteError $error) {
            foreach ($this->tests() as $test) {
                $result->startTest($test);
                $result->addFailure($test, $error, 0);
                $result->endTest($test, 0);
            }

            $result->endTestSuite($this);

            return $result;
        } catch (Throwable $t) {
            $errorAdded = false;

            foreach ($this->tests() as $test) {
                if ($result->shouldStop()) {
                    break;
                }

                $result->startTest($test);

                if (!$errorAdded) {
                    $result->addError($test, $t, 0);

                    $errorAdded = true;
                } else {
                    $result->addFailure(
                        $test,
                        new SkippedTestError('Test skipped because of an error in hook method'),
                        0
                    );
                }

                $result->endTest($test, 0);
            }

            $result->endTestSuite($this);

            return $result;
        }

        foreach ($this as $test) {
            if ($result->shouldStop()) {
                break;
            }

            if ($test instanceof TestCase || $test instanceof self) {
                $test->setBeStrictAboutChangesToGlobalState($this->beStrictAboutChangesToGlobalState);
                $test->setBackupGlobals($this->backupGlobals);
                $test->setBackupStaticAttributes($this->backupStaticAttributes);
                $test->setRunTestInSeparateProcess($this->runTestInSeparateProcess);
            }

            $test->run($result);
        }

        try {
            foreach ($hookMethods['afterClass'] as $afterClassMethod) {
                if ($this->testCase &&
                    class_exists($this->name, false) &&
                    method_exists($this->name, $afterClassMethod)) {
                    call_user_func([$this->name, $afterClassMethod]);
                }
            }
<<<<<<< HEAD
        } catch (Throwable $t) {
            $message = "Exception in {$this->name}::${afterClassMethod}" . PHP_EOL . $t->getMessage();
=======
        } catch (\Throwable $t) {
            $message = "Exception in {$this->name}::{$afterClassMethod}" . \PHP_EOL . $t->getMessage();
>>>>>>> d457aff1
            $error   = new SyntheticError($message, 0, $t->getFile(), $t->getLine(), $t->getTrace());

            $placeholderTest = clone $test;
            $placeholderTest->setName($afterClassMethod);

            $result->startTest($placeholderTest);
            $result->addFailure($placeholderTest, $error, 0);
            $result->endTest($placeholderTest, 0);
        }

        $result->endTestSuite($this);

        return $result;
    }

    public function setRunTestInSeparateProcess(bool $runTestInSeparateProcess): void
    {
        $this->runTestInSeparateProcess = $runTestInSeparateProcess;
    }

    public function setName(string $name): void
    {
        $this->name = $name;
    }

    /**
     * Returns the tests as an enumeration.
     *
     * @return Test[]
     */
    public function tests(): array
    {
        return $this->tests;
    }

    /**
     * Set tests of the test suite.
     *
     * @param Test[] $tests
     */
    public function setTests(array $tests): void
    {
        $this->tests = $tests;
    }

    /**
     * Mark the test suite as skipped.
     *
     * @param string $message
     *
     * @throws SkippedTestSuiteError
     *
     * @psalm-return never-return
     */
    public function markTestSuiteSkipped($message = ''): void
    {
        throw new SkippedTestSuiteError($message);
    }

    /**
     * @param bool $beStrictAboutChangesToGlobalState
     */
    public function setBeStrictAboutChangesToGlobalState($beStrictAboutChangesToGlobalState): void
    {
        if (null === $this->beStrictAboutChangesToGlobalState && is_bool($beStrictAboutChangesToGlobalState)) {
            $this->beStrictAboutChangesToGlobalState = $beStrictAboutChangesToGlobalState;
        }
    }

    /**
     * @param bool $backupGlobals
     */
    public function setBackupGlobals($backupGlobals): void
    {
        if (null === $this->backupGlobals && is_bool($backupGlobals)) {
            $this->backupGlobals = $backupGlobals;
        }
    }

    /**
     * @param bool $backupStaticAttributes
     */
    public function setBackupStaticAttributes($backupStaticAttributes): void
    {
        if (null === $this->backupStaticAttributes && is_bool($backupStaticAttributes)) {
            $this->backupStaticAttributes = $backupStaticAttributes;
        }
    }

    /**
     * Returns an iterator for this test suite.
     */
    public function getIterator(): Iterator
    {
        $iterator = new TestSuiteIterator($this);

        if ($this->iteratorFilter !== null) {
            $iterator = $this->iteratorFilter->factory($iterator, $this);
        }

        return $iterator;
    }

    public function injectFilter(Factory $filter): void
    {
        $this->iteratorFilter = $filter;

        foreach ($this as $test) {
            if ($test instanceof self) {
                $test->injectFilter($filter);
            }
        }
    }

    /**
     * @psalm-return array<int,string>
     */
    public function warnings(): array
    {
        return array_unique($this->warnings);
    }

    /**
     * @return list<ExecutionOrderDependency>
     */
    public function provides(): array
    {
        if ($this->providedTests === null) {
            $this->providedTests = [];

            if (is_callable($this->sortId(), true)) {
                $this->providedTests[] = new ExecutionOrderDependency($this->sortId());
            }

            foreach ($this->tests as $test) {
                if (!($test instanceof Reorderable)) {
                    // @codeCoverageIgnoreStart
                    continue;
                    // @codeCoverageIgnoreEnd
                }
                $this->providedTests = ExecutionOrderDependency::mergeUnique($this->providedTests, $test->provides());
            }
        }

        return $this->providedTests;
    }

    /**
     * @return list<ExecutionOrderDependency>
     */
    public function requires(): array
    {
        if ($this->requiredTests === null) {
            $this->requiredTests = [];

            foreach ($this->tests as $test) {
                if (!($test instanceof Reorderable)) {
                    // @codeCoverageIgnoreStart
                    continue;
                    // @codeCoverageIgnoreEnd
                }
                $this->requiredTests = ExecutionOrderDependency::mergeUnique(
                    ExecutionOrderDependency::filterInvalid($this->requiredTests),
                    $test->requires()
                );
            }

            $this->requiredTests = ExecutionOrderDependency::diff($this->requiredTests, $this->provides());
        }

        return $this->requiredTests;
    }

    public function sortId(): string
    {
        return $this->getName() . '::class';
    }

    /**
     * Creates a default TestResult object.
     */
    protected function createResult(): TestResult
    {
        return new TestResult;
    }

    /**
     * @throws Exception
     */
    protected function addTestMethod(ReflectionClass $class, ReflectionMethod $method): void
    {
        if (!TestUtil::isTestMethod($method)) {
            return;
        }

        $methodName = $method->getName();

        if (!$method->isPublic()) {
            $this->addTest(
                new WarningTestCase(
                    sprintf(
                        'Test method "%s" in test class "%s" is not public.',
                        $methodName,
                        $class->getName()
                    )
                )
            );

            return;
        }

        $test = (new TestBuilder)->build($class, $methodName);

        if ($test instanceof TestCase || $test instanceof DataProviderTestSuite) {
            $test->setDependencies(
                TestUtil::getDependencies($class->getName(), $methodName)
            );
        }

        $this->addTest(
            $test,
            TestUtil::getGroups($class->getName(), $methodName)
        );
    }

    private function clearCaches(): void
    {
        $this->numTests      = -1;
        $this->providedTests = null;
        $this->requiredTests = null;
    }
}<|MERGE_RESOLUTION|>--- conflicted
+++ resolved
@@ -671,13 +671,8 @@
                     call_user_func([$this->name, $afterClassMethod]);
                 }
             }
-<<<<<<< HEAD
         } catch (Throwable $t) {
-            $message = "Exception in {$this->name}::${afterClassMethod}" . PHP_EOL . $t->getMessage();
-=======
-        } catch (\Throwable $t) {
-            $message = "Exception in {$this->name}::{$afterClassMethod}" . \PHP_EOL . $t->getMessage();
->>>>>>> d457aff1
+            $message = "Exception in {$this->name}::{$afterClassMethod}" . PHP_EOL . $t->getMessage();
             $error   = new SyntheticError($message, 0, $t->getFile(), $t->getLine(), $t->getTrace());
 
             $placeholderTest = clone $test;
