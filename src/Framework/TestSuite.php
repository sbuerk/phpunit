<?php
/*
 * This file is part of PHPUnit.
 *
 * (c) Sebastian Bergmann <sebastian@phpunit.de>
 *
 * For the full copyright and license information, please view the LICENSE
 * file that was distributed with this source code.
 */
namespace PHPUnit\Framework;

use Iterator;
use IteratorAggregate;
use PHPUnit\Runner\BaseTestRunner;
use PHPUnit\Runner\Filter\Factory;
use PHPUnit\Runner\PhptTestCase;
use PHPUnit\Util\Fileloader;
use PHPUnit\Util\InvalidArgumentHelper;
use ReflectionClass;
use ReflectionMethod;
use Throwable;

/**
 * A TestSuite is a composite of Tests. It runs a collection of test cases.
 */
class TestSuite implements Test, SelfDescribing, IteratorAggregate
{
    /**
     * Last count of tests in this suite.
     *
     * @var int|null
     */
    private $cachedNumTests;

    /**
     * Enable or disable the backup and restoration of the $GLOBALS array.
     *
     * @var bool
     */
    protected $backupGlobals;

    /**
     * Enable or disable the backup and restoration of static attributes.
     *
     * @var bool
     */
    protected $backupStaticAttributes;

    /**
     * @var bool
     */
    private $beStrictAboutChangesToGlobalState;

    /**
     * @var bool
     */
    protected $runTestInSeparateProcess = false;

    /**
     * The name of the test suite.
     *
     * @var string
     */
    protected $name = '';

    /**
     * The test groups of the test suite.
     *
     * @var array
     */
    protected $groups = [];

    /**
     * The tests in the test suite.
     *
     * @var TestCase[]
     */
    protected $tests = [];

    /**
     * The number of tests in the test suite.
     *
     * @var int
     */
    protected $numTests = -1;

    /**
     * @var bool
     */
    protected $testCase = false;

    /**
     * @var array
     */
    protected $foundClasses = [];

    /**
     * @var Factory
     */
    private $iteratorFilter;

    /**
     * Constructs a new TestSuite:
     *
     *   - PHPUnit\Framework\TestSuite() constructs an empty TestSuite.
     *
     *   - PHPUnit\Framework\TestSuite(ReflectionClass) constructs a
     *     TestSuite from the given class.
     *
     *   - PHPUnit\Framework\TestSuite(ReflectionClass, String)
     *     constructs a TestSuite from the given class with the given
     *     name.
     *
     *   - PHPUnit\Framework\TestSuite(String) either constructs a
     *     TestSuite from the given class (if the passed string is the
     *     name of an existing class) or constructs an empty TestSuite
     *     with the given name.
     *
     * @param mixed  $theClass
     * @param string $name
     *
     * @throws Exception
     */
    public function __construct($theClass = '', $name = '')
    {
<<<<<<< HEAD
        $this->declaredClasses = \get_declared_classes();

=======
>>>>>>> 4b1c822a
        $argumentsValid = false;

        if (\is_object($theClass) &&
            $theClass instanceof ReflectionClass) {
            $argumentsValid = true;
        } elseif (\is_string($theClass) &&
            $theClass !== '' &&
            \class_exists($theClass, false)) {
            $argumentsValid = true;

            if ($name == '') {
                $name = $theClass;
            }

            $theClass = new ReflectionClass($theClass);
        } elseif (\is_string($theClass)) {
            $this->setName($theClass);

            return;
        }

        if (!$argumentsValid) {
            throw new Exception;
        }

        if (!$theClass->isSubclassOf(TestCase::class)) {
            throw new Exception(
                'Class "' . $theClass->name . '" does not extend PHPUnit\Framework\TestCase.'
            );
        }

        if ($name != '') {
            $this->setName($name);
        } else {
            $this->setName($theClass->getName());
        }

        $constructor = $theClass->getConstructor();

        if ($constructor !== null &&
            !$constructor->isPublic()) {
            $this->addTest(
                self::warning(
                    \sprintf(
                        'Class "%s" has no public constructor.',
                        $theClass->getName()
                    )
                )
            );

            return;
        }

        foreach ($theClass->getMethods() as $method) {
            $this->addTestMethod($theClass, $method);
        }

        if (empty($this->tests)) {
            $this->addTest(
                self::warning(
                    \sprintf(
                        'No tests found in class "%s".',
                        $theClass->getName()
                    )
                )
            );
        }

        $this->testCase = true;
    }

    /**
     * Returns a string representation of the test suite.
     *
     * @return string
     */
    public function toString()
    {
        return $this->getName();
    }

    /**
     * Adds a test to the suite.
     *
     * @param Test  $test
     * @param array $groups
     */
    public function addTest(Test $test, $groups = [])
    {
        $class = new ReflectionClass($test);

        if (!$class->isAbstract()) {
            $this->tests[]  = $test;
            $this->numTests = -1;

            if ($test instanceof self && empty($groups)) {
                $groups = $test->getGroups();
            }

            if (empty($groups)) {
                $groups = ['default'];
            }

            foreach ($groups as $group) {
                if (!isset($this->groups[$group])) {
                    $this->groups[$group] = [$test];
                } else {
                    $this->groups[$group][] = $test;
                }
            }

            if ($test instanceof TestCase) {
                $test->setGroups($groups);
            }
        }
    }

    /**
     * Adds the tests from the given class to the suite.
     *
     * @param mixed $testClass
     *
     * @throws Exception
     */
    public function addTestSuite($testClass)
    {
        if (\is_string($testClass) && \class_exists($testClass)) {
            $testClass = new ReflectionClass($testClass);
        }

        if (!\is_object($testClass)) {
            throw InvalidArgumentHelper::factory(
                1,
                'class name or object'
            );
        }

        if ($testClass instanceof self) {
            $this->addTest($testClass);
        } elseif ($testClass instanceof ReflectionClass) {
            $suiteMethod = false;

            if (!$testClass->isAbstract() && $testClass->hasMethod(BaseTestRunner::SUITE_METHODNAME)) {
                $method = $testClass->getMethod(
                    BaseTestRunner::SUITE_METHODNAME
                );

                if ($method->isStatic()) {
                    $this->addTest(
                        $method->invoke(null, $testClass->getName())
                    );

                    $suiteMethod = true;
                }
            }

            if (!$suiteMethod && !$testClass->isAbstract()) {
                $this->addTest(new self($testClass));
            }
        } else {
            throw new Exception;
        }
    }

    /**
     * Wraps both <code>addTest()</code> and <code>addTestSuite</code>
     * as well as the separate import statements for the user's convenience.
     *
     * If the named file cannot be read or there are no new tests that can be
     * added, a <code>PHPUnit\Framework\WarningTestCase</code> will be created instead,
     * leaving the current test run untouched.
     *
     * @param string $filename
     *
     * @throws Exception
     */
    public function addTestFile($filename)
    {
        if (!\is_string($filename)) {
            throw InvalidArgumentHelper::factory(1, 'string');
        }

        if (\file_exists($filename) && \substr($filename, -5) == '.phpt') {
            $this->addTest(
                new PhptTestCase($filename)
            );

            return;
        }

        // The given file may contain further stub classes in addition to the
        // test class itself. Figure out the actual test class.
<<<<<<< HEAD
        $classes    = \get_declared_classes();
        $filename   = Fileloader::checkAndLoad($filename);
        $newClasses = \array_diff(\get_declared_classes(), $this->declaredClasses);
=======
        $classes    = get_declared_classes();
        $filename   = PHPUnit_Util_Fileloader::checkAndLoad($filename);
        $newClasses = array_diff(get_declared_classes(), $classes);
>>>>>>> 4b1c822a

        // The diff is empty in case a parent class (with test methods) is added
        // AFTER a child class that inherited from it. To account for that case,
        // accumulate all discovered classes, so the parent class may be found in
        // a later invocation.
        if (!empty($newClasses)) {
            // On the assumption that test classes are defined first in files,
            // process discovered classes in approximate LIFO order, so as to
            // avoid unnecessary reflection.
<<<<<<< HEAD
            $this->foundClasses    = \array_merge($newClasses, $this->foundClasses);
            $this->declaredClasses = \get_declared_classes();
=======
            $this->foundClasses = array_merge($newClasses, $this->foundClasses);
>>>>>>> 4b1c822a
        }

        // The test class's name must match the filename, either in full, or as
        // a PEAR/PSR-0 prefixed shortname ('NameSpace_ShortName'), or as a
        // PSR-1 local shortname ('NameSpace\ShortName'). The comparison must be
        // anchored to prevent false-positive matches (e.g., 'OtherShortName').
        $shortname      = \basename($filename, '.php');
        $shortnameRegEx = '/(?:^|_|\\\\)' . \preg_quote($shortname, '/') . '$/';

        foreach ($this->foundClasses as $i => $className) {
            if (\preg_match($shortnameRegEx, $className)) {
                $class = new ReflectionClass($className);

                if ($class->getFileName() == $filename) {
                    $newClasses = [$className];
                    unset($this->foundClasses[$i]);

                    break;
                }
            }
        }

        foreach ($newClasses as $className) {
            $class = new ReflectionClass($className);

            if (!$class->isAbstract()) {
                if ($class->hasMethod(BaseTestRunner::SUITE_METHODNAME)) {
                    $method = $class->getMethod(
                        BaseTestRunner::SUITE_METHODNAME
                    );

                    if ($method->isStatic()) {
                        $this->addTest($method->invoke(null, $className));
                    }
                } elseif ($class->implementsInterface(Test::class)) {
                    $this->addTestSuite($class);
                }
            }
        }

        $this->numTests = -1;
    }

    /**
     * Wrapper for addTestFile() that adds multiple test files.
     *
     * @param array|Iterator $filenames
     *
     * @throws Exception
     */
    public function addTestFiles($filenames)
    {
        if (!(\is_array($filenames) ||
            (\is_object($filenames) && $filenames instanceof Iterator))) {
            throw InvalidArgumentHelper::factory(
                1,
                'array or iterator'
            );
        }

        foreach ($filenames as $filename) {
            $this->addTestFile((string) $filename);
        }
    }

    /**
     * Counts the number of test cases that will be run by this test.
     *
     * @param bool $preferCache Indicates if cache is preferred.
     *
     * @return int
     */
    public function count($preferCache = false)
    {
        if ($preferCache && $this->cachedNumTests !== null) {
            return $this->cachedNumTests;
        }

        $numTests = 0;

        foreach ($this as $test) {
            $numTests += \count($test);
        }

        $this->cachedNumTests = $numTests;

        return $numTests;
    }

    /**
     * @param ReflectionClass $theClass
     * @param string          $name
     *
     * @return Test
     *
     * @throws Exception
     */
    public static function createTest(ReflectionClass $theClass, $name)
    {
        $className = $theClass->getName();

        if (!$theClass->isInstantiable()) {
            return self::warning(
                \sprintf('Cannot instantiate class "%s".', $className)
            );
        }

        $backupSettings = \PHPUnit\Util\Test::getBackupSettings(
            $className,
            $name
        );

        $preserveGlobalState = \PHPUnit\Util\Test::getPreserveGlobalStateSettings(
            $className,
            $name
        );

        $runTestInSeparateProcess = \PHPUnit\Util\Test::getProcessIsolationSettings(
            $className,
            $name
        );

        $runClassInSeparateProcess = \PHPUnit\Util\Test::getClassProcessIsolationSettings(
            $className,
            $name
        );

        $constructor = $theClass->getConstructor();

        if ($constructor !== null) {
            $parameters = $constructor->getParameters();

            // TestCase() or TestCase($name)
            if (\count($parameters) < 2) {
                $test = new $className;
            } // TestCase($name, $data)
            else {
                try {
                    $data = \PHPUnit\Util\Test::getProvidedData(
                        $className,
                        $name
                    );
                } catch (IncompleteTestError $e) {
                    $message = \sprintf(
                        'Test for %s::%s marked incomplete by data provider',
                        $className,
                        $name
                    );

                    $_message = $e->getMessage();

                    if (!empty($_message)) {
                        $message .= "\n" . $_message;
                    }

                    $data = self::incompleteTest($className, $name, $message);
                } catch (SkippedTestError $e) {
                    $message = \sprintf(
                        'Test for %s::%s skipped by data provider',
                        $className,
                        $name
                    );

                    $_message = $e->getMessage();

                    if (!empty($_message)) {
                        $message .= "\n" . $_message;
                    }

                    $data = self::skipTest($className, $name, $message);
                } catch (Throwable $_t) {
                    $t = $_t;
                } catch (Exception $_t) {
                    $t = $_t;
                }

                if (isset($t)) {
                    $message = \sprintf(
                        'The data provider specified for %s::%s is invalid.',
                        $className,
                        $name
                    );

                    $_message = $t->getMessage();

                    if (!empty($_message)) {
                        $message .= "\n" . $_message;
                    }

                    $data = self::warning($message);
                }

                // Test method with @dataProvider.
                if (isset($data)) {
                    $test = new DataProviderTestSuite(
                        $className . '::' . $name
                    );

                    if (empty($data)) {
                        $data = self::warning(
                            \sprintf(
                                'No tests found in suite "%s".',
                                $test->getName()
                            )
                        );
                    }

                    $groups = \PHPUnit\Util\Test::getGroups($className, $name);

                    if ($data instanceof WarningTestCase ||
                        $data instanceof SkippedTestCase ||
                        $data instanceof IncompleteTestCase) {
                        $test->addTest($data, $groups);
                    } else {
                        foreach ($data as $_dataName => $_data) {
                            $_test = new $className($name, $_data, $_dataName);

                            if ($runTestInSeparateProcess) {
                                $_test->setRunTestInSeparateProcess(true);

                                if ($preserveGlobalState !== null) {
                                    $_test->setPreserveGlobalState($preserveGlobalState);
                                }
                            }

                            if ($runClassInSeparateProcess) {
                                $_test->setRunClassInSeparateProcess(true);

                                if ($preserveGlobalState !== null) {
                                    $_test->setPreserveGlobalState($preserveGlobalState);
                                }
                            }

                            if ($backupSettings['backupGlobals'] !== null) {
                                $_test->setBackupGlobals(
                                    $backupSettings['backupGlobals']
                                );
                            }

                            if ($backupSettings['backupStaticAttributes'] !== null) {
                                $_test->setBackupStaticAttributes(
                                    $backupSettings['backupStaticAttributes']
                                );
                            }

                            $test->addTest($_test, $groups);
                        }
                    }
                } else {
                    $test = new $className;
                }
            }
        }

        if (!isset($test)) {
            throw new Exception('No valid test provided.');
        }

        if ($test instanceof TestCase) {
            $test->setName($name);

            if ($runTestInSeparateProcess) {
                $test->setRunTestInSeparateProcess(true);

                if ($preserveGlobalState !== null) {
                    $test->setPreserveGlobalState($preserveGlobalState);
                }
            }

            if ($backupSettings['backupGlobals'] !== null) {
                $test->setBackupGlobals($backupSettings['backupGlobals']);
            }

            if ($backupSettings['backupStaticAttributes'] !== null) {
                $test->setBackupStaticAttributes(
                    $backupSettings['backupStaticAttributes']
                );
            }
        }

        return $test;
    }

    /**
     * Creates a default TestResult object.
     *
     * @return TestResult
     */
    protected function createResult()
    {
        return new TestResult;
    }

    /**
     * Returns the name of the suite.
     *
     * @return string
     */
    public function getName()
    {
        return $this->name;
    }

    /**
     * Returns the test groups of the suite.
     *
     * @return array
     */
    public function getGroups()
    {
        return \array_keys($this->groups);
    }

    public function getGroupDetails()
    {
        return $this->groups;
    }

    /**
     * Set tests groups of the test case
     *
     * @param array $groups
     */
    public function setGroupDetails(array $groups)
    {
        $this->groups = $groups;
    }

    /**
     * Runs the tests and collects their result in a TestResult.
     *
     * @param TestResult $result
     *
     * @return TestResult
     */
    public function run(TestResult $result = null)
    {
        if ($result === null) {
            $result = $this->createResult();
        }

        if (\count($this) == 0) {
            return $result;
        }

        $hookMethods = \PHPUnit\Util\Test::getHookMethods($this->name);

        $result->startTestSuite($this);

        try {
            $this->setUp();

            foreach ($hookMethods['beforeClass'] as $beforeClassMethod) {
                if ($this->testCase === true &&
                    \class_exists($this->name, false) &&
                    \method_exists($this->name, $beforeClassMethod)) {
                    if ($missingRequirements = \PHPUnit\Util\Test::getMissingRequirements($this->name, $beforeClassMethod)) {
                        $this->markTestSuiteSkipped(\implode(PHP_EOL, $missingRequirements));
                    }

                    \call_user_func([$this->name, $beforeClassMethod]);
                }
            }
        } catch (SkippedTestSuiteError $e) {
            $numTests = \count($this);

            for ($i = 0; $i < $numTests; $i++) {
                $result->startTest($this);
                $result->addFailure($this, $e, 0);
                $result->endTest($this, 0);
            }

            $this->tearDown();
            $result->endTestSuite($this);

            return $result;
        } catch (Throwable $_t) {
            $t = $_t;
        } catch (Exception $_t) {
            $t = $_t;
        }

        if (isset($t)) {
            $numTests = \count($this);

            for ($i = 0; $i < $numTests; $i++) {
                if ($result->shouldStop()) {
                    break;
                }

                $result->startTest($this);
                $result->addError($this, $t, 0);
                $result->endTest($this, 0);
            }

            $this->tearDown();
            $result->endTestSuite($this);

            return $result;
        }

        foreach ($this as $test) {
            if ($result->shouldStop()) {
                break;
            }

            if ($test instanceof TestCase || $test instanceof self) {
                $test->setbeStrictAboutChangesToGlobalState($this->beStrictAboutChangesToGlobalState);
                $test->setBackupGlobals($this->backupGlobals);
                $test->setBackupStaticAttributes($this->backupStaticAttributes);
                $test->setRunTestInSeparateProcess($this->runTestInSeparateProcess);
            }

            $test->run($result);
        }

        foreach ($hookMethods['afterClass'] as $afterClassMethod) {
            if ($this->testCase === true && \class_exists($this->name, false) && \method_exists($this->name, $afterClassMethod)) {
                \call_user_func([$this->name, $afterClassMethod]);
            }
        }

        $this->tearDown();

        $result->endTestSuite($this);

        return $result;
    }

    /**
     * @param bool $runTestInSeparateProcess
     *
     * @throws Exception
     */
    public function setRunTestInSeparateProcess($runTestInSeparateProcess)
    {
        if (\is_bool($runTestInSeparateProcess)) {
            $this->runTestInSeparateProcess = $runTestInSeparateProcess;
        } else {
            throw InvalidArgumentHelper::factory(1, 'boolean');
        }
    }

    /**
     * Runs a test.
     *
     * @deprecated
     *
     * @param Test       $test
     * @param TestResult $result
     */
    public function runTest(Test $test, TestResult $result)
    {
        $test->run($result);
    }

    /**
     * Sets the name of the suite.
     *
     * @param  string
     */
    public function setName($name)
    {
        $this->name = $name;
    }

    /**
     * Returns the test at the given index.
     *
     * @param  int|false
     *
     * @return Test|false
     */
    public function testAt($index)
    {
        if (isset($this->tests[$index])) {
            return $this->tests[$index];
        }

        return false;
    }

    /**
     * Returns the tests as an enumeration.
     *
     * @return array
     */
    public function tests()
    {
        return $this->tests;
    }

    /**
     * Set tests of the test suite
     *
     * @param array $tests
     */
    public function setTests(array $tests)
    {
        $this->tests = $tests;
    }

    /**
     * Mark the test suite as skipped.
     *
     * @param string $message
     *
     * @throws SkippedTestSuiteError
     */
    public function markTestSuiteSkipped($message = '')
    {
        throw new SkippedTestSuiteError($message);
    }

    /**
     * @param ReflectionClass  $class
     * @param ReflectionMethod $method
     */
    protected function addTestMethod(ReflectionClass $class, ReflectionMethod $method)
    {
        if (!$this->isTestMethod($method)) {
            return;
        }

        $name = $method->getName();

        if (!$method->isPublic()) {
            $this->addTest(
                self::warning(
                    \sprintf(
                        'Test method "%s" in test class "%s" is not public.',
                        $name,
                        $class->getName()
                    )
                )
            );

            return;
        }

        $test = self::createTest($class, $name);

        if ($test instanceof TestCase || $test instanceof DataProviderTestSuite) {
            $test->setDependencies(
                \PHPUnit\Util\Test::getDependencies($class->getName(), $name)
            );
        }

        $this->addTest(
            $test,
            \PHPUnit\Util\Test::getGroups($class->getName(), $name)
        );
    }

    /**
     * @param ReflectionMethod $method
     *
     * @return bool
     */
    public static function isTestMethod(ReflectionMethod $method)
    {
        if (\strpos($method->name, 'test') === 0) {
            return true;
        }

        // @scenario on TestCase::testMethod()
        // @test     on TestCase::testMethod()
        $docComment = $method->getDocComment();

        return \strpos($docComment, '@test') !== false ||
            \strpos($docComment, '@scenario') !== false;
    }

    /**
     * @param string $message
     *
     * @return WarningTestCase
     */
    protected static function warning($message)
    {
        return new WarningTestCase($message);
    }

    /**
     * @param string $class
     * @param string $methodName
     * @param string $message
     *
     * @return SkippedTestCase
     */
    protected static function skipTest($class, $methodName, $message)
    {
        return new SkippedTestCase($class, $methodName, $message);
    }

    /**
     * @param string $class
     * @param string $methodName
     * @param string $message
     *
     * @return IncompleteTestCase
     */
    protected static function incompleteTest($class, $methodName, $message)
    {
        return new IncompleteTestCase($class, $methodName, $message);
    }

    /**
     * @param bool $beStrictAboutChangesToGlobalState
     */
    public function setbeStrictAboutChangesToGlobalState($beStrictAboutChangesToGlobalState)
    {
        if (null === $this->beStrictAboutChangesToGlobalState && \is_bool($beStrictAboutChangesToGlobalState)) {
            $this->beStrictAboutChangesToGlobalState = $beStrictAboutChangesToGlobalState;
        }
    }

    /**
     * @param bool $backupGlobals
     */
    public function setBackupGlobals($backupGlobals)
    {
        if (null === $this->backupGlobals && \is_bool($backupGlobals)) {
            $this->backupGlobals = $backupGlobals;
        }
    }

    /**
     * @param bool $backupStaticAttributes
     */
    public function setBackupStaticAttributes($backupStaticAttributes)
    {
        if (null === $this->backupStaticAttributes && \is_bool($backupStaticAttributes)) {
            $this->backupStaticAttributes = $backupStaticAttributes;
        }
    }

    /**
     * Returns an iterator for this test suite.
     *
     * @return TestSuiteIterator
     */
    public function getIterator()
    {
        $iterator = new TestSuiteIterator($this);

        if ($this->iteratorFilter !== null) {
            $iterator = $this->iteratorFilter->factory($iterator, $this);
        }

        return $iterator;
    }

    public function injectFilter(Factory $filter)
    {
        $this->iteratorFilter = $filter;
        foreach ($this as $test) {
            if ($test instanceof self) {
                $test->injectFilter($filter);
            }
        }
    }

    /**
     * Template Method that is called before the tests
     * of this test suite are run.
     */
    protected function setUp()
    {
    }

    /**
     * Template Method that is called after the tests
     * of this test suite have finished running.
     */
    protected function tearDown()
    {
    }
}<|MERGE_RESOLUTION|>--- conflicted
+++ resolved
@@ -123,11 +123,6 @@
      */
     public function __construct($theClass = '', $name = '')
     {
-<<<<<<< HEAD
-        $this->declaredClasses = \get_declared_classes();
-
-=======
->>>>>>> 4b1c822a
         $argumentsValid = false;
 
         if (\is_object($theClass) &&
@@ -320,15 +315,9 @@
 
         // The given file may contain further stub classes in addition to the
         // test class itself. Figure out the actual test class.
-<<<<<<< HEAD
         $classes    = \get_declared_classes();
         $filename   = Fileloader::checkAndLoad($filename);
-        $newClasses = \array_diff(\get_declared_classes(), $this->declaredClasses);
-=======
-        $classes    = get_declared_classes();
-        $filename   = PHPUnit_Util_Fileloader::checkAndLoad($filename);
-        $newClasses = array_diff(get_declared_classes(), $classes);
->>>>>>> 4b1c822a
+        $newClasses = \array_diff(\get_declared_classes(), $classes);
 
         // The diff is empty in case a parent class (with test methods) is added
         // AFTER a child class that inherited from it. To account for that case,
@@ -338,12 +327,7 @@
             // On the assumption that test classes are defined first in files,
             // process discovered classes in approximate LIFO order, so as to
             // avoid unnecessary reflection.
-<<<<<<< HEAD
-            $this->foundClasses    = \array_merge($newClasses, $this->foundClasses);
-            $this->declaredClasses = \get_declared_classes();
-=======
-            $this->foundClasses = array_merge($newClasses, $this->foundClasses);
->>>>>>> 4b1c822a
+            $this->foundClasses = \array_merge($newClasses, $this->foundClasses);
         }
 
         // The test class's name must match the filename, either in full, or as
