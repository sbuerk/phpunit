<?php declare(strict_types=1);
/*
 * This file is part of PHPUnit.
 *
 * (c) Sebastian Bergmann <sebastian@phpunit.de>
 *
 * For the full copyright and license information, please view the LICENSE
 * file that was distributed with this source code.
 */
namespace PHPUnit\Framework\Constraint;

use function array_map;
use function count;
use function preg_match;
use function preg_quote;
use function preg_replace;
use PHPUnit\Framework\ExpectationFailedException;

/**
 * @no-named-arguments Parameter names are not covered by the backward compatibility promise for PHPUnit
 */
final class LogicalNot extends UnaryOperator
{
    public static function negate(string $string): string
    {
        $positives = [
            'contains ',
            'exists',
            'has ',
            'is ',
            'are ',
            'matches ',
            'starts with ',
            'ends with ',
            'reference ',
            'not not ',
        ];

        $negatives = [
            'does not contain ',
            'does not exist',
            'does not have ',
            'is not ',
            'are not ',
            'does not match ',
            'starts not with ',
            'ends not with ',
            'don\'t reference ',
            'not ',
        ];

        preg_match('/(\'[\w\W]*\')([\w\W]*)("[\w\W]*")/i', $string, $matches);

<<<<<<< HEAD
        $positives = array_map(
            static fn (string $s) => '/\\b' . preg_quote($s, '/') . '/',
=======
        if (count($matches) === 0) {
            preg_match('/(\'[\w\W]*\')([\w\W]*)(\'[\w\W]*\')/i', $string, $matches);
        }

        $positives = array_map(
            static function (string $s)
            {
                return '/\\b' . preg_quote($s, '/') . '/';
            },
>>>>>>> 7e7adbde
            $positives,
        );

        if (count($matches) > 0) {
            $nonInput = $matches[2];

            $negatedString = preg_replace(
                '/' . preg_quote($nonInput, '/') . '/',
                preg_replace(
                    $positives,
                    $negatives,
                    $nonInput,
                ),
                $string,
            );
        } else {
            $negatedString = preg_replace(
                $positives,
                $negatives,
                $string,
            );
        }

        return $negatedString;
    }

    /**
     * Returns the name of this operator.
     */
    public function operator(): string
    {
        return 'not';
    }

    /**
     * Returns this operator's precedence.
     *
     * @see https://www.php.net/manual/en/language.operators.precedence.php
     */
    public function precedence(): int
    {
        return 5;
    }

    /**
     * Evaluates the constraint for parameter $other. Returns true if the
     * constraint is met, false otherwise.
     *
     * @throws ExpectationFailedException
     */
    protected function matches(mixed $other): bool
    {
        return !$this->constraint()->evaluate($other, '', true);
    }

    /**
     * Applies additional transformation to strings returned by toString() or
     * failureDescription().
     */
    protected function transformString(string $string): string
    {
        return self::negate($string);
    }

    /**
     * Reduces the sub-expression starting at $this by skipping degenerate
     * sub-expression and returns first descendant constraint that starts
     * a non-reducible sub-expression.
     *
     * See Constraint::reduce() for more.
     */
    protected function reduce(): Constraint
    {
        $constraint = $this->constraint();

        if ($constraint instanceof self) {
            return $constraint->constraint()->reduce();
        }

        return parent::reduce();
    }
}<|MERGE_RESOLUTION|>--- conflicted
+++ resolved
@@ -51,20 +51,12 @@
 
         preg_match('/(\'[\w\W]*\')([\w\W]*)("[\w\W]*")/i', $string, $matches);
 
-<<<<<<< HEAD
-        $positives = array_map(
-            static fn (string $s) => '/\\b' . preg_quote($s, '/') . '/',
-=======
         if (count($matches) === 0) {
             preg_match('/(\'[\w\W]*\')([\w\W]*)(\'[\w\W]*\')/i', $string, $matches);
         }
 
         $positives = array_map(
-            static function (string $s)
-            {
-                return '/\\b' . preg_quote($s, '/') . '/';
-            },
->>>>>>> 7e7adbde
+            static fn (string $s) => '/\\b' . preg_quote($s, '/') . '/',
             $positives,
         );
 
