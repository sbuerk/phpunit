--- conflicted
+++ resolved
@@ -28,16 +28,8 @@
 
     public function __construct(string $formatDescription)
     {
-<<<<<<< HEAD
         $this->formatDescription = $formatDescription;
     }
-=======
-        parent::__construct(
-            $this->createPatternFromFormat(
-                $this->convertNewlines($string),
-            ),
-        );
->>>>>>> 1badd7d7
 
     public function toString(): string
     {
@@ -50,18 +42,13 @@
      */
     protected function matches(mixed $other): bool
     {
-<<<<<<< HEAD
         $other = $this->convertNewlines($other);
 
         $matches = preg_match(
             $this->regularExpressionForFormatDescription(
-                $this->convertNewlines($this->formatDescription)
+                $this->convertNewlines($this->formatDescription),
             ),
-            $other
-=======
-        return parent::matches(
-            $this->convertNewlines($other),
->>>>>>> 1badd7d7
+            $other,
         );
 
         return $matches > 0;
