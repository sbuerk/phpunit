--- conflicted
+++ resolved
@@ -86,11 +86,7 @@
      *
      * @throws ExpectationFailedException
      */
-<<<<<<< HEAD
-    protected function fail(mixed $other, string $description, ComparisonFailure $comparisonFailure = null): never
-=======
-    protected function fail($other, $description, ?ComparisonFailure $comparisonFailure = null): void
->>>>>>> dd98a2a2
+    protected function fail(mixed $other, string $description, ?ComparisonFailure $comparisonFailure = null): never
     {
         $failureDescription = sprintf(
             'Failed asserting that %s.',
