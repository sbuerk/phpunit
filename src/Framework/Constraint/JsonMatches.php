--- conflicted
+++ resolved
@@ -88,12 +88,7 @@
                 json_decode($other),
                 Json::prettify($recodedValue),
                 Json::prettify($recodedOther),
-<<<<<<< HEAD
-                'Failed asserting that two json values are equal.'
-=======
-                false,
                 'Failed asserting that two json values are equal.',
->>>>>>> 1badd7d7
             );
         }
 
