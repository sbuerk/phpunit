<?php
/*
 * This file is part of PHPUnit.
 *
 * (c) Sebastian Bergmann <sebastian@phpunit.de>
 *
 * For the full copyright and license information, please view the LICENSE
 * file that was distributed with this source code.
 */
namespace PHPUnit\Framework;

use ArrayAccess;
use Countable;
use DOMDocument;
use DOMElement;
use PHPUnit\Framework\Constraint\ArrayHasKey;
use PHPUnit\Framework\Constraint\ArraySubset;
use PHPUnit\Framework\Constraint\Attribute;
use PHPUnit\Framework\Constraint\Callback;
use PHPUnit\Framework\Constraint\ClassHasAttribute;
use PHPUnit\Framework\Constraint\ClassHasStaticAttribute;
use PHPUnit\Framework\Constraint\Constraint;
use PHPUnit\Framework\Constraint\Count;
use PHPUnit\Framework\Constraint\DirectoryExists;
use PHPUnit\Framework\Constraint\FileExists;
use PHPUnit\Framework\Constraint\GreaterThan;
use PHPUnit\Framework\Constraint\IsAnything;
use PHPUnit\Framework\Constraint\IsEmpty;
use PHPUnit\Framework\Constraint\IsEqual;
use PHPUnit\Framework\Constraint\IsFalse;
use PHPUnit\Framework\Constraint\IsFinite;
use PHPUnit\Framework\Constraint\IsIdentical;
use PHPUnit\Framework\Constraint\IsInfinite;
use PHPUnit\Framework\Constraint\IsInstanceOf;
use PHPUnit\Framework\Constraint\IsJson;
use PHPUnit\Framework\Constraint\IsNan;
use PHPUnit\Framework\Constraint\IsNull;
use PHPUnit\Framework\Constraint\IsReadable;
use PHPUnit\Framework\Constraint\IsTrue;
use PHPUnit\Framework\Constraint\IsType;
use PHPUnit\Framework\Constraint\IsWritable;
use PHPUnit\Framework\Constraint\JsonMatches;
use PHPUnit\Framework\Constraint\LessThan;
use PHPUnit\Framework\Constraint\LogicalAnd;
use PHPUnit\Framework\Constraint\LogicalNot;
use PHPUnit\Framework\Constraint\LogicalOr;
use PHPUnit\Framework\Constraint\LogicalXor;
use PHPUnit\Framework\Constraint\ObjectHasAttribute;
use PHPUnit\Framework\Constraint\RegularExpression;
use PHPUnit\Framework\Constraint\SameSize;
use PHPUnit\Framework\Constraint\StringContains;
use PHPUnit\Framework\Constraint\StringEndsWith;
use PHPUnit\Framework\Constraint\StringMatchesFormatDescription;
use PHPUnit\Framework\Constraint\StringStartsWith;
use PHPUnit\Framework\Constraint\TraversableContains;
use PHPUnit\Framework\Constraint\TraversableContainsOnly;
use PHPUnit\Util\InvalidArgumentHelper;
use PHPUnit\Util\Type;
use PHPUnit\Util\Xml;
use ReflectionClass;
use ReflectionException;
use ReflectionObject;
use Traversable;

/**
 * A set of assertion methods.
 */
abstract class Assert
{
    /**
     * @var int
     */
    private static $count = 0;

    /**
     * Asserts that an array has a specified key.
     *
     * @param int|string        $key
     * @param array|ArrayAccess $array
     *
     * @throws ExpectationFailedException
     * @throws \SebastianBergmann\RecursionContext\InvalidArgumentException
     */
    public static function assertArrayHasKey($key, $array, string $message = ''): void
    {
        if (!(\is_int($key) || \is_string($key))) {
            throw InvalidArgumentHelper::factory(
                1,
                'integer or string'
            );
        }

        if (!(\is_array($array) || $array instanceof ArrayAccess)) {
            throw InvalidArgumentHelper::factory(
                2,
                'array or ArrayAccess'
            );
        }

        $constraint = new ArrayHasKey($key);

        static::assertThat($array, $constraint, $message);
    }

    /**
     * Asserts that an array has a specified subset.
     *
     * @param array|ArrayAccess $subset
     * @param array|ArrayAccess $array
     *
     * @throws ExpectationFailedException
     * @throws \SebastianBergmann\RecursionContext\InvalidArgumentException
     */
    public static function assertArraySubset($subset, $array, bool $checkForObjectIdentity = false, string $message = ''): void
    {
        if (!(\is_array($subset) || $subset instanceof ArrayAccess)) {
            throw InvalidArgumentHelper::factory(
                1,
                'array or ArrayAccess'
            );
        }

        if (!(\is_array($array) || $array instanceof ArrayAccess)) {
            throw InvalidArgumentHelper::factory(
                2,
                'array or ArrayAccess'
            );
        }

        $constraint = new ArraySubset($subset, $checkForObjectIdentity);

        static::assertThat($array, $constraint, $message);
    }

    /**
     * Asserts that an array does not have a specified key.
     *
     * @param int|string        $key
     * @param array|ArrayAccess $array
     *
     * @throws ExpectationFailedException
     * @throws \SebastianBergmann\RecursionContext\InvalidArgumentException
     */
    public static function assertArrayNotHasKey($key, $array, string $message = ''): void
    {
        if (!(\is_int($key) || \is_string($key))) {
            throw InvalidArgumentHelper::factory(
                1,
                'integer or string'
            );
        }

        if (!(\is_array($array) || $array instanceof ArrayAccess)) {
            throw InvalidArgumentHelper::factory(
                2,
                'array or ArrayAccess'
            );
        }

        $constraint = new LogicalNot(
            new ArrayHasKey($key)
        );

        static::assertThat($array, $constraint, $message);
    }

    /**
     * Asserts that a haystack contains a needle.
     *
     * @throws ExpectationFailedException
     * @throws \SebastianBergmann\RecursionContext\InvalidArgumentException
<<<<<<< HEAD
     *
     * @deprecated https://github.com/sebastianbergmann/phpunit/issues/3422
     * @codeCoverageIgnore
=======
>>>>>>> a86d16d5
     */
    public static function assertContains($needle, $haystack, string $message = '', bool $ignoreCase = false, bool $checkForObjectIdentity = true, bool $checkForNonObjectIdentity = false): void
    {
        self::createWarning('assertContains() is deprecated and will be removed in PHPUnit 9. Refactor your test to use assertStringContainsString(), assertStringContainsStringIgnoringCase(), assertIterableContains(), or assertIterableContainsSame() instead.');

        if (\is_array($haystack) ||
            (\is_object($haystack) && $haystack instanceof Traversable)) {
            $constraint = new TraversableContains(
                $needle,
                $checkForObjectIdentity,
                $checkForNonObjectIdentity
            );
        } elseif (\is_string($haystack)) {
            if (!\is_string($needle)) {
                throw InvalidArgumentHelper::factory(
                    1,
                    'string'
                );
            }

            $constraint = new StringContains(
                $needle,
                $ignoreCase
            );
        } else {
            throw InvalidArgumentHelper::factory(
                2,
                'array, traversable or string'
            );
        }

        static::assertThat($haystack, $constraint, $message);
    }

    /**
     * Asserts that a haystack that is stored in a static attribute of a class
     * or an attribute of an object contains a needle.
     *
     * @param object|string $haystackClassOrObject
     *
     * @throws ExpectationFailedException
     * @throws \SebastianBergmann\RecursionContext\InvalidArgumentException
     *
     * @deprecated https://github.com/sebastianbergmann/phpunit/issues/3338
     * @codeCoverageIgnore
     */
    public static function assertAttributeContains($needle, string $haystackAttributeName, $haystackClassOrObject, string $message = '', bool $ignoreCase = false, bool $checkForObjectIdentity = true, bool $checkForNonObjectIdentity = false): void
    {
        self::createWarning('assertAttributeContains() is deprecated and will be removed in PHPUnit 9.');

        static::assertContains(
            $needle,
            static::readAttribute($haystackClassOrObject, $haystackAttributeName),
            $message,
            $ignoreCase,
            $checkForObjectIdentity,
            $checkForNonObjectIdentity
        );
    }

    /**
     * Asserts that a haystack does not contain a needle.
     *
     * @throws ExpectationFailedException
     * @throws \SebastianBergmann\RecursionContext\InvalidArgumentException
<<<<<<< HEAD
     *
     * @deprecated https://github.com/sebastianbergmann/phpunit/issues/3422
     * @codeCoverageIgnore
=======
>>>>>>> a86d16d5
     */
    public static function assertNotContains($needle, $haystack, string $message = '', bool $ignoreCase = false, bool $checkForObjectIdentity = true, bool $checkForNonObjectIdentity = false): void
    {
        self::createWarning('assertNotContains() is deprecated and will be removed in PHPUnit 9. Refactor your test to use assertStringNotContainsString(), assertStringNotContainsStringIgnoringCase(), assertIterableNotContains(), or assertIterableNotContainsSame() instead.');

        if (\is_array($haystack) ||
            (\is_object($haystack) && $haystack instanceof Traversable)) {
            $constraint = new LogicalNot(
                new TraversableContains(
                    $needle,
                    $checkForObjectIdentity,
                    $checkForNonObjectIdentity
                )
            );
        } elseif (\is_string($haystack)) {
            if (!\is_string($needle)) {
                throw InvalidArgumentHelper::factory(
                    1,
                    'string'
                );
            }

            $constraint = new LogicalNot(
                new StringContains(
                    $needle,
                    $ignoreCase
                )
            );
        } else {
            throw InvalidArgumentHelper::factory(
                2,
                'array, traversable or string'
            );
        }

        static::assertThat($haystack, $constraint, $message);
    }

    /**
     * Asserts that a haystack that is stored in a static attribute of a class
     * or an attribute of an object does not contain a needle.
     *
     * @param object|string $haystackClassOrObject
     *
     * @throws ExpectationFailedException
     * @throws \SebastianBergmann\RecursionContext\InvalidArgumentException
     *
     * @deprecated https://github.com/sebastianbergmann/phpunit/issues/3338
     * @codeCoverageIgnore
     */
    public static function assertAttributeNotContains($needle, string $haystackAttributeName, $haystackClassOrObject, string $message = '', bool $ignoreCase = false, bool $checkForObjectIdentity = true, bool $checkForNonObjectIdentity = false): void
    {
        self::createWarning('assertAttributeNotContains() is deprecated and will be removed in PHPUnit 9.');

        static::assertNotContains(
            $needle,
            static::readAttribute($haystackClassOrObject, $haystackAttributeName),
            $message,
            $ignoreCase,
            $checkForObjectIdentity,
            $checkForNonObjectIdentity
        );
    }

    /**
     * Asserts that a haystack contains only values of a given type.
     *
     * @throws ExpectationFailedException
     * @throws \SebastianBergmann\RecursionContext\InvalidArgumentException
     */
    public static function assertContainsOnly(string $type, iterable $haystack, ?bool $isNativeType = null, string $message = ''): void
    {
        if ($isNativeType === null) {
            $isNativeType = Type::isType($type);
        }

        static::assertThat(
            $haystack,
            new TraversableContainsOnly(
                $type,
                $isNativeType
            ),
            $message
        );
    }

    /**
     * Asserts that a haystack contains only instances of a given class name.
     *
     * @throws ExpectationFailedException
     * @throws \SebastianBergmann\RecursionContext\InvalidArgumentException
     */
    public static function assertContainsOnlyInstancesOf(string $className, iterable $haystack, string $message = ''): void
    {
        static::assertThat(
            $haystack,
            new TraversableContainsOnly(
                $className,
                false
            ),
            $message
        );
    }

    /**
     * Asserts that a haystack that is stored in a static attribute of a class
     * or an attribute of an object contains only values of a given type.
     *
     * @param object|string $haystackClassOrObject
     * @param bool          $isNativeType
     *
     * @throws ExpectationFailedException
     * @throws \SebastianBergmann\RecursionContext\InvalidArgumentException
     *
     * @deprecated https://github.com/sebastianbergmann/phpunit/issues/3338
     * @codeCoverageIgnore
     */
    public static function assertAttributeContainsOnly(string $type, string $haystackAttributeName, $haystackClassOrObject, ?bool $isNativeType = null, string $message = ''): void
    {
        self::createWarning('assertAttributeContainsOnly() is deprecated and will be removed in PHPUnit 9.');

        static::assertContainsOnly(
            $type,
            static::readAttribute($haystackClassOrObject, $haystackAttributeName),
            $isNativeType,
            $message
        );
    }

    /**
     * Asserts that a haystack does not contain only values of a given type.
     *
     * @throws ExpectationFailedException
     * @throws \SebastianBergmann\RecursionContext\InvalidArgumentException
     */
    public static function assertNotContainsOnly(string $type, iterable $haystack, ?bool $isNativeType = null, string $message = ''): void
    {
        if ($isNativeType === null) {
            $isNativeType = Type::isType($type);
        }

        static::assertThat(
            $haystack,
            new LogicalNot(
                new TraversableContainsOnly(
                    $type,
                    $isNativeType
                )
            ),
            $message
        );
    }

    /**
     * Asserts that a haystack that is stored in a static attribute of a class
     * or an attribute of an object does not contain only values of a given
     * type.
     *
     * @param object|string $haystackClassOrObject
     * @param bool          $isNativeType
     *
     * @throws ExpectationFailedException
     * @throws \SebastianBergmann\RecursionContext\InvalidArgumentException
     *
     * @deprecated https://github.com/sebastianbergmann/phpunit/issues/3338
     * @codeCoverageIgnore
     */
    public static function assertAttributeNotContainsOnly(string $type, string $haystackAttributeName, $haystackClassOrObject, ?bool $isNativeType = null, string $message = ''): void
    {
        self::createWarning('assertAttributeNotContainsOnly() is deprecated and will be removed in PHPUnit 9.');

        static::assertNotContainsOnly(
            $type,
            static::readAttribute($haystackClassOrObject, $haystackAttributeName),
            $isNativeType,
            $message
        );
    }

    /**
     * Asserts the number of elements of an array, Countable or Traversable.
     *
     * @param Countable|iterable $haystack
     *
     * @throws ExpectationFailedException
     * @throws \SebastianBergmann\RecursionContext\InvalidArgumentException
     */
    public static function assertCount(int $expectedCount, $haystack, string $message = ''): void
    {
        if (!$haystack instanceof Countable && !\is_iterable($haystack)) {
            throw InvalidArgumentHelper::factory(2, 'countable or iterable');
        }

        static::assertThat(
            $haystack,
            new Count($expectedCount),
            $message
        );
    }

    /**
     * Asserts the number of elements of an array, Countable or Traversable
     * that is stored in an attribute.
     *
     * @param object|string $haystackClassOrObject
     *
     * @throws ExpectationFailedException
     * @throws \SebastianBergmann\RecursionContext\InvalidArgumentException
     *
     * @deprecated https://github.com/sebastianbergmann/phpunit/issues/3338
     * @codeCoverageIgnore
     */
    public static function assertAttributeCount(int $expectedCount, string $haystackAttributeName, $haystackClassOrObject, string $message = ''): void
    {
        self::createWarning('assertAttributeCount() is deprecated and will be removed in PHPUnit 9.');

        static::assertCount(
            $expectedCount,
            static::readAttribute($haystackClassOrObject, $haystackAttributeName),
            $message
        );
    }

    /**
     * Asserts the number of elements of an array, Countable or Traversable.
     *
     * @param Countable|iterable $haystack
     *
     * @throws ExpectationFailedException
     * @throws \SebastianBergmann\RecursionContext\InvalidArgumentException
     */
    public static function assertNotCount(int $expectedCount, $haystack, string $message = ''): void
    {
        if (!$haystack instanceof Countable && !\is_iterable($haystack)) {
            throw InvalidArgumentHelper::factory(2, 'countable or iterable');
        }

        $constraint = new LogicalNot(
            new Count($expectedCount)
        );

        static::assertThat($haystack, $constraint, $message);
    }

    /**
     * Asserts the number of elements of an array, Countable or Traversable
     * that is stored in an attribute.
     *
     * @param object|string $haystackClassOrObject
     *
     * @throws ExpectationFailedException
     * @throws \SebastianBergmann\RecursionContext\InvalidArgumentException
     *
     * @deprecated https://github.com/sebastianbergmann/phpunit/issues/3338
     * @codeCoverageIgnore
     */
    public static function assertAttributeNotCount(int $expectedCount, string $haystackAttributeName, $haystackClassOrObject, string $message = ''): void
    {
        self::createWarning('assertAttributeNotCount() is deprecated and will be removed in PHPUnit 9.');

        static::assertNotCount(
            $expectedCount,
            static::readAttribute($haystackClassOrObject, $haystackAttributeName),
            $message
        );
    }

    /**
     * Asserts that two variables are equal.
     *
     * @throws ExpectationFailedException
     * @throws \SebastianBergmann\RecursionContext\InvalidArgumentException
     */
    public static function assertEquals($expected, $actual, string $message = '', float $delta = 0.0, int $maxDepth = 10, bool $canonicalize = false, bool $ignoreCase = false): void
    {
        // @codeCoverageIgnoreStart
        if ($delta !== 0.0) {
            self::createWarning('The optional $delta parameter of assertEquals() is deprecated and will be removed in PHPUnit 9. Refactor your test to use assertEqualsWithDelta() instead.');
        }

        if ($maxDepth !== 10) {
            self::createWarning('The optional $maxDepth parameter of assertEquals() is deprecated and will be removed in PHPUnit 9.');
        }

        if ($canonicalize !== false) {
            self::createWarning('The optional $canonicalize parameter of assertEquals() is deprecated and will be removed in PHPUnit 9. Refactor your test to use assertEqualsCanonicalizing() instead.');
        }

        if ($ignoreCase !== false) {
            self::createWarning('The optional $ignoreCase parameter of assertEquals() is deprecated and will be removed in PHPUnit 9. Refactor your test to use assertEqualsIgnoringCase() instead.');
        }
        // @codeCoverageIgnoreEnd

        $constraint = new IsEqual(
            $expected,
            $delta,
            $maxDepth,
            $canonicalize,
            $ignoreCase
        );

        static::assertThat($actual, $constraint, $message);
    }

    /**
     * Asserts that two variables are equal (canonicalizing).
     *
     * @throws ExpectationFailedException
     * @throws \SebastianBergmann\RecursionContext\InvalidArgumentException
     */
    public static function assertEqualsCanonicalizing($expected, $actual, string $message = ''): void
    {
        $constraint = new IsEqual(
            $expected,
            0.0,
            10,
            true,
            false
        );

        static::assertThat($actual, $constraint, $message);
    }

    /**
     * Asserts that two variables are equal (ignoring case).
     *
     * @throws ExpectationFailedException
     * @throws \SebastianBergmann\RecursionContext\InvalidArgumentException
     */
    public static function assertEqualsIgnoringCase($expected, $actual, string $message = ''): void
    {
        $constraint = new IsEqual(
            $expected,
            0.0,
            10,
            false,
            true
        );

        static::assertThat($actual, $constraint, $message);
    }

    /**
     * Asserts that two variables are equal (with delta).
     *
     * @throws ExpectationFailedException
     * @throws \SebastianBergmann\RecursionContext\InvalidArgumentException
     */
    public static function assertEqualsWithDelta($expected, $actual, float $delta, string $message = ''): void
    {
        $constraint = new IsEqual(
            $expected,
            $delta
        );

        static::assertThat($actual, $constraint, $message);
    }

    /**
     * Asserts that a variable is equal to an attribute of an object.
     *
     * @param object|string $actualClassOrObject
     *
     * @throws ExpectationFailedException
     * @throws \SebastianBergmann\RecursionContext\InvalidArgumentException
     *
     * @deprecated https://github.com/sebastianbergmann/phpunit/issues/3338
     * @codeCoverageIgnore
     */
    public static function assertAttributeEquals($expected, string $actualAttributeName, $actualClassOrObject, string $message = '', float $delta = 0.0, int $maxDepth = 10, bool $canonicalize = false, bool $ignoreCase = false): void
    {
        self::createWarning('assertAttributeEquals() is deprecated and will be removed in PHPUnit 9.');

        static::assertEquals(
            $expected,
            static::readAttribute($actualClassOrObject, $actualAttributeName),
            $message,
            $delta,
            $maxDepth,
            $canonicalize,
            $ignoreCase
        );
    }

    /**
     * Asserts that two variables are not equal.
     *
     * @param float $delta
     * @param int   $maxDepth
     * @param bool  $canonicalize
     * @param bool  $ignoreCase
     *
     * @throws ExpectationFailedException
     * @throws \SebastianBergmann\RecursionContext\InvalidArgumentException
     */
    public static function assertNotEquals($expected, $actual, string $message = '', $delta = 0.0, $maxDepth = 10, $canonicalize = false, $ignoreCase = false): void
    {
        // @codeCoverageIgnoreStart
        if ($delta !== 0.0) {
            self::createWarning('The optional $delta parameter of assertNotEquals() is deprecated and will be removed in PHPUnit 9. Refactor your test to use assertNotEqualsWithDelta() instead.');
        }

        if ($maxDepth !== 10) {
            self::createWarning('The optional $maxDepth parameter of assertNotEquals() is deprecated and will be removed in PHPUnit 9.');
        }

        if ($canonicalize !== false) {
            self::createWarning('The optional $canonicalize parameter of assertNotEquals() is deprecated and will be removed in PHPUnit 9. Refactor your test to use assertNotEqualsCanonicalizing() instead.');
        }

        if ($ignoreCase !== false) {
            self::createWarning('The optional $ignoreCase parameter of assertNotEquals() is deprecated and will be removed in PHPUnit 9. Refactor your test to use assertNotEqualsIgnoringCase() instead.');
        }
        // @codeCoverageIgnoreEnd

        $constraint = new LogicalNot(
            new IsEqual(
                $expected,
                $delta,
                $maxDepth,
                $canonicalize,
                $ignoreCase
            )
        );

        static::assertThat($actual, $constraint, $message);
    }

    /**
     * Asserts that two variables are not equal (canonicalizing).
     *
     * @throws ExpectationFailedException
     * @throws \SebastianBergmann\RecursionContext\InvalidArgumentException
     */
    public static function assertNotEqualsCanonicalizing($expected, $actual, string $message = ''): void
    {
        $constraint = new LogicalNot(
            new IsEqual(
                $expected,
                0.0,
                10,
                true,
                false
            )
        );

        static::assertThat($actual, $constraint, $message);
    }

    /**
     * Asserts that two variables are not equal (ignoring case).
     *
     * @throws ExpectationFailedException
     * @throws \SebastianBergmann\RecursionContext\InvalidArgumentException
     */
    public static function assertNotEqualsIgnoringCase($expected, $actual, string $message = ''): void
    {
        $constraint = new LogicalNot(
            new IsEqual(
                $expected,
                0.0,
                10,
                false,
                true
            )
        );

        static::assertThat($actual, $constraint, $message);
    }

    /**
     * Asserts that two variables are not equal (with delta).
     *
     * @throws ExpectationFailedException
     * @throws \SebastianBergmann\RecursionContext\InvalidArgumentException
     */
    public static function assertNotEqualsWithDelta($expected, $actual, float $delta, string $message = ''): void
    {
        $constraint = new LogicalNot(
            new IsEqual(
                $expected,
                $delta
            )
        );

        static::assertThat($actual, $constraint, $message);
    }

    /**
     * Asserts that a variable is not equal to an attribute of an object.
     *
     * @param object|string $actualClassOrObject
     *
     * @throws ExpectationFailedException
     * @throws \SebastianBergmann\RecursionContext\InvalidArgumentException
     *
     * @deprecated https://github.com/sebastianbergmann/phpunit/issues/3338
     * @codeCoverageIgnore
     */
    public static function assertAttributeNotEquals($expected, string $actualAttributeName, $actualClassOrObject, string $message = '', float $delta = 0.0, int $maxDepth = 10, bool $canonicalize = false, bool $ignoreCase = false): void
    {
        self::createWarning('assertAttributeNotEquals() is deprecated and will be removed in PHPUnit 9.');

        static::assertNotEquals(
            $expected,
            static::readAttribute($actualClassOrObject, $actualAttributeName),
            $message,
            $delta,
            $maxDepth,
            $canonicalize,
            $ignoreCase
        );
    }

    /**
     * Asserts that a variable is empty.
     *
     * @throws ExpectationFailedException
     * @throws \SebastianBergmann\RecursionContext\InvalidArgumentException
     */
    public static function assertEmpty($actual, string $message = ''): void
    {
        static::assertThat($actual, static::isEmpty(), $message);
    }

    /**
     * Asserts that a static attribute of a class or an attribute of an object
     * is empty.
     *
     * @param object|string $haystackClassOrObject
     *
     * @throws ExpectationFailedException
     * @throws \SebastianBergmann\RecursionContext\InvalidArgumentException
     *
     * @deprecated https://github.com/sebastianbergmann/phpunit/issues/3338
     * @codeCoverageIgnore
     */
    public static function assertAttributeEmpty(string $haystackAttributeName, $haystackClassOrObject, string $message = ''): void
    {
        self::createWarning('assertAttributeEmpty() is deprecated and will be removed in PHPUnit 9.');

        static::assertEmpty(
            static::readAttribute($haystackClassOrObject, $haystackAttributeName),
            $message
        );
    }

    /**
     * Asserts that a variable is not empty.
     *
     * @throws ExpectationFailedException
     * @throws \SebastianBergmann\RecursionContext\InvalidArgumentException
     */
    public static function assertNotEmpty($actual, string $message = ''): void
    {
        static::assertThat($actual, static::logicalNot(static::isEmpty()), $message);
    }

    /**
     * Asserts that a static attribute of a class or an attribute of an object
     * is not empty.
     *
     * @param object|string $haystackClassOrObject
     *
     * @throws ExpectationFailedException
     * @throws \SebastianBergmann\RecursionContext\InvalidArgumentException
     *
     * @deprecated https://github.com/sebastianbergmann/phpunit/issues/3338
     * @codeCoverageIgnore
     */
    public static function assertAttributeNotEmpty(string $haystackAttributeName, $haystackClassOrObject, string $message = ''): void
    {
        self::createWarning('assertAttributeNotEmpty() is deprecated and will be removed in PHPUnit 9.');

        static::assertNotEmpty(
            static::readAttribute($haystackClassOrObject, $haystackAttributeName),
            $message
        );
    }

    /**
     * Asserts that a value is greater than another value.
     *
     * @throws ExpectationFailedException
     * @throws \SebastianBergmann\RecursionContext\InvalidArgumentException
     */
    public static function assertGreaterThan($expected, $actual, string $message = ''): void
    {
        static::assertThat($actual, static::greaterThan($expected), $message);
    }

    /**
     * Asserts that an attribute is greater than another value.
     *
     * @param object|string $actualClassOrObject
     *
     * @throws ExpectationFailedException
     * @throws \SebastianBergmann\RecursionContext\InvalidArgumentException
     *
     * @deprecated https://github.com/sebastianbergmann/phpunit/issues/3338
     * @codeCoverageIgnore
     */
    public static function assertAttributeGreaterThan($expected, string $actualAttributeName, $actualClassOrObject, string $message = ''): void
    {
        self::createWarning('assertAttributeGreaterThan() is deprecated and will be removed in PHPUnit 9.');

        static::assertGreaterThan(
            $expected,
            static::readAttribute($actualClassOrObject, $actualAttributeName),
            $message
        );
    }

    /**
     * Asserts that a value is greater than or equal to another value.
     *
     * @throws ExpectationFailedException
     * @throws \SebastianBergmann\RecursionContext\InvalidArgumentException
     */
    public static function assertGreaterThanOrEqual($expected, $actual, string $message = ''): void
    {
        static::assertThat(
            $actual,
            static::greaterThanOrEqual($expected),
            $message
        );
    }

    /**
     * Asserts that an attribute is greater than or equal to another value.
     *
     * @param object|string $actualClassOrObject
     *
     * @throws ExpectationFailedException
     * @throws \SebastianBergmann\RecursionContext\InvalidArgumentException
     *
     * @deprecated https://github.com/sebastianbergmann/phpunit/issues/3338
     * @codeCoverageIgnore
     */
    public static function assertAttributeGreaterThanOrEqual($expected, string $actualAttributeName, $actualClassOrObject, string $message = ''): void
    {
        self::createWarning('assertAttributeGreaterThanOrEqual() is deprecated and will be removed in PHPUnit 9.');

        static::assertGreaterThanOrEqual(
            $expected,
            static::readAttribute($actualClassOrObject, $actualAttributeName),
            $message
        );
    }

    /**
     * Asserts that a value is smaller than another value.
     *
     * @throws ExpectationFailedException
     * @throws \SebastianBergmann\RecursionContext\InvalidArgumentException
     */
    public static function assertLessThan($expected, $actual, string $message = ''): void
    {
        static::assertThat($actual, static::lessThan($expected), $message);
    }

    /**
     * Asserts that an attribute is smaller than another value.
     *
     * @param object|string $actualClassOrObject
     *
     * @throws ExpectationFailedException
     * @throws \SebastianBergmann\RecursionContext\InvalidArgumentException
     *
     * @deprecated https://github.com/sebastianbergmann/phpunit/issues/3338
     * @codeCoverageIgnore
     */
    public static function assertAttributeLessThan($expected, string $actualAttributeName, $actualClassOrObject, string $message = ''): void
    {
        self::createWarning('assertAttributeLessThan() is deprecated and will be removed in PHPUnit 9.');

        static::assertLessThan(
            $expected,
            static::readAttribute($actualClassOrObject, $actualAttributeName),
            $message
        );
    }

    /**
     * Asserts that a value is smaller than or equal to another value.
     *
     * @throws ExpectationFailedException
     * @throws \SebastianBergmann\RecursionContext\InvalidArgumentException
     */
    public static function assertLessThanOrEqual($expected, $actual, string $message = ''): void
    {
        static::assertThat($actual, static::lessThanOrEqual($expected), $message);
    }

    /**
     * Asserts that an attribute is smaller than or equal to another value.
     *
     * @param object|string $actualClassOrObject
     *
     * @throws ExpectationFailedException
     * @throws \SebastianBergmann\RecursionContext\InvalidArgumentException
     *
     * @deprecated https://github.com/sebastianbergmann/phpunit/issues/3338
     * @codeCoverageIgnore
     */
    public static function assertAttributeLessThanOrEqual($expected, string $actualAttributeName, $actualClassOrObject, string $message = ''): void
    {
        self::createWarning('assertAttributeLessThanOrEqual() is deprecated and will be removed in PHPUnit 9.');

        static::assertLessThanOrEqual(
            $expected,
            static::readAttribute($actualClassOrObject, $actualAttributeName),
            $message
        );
    }

    /**
     * Asserts that the contents of one file is equal to the contents of another
     * file.
     *
     * @throws ExpectationFailedException
     * @throws \SebastianBergmann\RecursionContext\InvalidArgumentException
     */
    public static function assertFileEquals(string $expected, string $actual, string $message = '', bool $canonicalize = false, bool $ignoreCase = false): void
    {
        static::assertFileExists($expected, $message);
        static::assertFileExists($actual, $message);

        $constraint = new IsEqual(
            \file_get_contents($expected),
            $canonicalize,
            $ignoreCase
        );

        static::assertThat(\file_get_contents($actual), $constraint, $message);
    }

    /**
     * Asserts that the contents of one file is not equal to the contents of
     * another file.
     *
     * @throws ExpectationFailedException
     * @throws \SebastianBergmann\RecursionContext\InvalidArgumentException
     */
    public static function assertFileNotEquals(string $expected, string $actual, string $message = '', bool $canonicalize = false, bool $ignoreCase = false): void
    {
        static::assertFileExists($expected, $message);
        static::assertFileExists($actual, $message);

        $constraint = new LogicalNot(
            new IsEqual(
                \file_get_contents($expected),
                $canonicalize,
                $ignoreCase
            )
        );

        static::assertThat(\file_get_contents($actual), $constraint, $message);
    }

    /**
     * Asserts that the contents of a string is equal
     * to the contents of a file.
     *
     * @throws ExpectationFailedException
     * @throws \SebastianBergmann\RecursionContext\InvalidArgumentException
     */
    public static function assertStringEqualsFile(string $expectedFile, string $actualString, string $message = '', bool $canonicalize = false, bool $ignoreCase = false): void
    {
        static::assertFileExists($expectedFile, $message);

        $constraint = new IsEqual(
            \file_get_contents($expectedFile),
            $canonicalize,
            $ignoreCase
        );

        static::assertThat($actualString, $constraint, $message);
    }

    /**
     * Asserts that the contents of a string is not equal
     * to the contents of a file.
     *
     * @throws ExpectationFailedException
     * @throws \SebastianBergmann\RecursionContext\InvalidArgumentException
     */
    public static function assertStringNotEqualsFile(string $expectedFile, string $actualString, string $message = '', bool $canonicalize = false, bool $ignoreCase = false): void
    {
        static::assertFileExists($expectedFile, $message);

        $constraint = new LogicalNot(
            new IsEqual(
                \file_get_contents($expectedFile),
                $canonicalize,
                $ignoreCase
            )
        );

        static::assertThat($actualString, $constraint, $message);
    }

    /**
     * Asserts that a file/dir is readable.
     *
     * @throws ExpectationFailedException
     * @throws \SebastianBergmann\RecursionContext\InvalidArgumentException
     */
    public static function assertIsReadable(string $filename, string $message = ''): void
    {
        static::assertThat($filename, new IsReadable, $message);
    }

    /**
     * Asserts that a file/dir exists and is not readable.
     *
     * @throws ExpectationFailedException
     * @throws \SebastianBergmann\RecursionContext\InvalidArgumentException
     */
    public static function assertNotIsReadable(string $filename, string $message = ''): void
    {
        static::assertThat($filename, new LogicalNot(new IsReadable), $message);
    }

    /**
     * Asserts that a file/dir exists and is writable.
     *
     * @throws ExpectationFailedException
     * @throws \SebastianBergmann\RecursionContext\InvalidArgumentException
     */
    public static function assertIsWritable(string $filename, string $message = ''): void
    {
        static::assertThat($filename, new IsWritable, $message);
    }

    /**
     * Asserts that a file/dir exists and is not writable.
     *
     * @throws ExpectationFailedException
     * @throws \SebastianBergmann\RecursionContext\InvalidArgumentException
     */
    public static function assertNotIsWritable(string $filename, string $message = ''): void
    {
        static::assertThat($filename, new LogicalNot(new IsWritable), $message);
    }

    /**
     * Asserts that a directory exists.
     *
     * @throws ExpectationFailedException
     * @throws \SebastianBergmann\RecursionContext\InvalidArgumentException
     */
    public static function assertDirectoryExists(string $directory, string $message = ''): void
    {
        static::assertThat($directory, new DirectoryExists, $message);
    }

    /**
     * Asserts that a directory does not exist.
     *
     * @throws ExpectationFailedException
     * @throws \SebastianBergmann\RecursionContext\InvalidArgumentException
     */
    public static function assertDirectoryNotExists(string $directory, string $message = ''): void
    {
        static::assertThat($directory, new LogicalNot(new DirectoryExists), $message);
    }

    /**
     * Asserts that a directory exists and is readable.
     *
     * @throws ExpectationFailedException
     * @throws \SebastianBergmann\RecursionContext\InvalidArgumentException
     */
    public static function assertDirectoryIsReadable(string $directory, string $message = ''): void
    {
        self::assertDirectoryExists($directory, $message);
        self::assertIsReadable($directory, $message);
    }

    /**
     * Asserts that a directory exists and is not readable.
     *
     * @throws ExpectationFailedException
     * @throws \SebastianBergmann\RecursionContext\InvalidArgumentException
     */
    public static function assertDirectoryNotIsReadable(string $directory, string $message = ''): void
    {
        self::assertDirectoryExists($directory, $message);
        self::assertNotIsReadable($directory, $message);
    }

    /**
     * Asserts that a directory exists and is writable.
     *
     * @throws ExpectationFailedException
     * @throws \SebastianBergmann\RecursionContext\InvalidArgumentException
     */
    public static function assertDirectoryIsWritable(string $directory, string $message = ''): void
    {
        self::assertDirectoryExists($directory, $message);
        self::assertIsWritable($directory, $message);
    }

    /**
     * Asserts that a directory exists and is not writable.
     *
     * @throws ExpectationFailedException
     * @throws \SebastianBergmann\RecursionContext\InvalidArgumentException
     */
    public static function assertDirectoryNotIsWritable(string $directory, string $message = ''): void
    {
        self::assertDirectoryExists($directory, $message);
        self::assertNotIsWritable($directory, $message);
    }

    /**
     * Asserts that a file exists.
     *
     * @throws ExpectationFailedException
     * @throws \SebastianBergmann\RecursionContext\InvalidArgumentException
     */
    public static function assertFileExists(string $filename, string $message = ''): void
    {
        static::assertThat($filename, new FileExists, $message);
    }

    /**
     * Asserts that a file does not exist.
     *
     * @throws ExpectationFailedException
     * @throws \SebastianBergmann\RecursionContext\InvalidArgumentException
     */
    public static function assertFileNotExists(string $filename, string $message = ''): void
    {
        static::assertThat($filename, new LogicalNot(new FileExists), $message);
    }

    /**
     * Asserts that a file exists and is readable.
     *
     * @throws ExpectationFailedException
     * @throws \SebastianBergmann\RecursionContext\InvalidArgumentException
     */
    public static function assertFileIsReadable(string $file, string $message = ''): void
    {
        self::assertFileExists($file, $message);
        self::assertIsReadable($file, $message);
    }

    /**
     * Asserts that a file exists and is not readable.
     *
     * @throws ExpectationFailedException
     * @throws \SebastianBergmann\RecursionContext\InvalidArgumentException
     */
    public static function assertFileNotIsReadable(string $file, string $message = ''): void
    {
        self::assertFileExists($file, $message);
        self::assertNotIsReadable($file, $message);
    }

    /**
     * Asserts that a file exists and is writable.
     *
     * @throws ExpectationFailedException
     * @throws \SebastianBergmann\RecursionContext\InvalidArgumentException
     */
    public static function assertFileIsWritable(string $file, string $message = ''): void
    {
        self::assertFileExists($file, $message);
        self::assertIsWritable($file, $message);
    }

    /**
     * Asserts that a file exists and is not writable.
     *
     * @throws ExpectationFailedException
     * @throws \SebastianBergmann\RecursionContext\InvalidArgumentException
     */
    public static function assertFileNotIsWritable(string $file, string $message = ''): void
    {
        self::assertFileExists($file, $message);
        self::assertNotIsWritable($file, $message);
    }

    /**
     * Asserts that a condition is true.
     *
     * @throws ExpectationFailedException
     * @throws \SebastianBergmann\RecursionContext\InvalidArgumentException
     */
    public static function assertTrue($condition, string $message = ''): void
    {
        static::assertThat($condition, static::isTrue(), $message);
    }

    /**
     * Asserts that a condition is not true.
     *
     * @throws ExpectationFailedException
     * @throws \SebastianBergmann\RecursionContext\InvalidArgumentException
     */
    public static function assertNotTrue($condition, string $message = ''): void
    {
        static::assertThat($condition, static::logicalNot(static::isTrue()), $message);
    }

    /**
     * Asserts that a condition is false.
     *
     * @throws ExpectationFailedException
     * @throws \SebastianBergmann\RecursionContext\InvalidArgumentException
     */
    public static function assertFalse($condition, string $message = ''): void
    {
        static::assertThat($condition, static::isFalse(), $message);
    }

    /**
     * Asserts that a condition is not false.
     *
     * @throws ExpectationFailedException
     * @throws \SebastianBergmann\RecursionContext\InvalidArgumentException
     */
    public static function assertNotFalse($condition, string $message = ''): void
    {
        static::assertThat($condition, static::logicalNot(static::isFalse()), $message);
    }

    /**
     * Asserts that a variable is null.
     *
     * @throws ExpectationFailedException
     * @throws \SebastianBergmann\RecursionContext\InvalidArgumentException
     */
    public static function assertNull($actual, string $message = ''): void
    {
        static::assertThat($actual, static::isNull(), $message);
    }

    /**
     * Asserts that a variable is not null.
     *
     * @throws ExpectationFailedException
     * @throws \SebastianBergmann\RecursionContext\InvalidArgumentException
     */
    public static function assertNotNull($actual, string $message = ''): void
    {
        static::assertThat($actual, static::logicalNot(static::isNull()), $message);
    }

    /**
     * Asserts that a variable is finite.
     *
     * @throws ExpectationFailedException
     * @throws \SebastianBergmann\RecursionContext\InvalidArgumentException
     */
    public static function assertFinite($actual, string $message = ''): void
    {
        static::assertThat($actual, static::isFinite(), $message);
    }

    /**
     * Asserts that a variable is infinite.
     *
     * @throws ExpectationFailedException
     * @throws \SebastianBergmann\RecursionContext\InvalidArgumentException
     */
    public static function assertInfinite($actual, string $message = ''): void
    {
        static::assertThat($actual, static::isInfinite(), $message);
    }

    /**
     * Asserts that a variable is nan.
     *
     * @throws ExpectationFailedException
     * @throws \SebastianBergmann\RecursionContext\InvalidArgumentException
     */
    public static function assertNan($actual, string $message = ''): void
    {
        static::assertThat($actual, static::isNan(), $message);
    }

    /**
     * Asserts that a class has a specified attribute.
     *
     * @throws ExpectationFailedException
     * @throws \SebastianBergmann\RecursionContext\InvalidArgumentException
     */
    public static function assertClassHasAttribute(string $attributeName, string $className, string $message = ''): void
    {
        if (!self::isValidAttributeName($attributeName)) {
            throw InvalidArgumentHelper::factory(1, 'valid attribute name');
        }

        if (!\class_exists($className)) {
            throw InvalidArgumentHelper::factory(2, 'class name', $className);
        }

        static::assertThat($className, new ClassHasAttribute($attributeName), $message);
    }

    /**
     * Asserts that a class does not have a specified attribute.
     *
     * @throws ExpectationFailedException
     * @throws \SebastianBergmann\RecursionContext\InvalidArgumentException
     */
    public static function assertClassNotHasAttribute(string $attributeName, string $className, string $message = ''): void
    {
        if (!self::isValidAttributeName($attributeName)) {
            throw InvalidArgumentHelper::factory(1, 'valid attribute name');
        }

        if (!\class_exists($className)) {
            throw InvalidArgumentHelper::factory(2, 'class name', $className);
        }

        static::assertThat(
            $className,
            new LogicalNot(
                new ClassHasAttribute($attributeName)
            ),
            $message
        );
    }

    /**
     * Asserts that a class has a specified static attribute.
     *
     * @throws ExpectationFailedException
     * @throws \SebastianBergmann\RecursionContext\InvalidArgumentException
     */
    public static function assertClassHasStaticAttribute(string $attributeName, string $className, string $message = ''): void
    {
        if (!self::isValidAttributeName($attributeName)) {
            throw InvalidArgumentHelper::factory(1, 'valid attribute name');
        }

        if (!\class_exists($className)) {
            throw InvalidArgumentHelper::factory(2, 'class name', $className);
        }

        static::assertThat(
            $className,
            new ClassHasStaticAttribute($attributeName),
            $message
        );
    }

    /**
     * Asserts that a class does not have a specified static attribute.
     *
     * @throws ExpectationFailedException
     * @throws \SebastianBergmann\RecursionContext\InvalidArgumentException
     */
    public static function assertClassNotHasStaticAttribute(string $attributeName, string $className, string $message = ''): void
    {
        if (!self::isValidAttributeName($attributeName)) {
            throw InvalidArgumentHelper::factory(1, 'valid attribute name');
        }

        if (!\class_exists($className)) {
            throw InvalidArgumentHelper::factory(2, 'class name', $className);
        }

        static::assertThat(
            $className,
            new LogicalNot(
                new ClassHasStaticAttribute($attributeName)
            ),
            $message
        );
    }

    /**
     * Asserts that an object has a specified attribute.
     *
     * @param object $object
     *
     * @throws ExpectationFailedException
     * @throws \SebastianBergmann\RecursionContext\InvalidArgumentException
     */
    public static function assertObjectHasAttribute(string $attributeName, $object, string $message = ''): void
    {
        if (!self::isValidAttributeName($attributeName)) {
            throw InvalidArgumentHelper::factory(1, 'valid attribute name');
        }

        if (!\is_object($object)) {
            throw InvalidArgumentHelper::factory(2, 'object');
        }

        static::assertThat(
            $object,
            new ObjectHasAttribute($attributeName),
            $message
        );
    }

    /**
     * Asserts that an object does not have a specified attribute.
     *
     * @param object $object
     *
     * @throws ExpectationFailedException
     * @throws \SebastianBergmann\RecursionContext\InvalidArgumentException
     */
    public static function assertObjectNotHasAttribute(string $attributeName, $object, string $message = ''): void
    {
        if (!self::isValidAttributeName($attributeName)) {
            throw InvalidArgumentHelper::factory(1, 'valid attribute name');
        }

        if (!\is_object($object)) {
            throw InvalidArgumentHelper::factory(2, 'object');
        }

        static::assertThat(
            $object,
            new LogicalNot(
                new ObjectHasAttribute($attributeName)
            ),
            $message
        );
    }

    /**
     * Asserts that two variables have the same type and value.
     * Used on objects, it asserts that two variables reference
     * the same object.
     *
     * @throws ExpectationFailedException
     * @throws \SebastianBergmann\RecursionContext\InvalidArgumentException
     */
    public static function assertSame($expected, $actual, string $message = ''): void
    {
        static::assertThat(
            $actual,
            new IsIdentical($expected),
            $message
        );
    }

    /**
     * Asserts that a variable and an attribute of an object have the same type
     * and value.
     *
     * @param object|string $actualClassOrObject
     *
     * @throws ExpectationFailedException
     * @throws \SebastianBergmann\RecursionContext\InvalidArgumentException
     *
     * @deprecated https://github.com/sebastianbergmann/phpunit/issues/3338
     * @codeCoverageIgnore
     */
    public static function assertAttributeSame($expected, string $actualAttributeName, $actualClassOrObject, string $message = ''): void
    {
        self::createWarning('assertAttributeSame() is deprecated and will be removed in PHPUnit 9.');

        static::assertSame(
            $expected,
            static::readAttribute($actualClassOrObject, $actualAttributeName),
            $message
        );
    }

    /**
     * Asserts that two variables do not have the same type and value.
     * Used on objects, it asserts that two variables do not reference
     * the same object.
     *
     * @throws ExpectationFailedException
     * @throws \SebastianBergmann\RecursionContext\InvalidArgumentException
     */
    public static function assertNotSame($expected, $actual, string $message = ''): void
    {
        if (\is_bool($expected) && \is_bool($actual)) {
            static::assertNotEquals($expected, $actual, $message);
        }

        static::assertThat(
            $actual,
            new LogicalNot(
                new IsIdentical($expected)
            ),
            $message
        );
    }

    /**
     * Asserts that a variable and an attribute of an object do not have the
     * same type and value.
     *
     * @param object|string $actualClassOrObject
     *
     * @throws ExpectationFailedException
     * @throws \SebastianBergmann\RecursionContext\InvalidArgumentException
     *
     * @deprecated https://github.com/sebastianbergmann/phpunit/issues/3338
     * @codeCoverageIgnore
     */
    public static function assertAttributeNotSame($expected, string $actualAttributeName, $actualClassOrObject, string $message = ''): void
    {
        self::createWarning('assertAttributeNotSame() is deprecated and will be removed in PHPUnit 9.');

        static::assertNotSame(
            $expected,
            static::readAttribute($actualClassOrObject, $actualAttributeName),
            $message
        );
    }

    /**
     * Asserts that a variable is of a given type.
     *
     * @throws ExpectationFailedException
     * @throws \SebastianBergmann\RecursionContext\InvalidArgumentException
     */
    public static function assertInstanceOf(string $expected, $actual, string $message = ''): void
    {
        if (!\class_exists($expected) && !\interface_exists($expected)) {
            throw InvalidArgumentHelper::factory(1, 'class or interface name');
        }

        static::assertThat(
            $actual,
            new IsInstanceOf($expected),
            $message
        );
    }

    /**
     * Asserts that an attribute is of a given type.
     *
     * @param object|string $classOrObject
     *
     * @throws ExpectationFailedException
     * @throws \SebastianBergmann\RecursionContext\InvalidArgumentException
     *
     * @deprecated https://github.com/sebastianbergmann/phpunit/issues/3338
     * @codeCoverageIgnore
     */
    public static function assertAttributeInstanceOf(string $expected, string $attributeName, $classOrObject, string $message = ''): void
    {
        self::createWarning('assertAttributeInstanceOf() is deprecated and will be removed in PHPUnit 9.');

        static::assertInstanceOf(
            $expected,
            static::readAttribute($classOrObject, $attributeName),
            $message
        );
    }

    /**
     * Asserts that a variable is not of a given type.
     *
     * @throws ExpectationFailedException
     * @throws \SebastianBergmann\RecursionContext\InvalidArgumentException
     */
    public static function assertNotInstanceOf(string $expected, $actual, string $message = ''): void
    {
        if (!\class_exists($expected) && !\interface_exists($expected)) {
            throw InvalidArgumentHelper::factory(1, 'class or interface name');
        }

        static::assertThat(
            $actual,
            new LogicalNot(
                new IsInstanceOf($expected)
            ),
            $message
        );
    }

    /**
     * Asserts that an attribute is of a given type.
     *
     * @param object|string $classOrObject
     *
     * @throws ExpectationFailedException
     * @throws \SebastianBergmann\RecursionContext\InvalidArgumentException
     *
     * @deprecated https://github.com/sebastianbergmann/phpunit/issues/3338
     * @codeCoverageIgnore
     */
    public static function assertAttributeNotInstanceOf(string $expected, string $attributeName, $classOrObject, string $message = ''): void
    {
        self::createWarning('assertAttributeNotInstanceOf() is deprecated and will be removed in PHPUnit 9.');

        static::assertNotInstanceOf(
            $expected,
            static::readAttribute($classOrObject, $attributeName),
            $message
        );
    }

    /**
     * Asserts that a variable is of a given type.
     *
     * @throws ExpectationFailedException
     * @throws \SebastianBergmann\RecursionContext\InvalidArgumentException
     *
     * @deprecated https://github.com/sebastianbergmann/phpunit/issues/3369
     * @codeCoverageIgnore
     */
    public static function assertInternalType(string $expected, $actual, string $message = ''): void
    {
        self::createWarning('assertInternalType() is deprecated and will be removed in PHPUnit 9. Refactor your test to use assertIsArray(), assertIsBool(), assertIsFloat(), assertIsInt(), assertIsNumeric(), assertIsObject(), assertIsResource(), assertIsString(), assertIsScalar(), assertIsCallable(), or assertIsIterable() instead.');

        static::assertThat(
            $actual,
            new IsType($expected),
            $message
        );
    }

    /**
     * Asserts that an attribute is of a given type.
     *
     * @param object|string $classOrObject
     *
     * @throws ExpectationFailedException
     * @throws \SebastianBergmann\RecursionContext\InvalidArgumentException
     *
     * @deprecated https://github.com/sebastianbergmann/phpunit/issues/3338
     * @codeCoverageIgnore
     */
    public static function assertAttributeInternalType(string $expected, string $attributeName, $classOrObject, string $message = ''): void
    {
        self::createWarning('assertAttributeInternalType() is deprecated and will be removed in PHPUnit 9.');

        static::assertInternalType(
            $expected,
            static::readAttribute($classOrObject, $attributeName),
            $message
        );
    }

    /**
     * Asserts that a variable is of type array.
     */
    public static function assertIsArray($actual, string $message = ''): void
    {
        static::assertThat(
            $actual,
            new IsType(IsType::TYPE_ARRAY),
            $message
        );
    }

    /**
     * Asserts that a variable is of type bool.
     */
    public static function assertIsBool($actual, string $message = ''): void
    {
        static::assertThat(
            $actual,
            new IsType(IsType::TYPE_BOOL),
            $message
        );
    }

    /**
     * Asserts that a variable is of type float.
     */
    public static function assertIsFloat($actual, string $message = ''): void
    {
        static::assertThat(
            $actual,
            new IsType(IsType::TYPE_FLOAT),
            $message
        );
    }

    /**
     * Asserts that a variable is of type int.
     */
    public static function assertIsInt($actual, string $message = ''): void
    {
        static::assertThat(
            $actual,
            new IsType(IsType::TYPE_INT),
            $message
        );
    }

    /**
     * Asserts that a variable is of type numeric.
     */
    public static function assertIsNumeric($actual, string $message = ''): void
    {
        static::assertThat(
            $actual,
            new IsType(IsType::TYPE_NUMERIC),
            $message
        );
    }

    /**
     * Asserts that a variable is of type object.
     */
    public static function assertIsObject($actual, string $message = ''): void
    {
        static::assertThat(
            $actual,
            new IsType(IsType::TYPE_OBJECT),
            $message
        );
    }

    /**
     * Asserts that a variable is of type resource.
     */
    public static function assertIsResource($actual, string $message = ''): void
    {
        static::assertThat(
            $actual,
            new IsType(IsType::TYPE_RESOURCE),
            $message
        );
    }

    /**
     * Asserts that a variable is of type string.
     */
    public static function assertIsString($actual, string $message = ''): void
    {
        static::assertThat(
            $actual,
            new IsType(IsType::TYPE_STRING),
            $message
        );
    }

    /**
     * Asserts that a variable is of type scalar.
     */
    public static function assertIsScalar($actual, string $message = ''): void
    {
        static::assertThat(
            $actual,
            new IsType(IsType::TYPE_SCALAR),
            $message
        );
    }

    /**
     * Asserts that a variable is of type callable.
     */
    public static function assertIsCallable($actual, string $message = ''): void
    {
        static::assertThat(
            $actual,
            new IsType(IsType::TYPE_CALLABLE),
            $message
        );
    }

    /**
     * Asserts that a variable is of type iterable.
     */
    public static function assertIsIterable($actual, string $message = ''): void
    {
        static::assertThat(
            $actual,
            new IsType(IsType::TYPE_ITERABLE),
            $message
        );
    }

    /**
     * Asserts that a variable is not of a given type.
     *
     * @throws ExpectationFailedException
     * @throws \SebastianBergmann\RecursionContext\InvalidArgumentException
     *
     * @deprecated https://github.com/sebastianbergmann/phpunit/issues/3369
     * @codeCoverageIgnore
     */
    public static function assertNotInternalType(string $expected, $actual, string $message = ''): void
    {
        self::createWarning('assertNotInternalType() is deprecated and will be removed in PHPUnit 9. Refactor your test to use assertIsNotArray(), assertIsNotBool(), assertIsNotFloat(), assertIsNotInt(), assertIsNotNumeric(), assertIsNotObject(), assertIsNotResource(), assertIsNotString(), assertIsNotScalar(), assertIsNotCallable(), or assertIsNotIterable() instead.');

        static::assertThat(
            $actual,
            new LogicalNot(
                new IsType($expected)
            ),
            $message
        );
    }

    /**
     * Asserts that a variable is not of type array.
     */
    public static function assertIsNotArray($actual, string $message = ''): void
    {
        static::assertThat(
            $actual,
            new LogicalNot(new IsType(IsType::TYPE_ARRAY)),
            $message
        );
    }

    /**
     * Asserts that a variable is not of type bool.
     */
    public static function assertIsNotBool($actual, string $message = ''): void
    {
        static::assertThat(
            $actual,
            new LogicalNot(new IsType(IsType::TYPE_BOOL)),
            $message
        );
    }

    /**
     * Asserts that a variable is not of type float.
     */
    public static function assertIsNotFloat($actual, string $message = ''): void
    {
        static::assertThat(
            $actual,
            new LogicalNot(new IsType(IsType::TYPE_FLOAT)),
            $message
        );
    }

    /**
     * Asserts that a variable is not of type int.
     */
    public static function assertIsNotInt($actual, string $message = ''): void
    {
        static::assertThat(
            $actual,
            new LogicalNot(new IsType(IsType::TYPE_INT)),
            $message
        );
    }

    /**
     * Asserts that a variable is not of type numeric.
     */
    public static function assertIsNotNumeric($actual, string $message = ''): void
    {
        static::assertThat(
            $actual,
            new LogicalNot(new IsType(IsType::TYPE_NUMERIC)),
            $message
        );
    }

    /**
     * Asserts that a variable is not of type object.
     */
    public static function assertIsNotObject($actual, string $message = ''): void
    {
        static::assertThat(
            $actual,
            new LogicalNot(new IsType(IsType::TYPE_OBJECT)),
            $message
        );
    }

    /**
     * Asserts that a variable is not of type resource.
     */
    public static function assertIsNotResource($actual, string $message = ''): void
    {
        static::assertThat(
            $actual,
            new LogicalNot(new IsType(IsType::TYPE_RESOURCE)),
            $message
        );
    }

    /**
     * Asserts that a variable is not of type string.
     */
    public static function assertIsNotString($actual, string $message = ''): void
    {
        static::assertThat(
            $actual,
            new LogicalNot(new IsType(IsType::TYPE_STRING)),
            $message
        );
    }

    /**
     * Asserts that a variable is not of type scalar.
     */
    public static function assertIsNotScalar($actual, string $message = ''): void
    {
        static::assertThat(
            $actual,
            new LogicalNot(new IsType(IsType::TYPE_SCALAR)),
            $message
        );
    }

    /**
     * Asserts that a variable is not of type callable.
     */
    public static function assertIsNotCallable($actual, string $message = ''): void
    {
        static::assertThat(
            $actual,
            new LogicalNot(new IsType(IsType::TYPE_CALLABLE)),
            $message
        );
    }

    /**
     * Asserts that a variable is not of type iterable.
     */
    public static function assertIsNotIterable($actual, string $message = ''): void
    {
        static::assertThat(
            $actual,
            new LogicalNot(new IsType(IsType::TYPE_ITERABLE)),
            $message
        );
    }

    /**
     * Asserts that an attribute is of a given type.
     *
     * @param object|string $classOrObject
     *
     * @throws ExpectationFailedException
     * @throws \SebastianBergmann\RecursionContext\InvalidArgumentException
     *
     * @deprecated https://github.com/sebastianbergmann/phpunit/issues/3338
     * @codeCoverageIgnore
     */
    public static function assertAttributeNotInternalType(string $expected, string $attributeName, $classOrObject, string $message = ''): void
    {
        self::createWarning('assertAttributeNotInternalType() is deprecated and will be removed in PHPUnit 9.');

        static::assertNotInternalType(
            $expected,
            static::readAttribute($classOrObject, $attributeName),
            $message
        );
    }

    /**
     * Asserts that a string matches a given regular expression.
     *
     * @throws ExpectationFailedException
     * @throws \SebastianBergmann\RecursionContext\InvalidArgumentException
     */
    public static function assertRegExp(string $pattern, string $string, string $message = ''): void
    {
        static::assertThat($string, new RegularExpression($pattern), $message);
    }

    /**
     * Asserts that a string does not match a given regular expression.
     *
     * @throws ExpectationFailedException
     * @throws \SebastianBergmann\RecursionContext\InvalidArgumentException
     */
    public static function assertNotRegExp(string $pattern, string $string, string $message = ''): void
    {
        static::assertThat(
            $string,
            new LogicalNot(
                new RegularExpression($pattern)
            ),
            $message
        );
    }

    /**
     * Assert that the size of two arrays (or `Countable` or `Traversable` objects)
     * is the same.
     *
     * @param Countable|iterable $expected
     * @param Countable|iterable $actual
     *
     * @throws ExpectationFailedException
     * @throws \SebastianBergmann\RecursionContext\InvalidArgumentException
     */
    public static function assertSameSize($expected, $actual, string $message = ''): void
    {
        if (!$expected instanceof Countable && !\is_iterable($expected)) {
            throw InvalidArgumentHelper::factory(1, 'countable or iterable');
        }

        if (!$actual instanceof Countable && !\is_iterable($actual)) {
            throw InvalidArgumentHelper::factory(2, 'countable or iterable');
        }

        static::assertThat(
            $actual,
            new SameSize($expected),
            $message
        );
    }

    /**
     * Assert that the size of two arrays (or `Countable` or `Traversable` objects)
     * is not the same.
     *
     * @param Countable|iterable $expected
     * @param Countable|iterable $actual
     *
     * @throws ExpectationFailedException
     * @throws \SebastianBergmann\RecursionContext\InvalidArgumentException
     */
    public static function assertNotSameSize($expected, $actual, string $message = ''): void
    {
        if (!$expected instanceof Countable && !\is_iterable($expected)) {
            throw InvalidArgumentHelper::factory(1, 'countable or iterable');
        }

        if (!$actual instanceof Countable && !\is_iterable($actual)) {
            throw InvalidArgumentHelper::factory(2, 'countable or iterable');
        }

        static::assertThat(
            $actual,
            new LogicalNot(
                new SameSize($expected)
            ),
            $message
        );
    }

    /**
     * Asserts that a string matches a given format string.
     *
     * @throws ExpectationFailedException
     * @throws \SebastianBergmann\RecursionContext\InvalidArgumentException
     */
    public static function assertStringMatchesFormat(string $format, string $string, string $message = ''): void
    {
        static::assertThat($string, new StringMatchesFormatDescription($format), $message);
    }

    /**
     * Asserts that a string does not match a given format string.
     *
     * @throws ExpectationFailedException
     * @throws \SebastianBergmann\RecursionContext\InvalidArgumentException
     */
    public static function assertStringNotMatchesFormat(string $format, string $string, string $message = ''): void
    {
        static::assertThat(
            $string,
            new LogicalNot(
                new StringMatchesFormatDescription($format)
            ),
            $message
        );
    }

    /**
     * Asserts that a string matches a given format file.
     *
     * @throws ExpectationFailedException
     * @throws \SebastianBergmann\RecursionContext\InvalidArgumentException
     */
    public static function assertStringMatchesFormatFile(string $formatFile, string $string, string $message = ''): void
    {
        static::assertFileExists($formatFile, $message);

        static::assertThat(
            $string,
            new StringMatchesFormatDescription(
                \file_get_contents($formatFile)
            ),
            $message
        );
    }

    /**
     * Asserts that a string does not match a given format string.
     *
     * @throws ExpectationFailedException
     * @throws \SebastianBergmann\RecursionContext\InvalidArgumentException
     */
    public static function assertStringNotMatchesFormatFile(string $formatFile, string $string, string $message = ''): void
    {
        static::assertFileExists($formatFile, $message);

        static::assertThat(
            $string,
            new LogicalNot(
                new StringMatchesFormatDescription(
                    \file_get_contents($formatFile)
                )
            ),
            $message
        );
    }

    /**
     * Asserts that a string starts with a given prefix.
     *
     * @throws ExpectationFailedException
     * @throws \SebastianBergmann\RecursionContext\InvalidArgumentException
     */
    public static function assertStringStartsWith(string $prefix, string $string, string $message = ''): void
    {
        static::assertThat($string, new StringStartsWith($prefix), $message);
    }

    /**
     * Asserts that a string starts not with a given prefix.
     *
     * @param string $prefix
     * @param string $string
     *
     * @throws ExpectationFailedException
     * @throws \SebastianBergmann\RecursionContext\InvalidArgumentException
     */
    public static function assertStringStartsNotWith($prefix, $string, string $message = ''): void
    {
        static::assertThat(
            $string,
            new LogicalNot(
                new StringStartsWith($prefix)
            ),
            $message
        );
    }

    public static function assertStringContainsString(string $needle, string $haystack, string $message = ''): void
    {
        $constraint = new StringContains($needle, false);

        static::assertThat($haystack, $constraint, $message);
    }

    public static function assertStringContainsStringIgnoringCase(string $needle, string $haystack, string $message = ''): void
    {
        $constraint = new StringContains($needle, true);

        static::assertThat($haystack, $constraint, $message);
    }

    public static function assertStringNotContainsString(string $needle, string $haystack, string $message = ''): void
    {
        $constraint = new LogicalNot(new StringContains($needle));

        static::assertThat($haystack, $constraint, $message);
    }

    public static function assertStringNotContainsStringIgnoringCase(string $needle, string $haystack, string $message = ''): void
    {
        $constraint = new LogicalNot(new StringContains($needle, true));

        static::assertThat($haystack, $constraint, $message);
    }

    /**
     * Asserts that a string ends with a given suffix.
     *
     * @throws ExpectationFailedException
     * @throws \SebastianBergmann\RecursionContext\InvalidArgumentException
     */
    public static function assertStringEndsWith(string $suffix, string $string, string $message = ''): void
    {
        static::assertThat($string, new StringEndsWith($suffix), $message);
    }

    /**
     * Asserts that a string ends not with a given suffix.
     *
     * @throws ExpectationFailedException
     * @throws \SebastianBergmann\RecursionContext\InvalidArgumentException
     */
    public static function assertStringEndsNotWith(string $suffix, string $string, string $message = ''): void
    {
        static::assertThat(
            $string,
            new LogicalNot(
                new StringEndsWith($suffix)
            ),
            $message
        );
    }

    /**
     * Asserts that two XML files are equal.
     *
     * @throws ExpectationFailedException
     * @throws \SebastianBergmann\RecursionContext\InvalidArgumentException
     */
    public static function assertXmlFileEqualsXmlFile(string $expectedFile, string $actualFile, string $message = ''): void
    {
        $expected = Xml::loadFile($expectedFile);
        $actual   = Xml::loadFile($actualFile);

        static::assertEquals($expected, $actual, $message);
    }

    /**
     * Asserts that two XML files are not equal.
     *
     * @throws ExpectationFailedException
     * @throws \SebastianBergmann\RecursionContext\InvalidArgumentException
     */
    public static function assertXmlFileNotEqualsXmlFile(string $expectedFile, string $actualFile, string $message = ''): void
    {
        $expected = Xml::loadFile($expectedFile);
        $actual   = Xml::loadFile($actualFile);

        static::assertNotEquals($expected, $actual, $message);
    }

    /**
     * Asserts that two XML documents are equal.
     *
     * @param DOMDocument|string $actualXml
     *
     * @throws ExpectationFailedException
     * @throws \SebastianBergmann\RecursionContext\InvalidArgumentException
     */
    public static function assertXmlStringEqualsXmlFile(string $expectedFile, $actualXml, string $message = ''): void
    {
        $expected = Xml::loadFile($expectedFile);
        $actual   = Xml::load($actualXml);

        static::assertEquals($expected, $actual, $message);
    }

    /**
     * Asserts that two XML documents are not equal.
     *
     * @param DOMDocument|string $actualXml
     *
     * @throws ExpectationFailedException
     * @throws \SebastianBergmann\RecursionContext\InvalidArgumentException
     */
    public static function assertXmlStringNotEqualsXmlFile(string $expectedFile, $actualXml, string $message = ''): void
    {
        $expected = Xml::loadFile($expectedFile);
        $actual   = Xml::load($actualXml);

        static::assertNotEquals($expected, $actual, $message);
    }

    /**
     * Asserts that two XML documents are equal.
     *
     * @param DOMDocument|string $expectedXml
     * @param DOMDocument|string $actualXml
     *
     * @throws ExpectationFailedException
     * @throws \SebastianBergmann\RecursionContext\InvalidArgumentException
     */
    public static function assertXmlStringEqualsXmlString($expectedXml, $actualXml, string $message = ''): void
    {
        $expected = Xml::load($expectedXml);
        $actual   = Xml::load($actualXml);

        static::assertEquals($expected, $actual, $message);
    }

    /**
     * Asserts that two XML documents are not equal.
     *
     * @param DOMDocument|string $expectedXml
     * @param DOMDocument|string $actualXml
     *
     * @throws ExpectationFailedException
     * @throws \SebastianBergmann\RecursionContext\InvalidArgumentException
     */
    public static function assertXmlStringNotEqualsXmlString($expectedXml, $actualXml, string $message = ''): void
    {
        $expected = Xml::load($expectedXml);
        $actual   = Xml::load($actualXml);

        static::assertNotEquals($expected, $actual, $message);
    }

    /**
     * Asserts that a hierarchy of DOMElements matches.
     *
     * @throws AssertionFailedError
     * @throws ExpectationFailedException
     * @throws \SebastianBergmann\RecursionContext\InvalidArgumentException
     */
    public static function assertEqualXMLStructure(DOMElement $expectedElement, DOMElement $actualElement, bool $checkAttributes = false, string $message = ''): void
    {
        $expectedElement = Xml::import($expectedElement);
        $actualElement   = Xml::import($actualElement);

        static::assertSame(
            $expectedElement->tagName,
            $actualElement->tagName,
            $message
        );

        if ($checkAttributes) {
            static::assertSame(
                $expectedElement->attributes->length,
                $actualElement->attributes->length,
                \sprintf(
                    '%s%sNumber of attributes on node "%s" does not match',
                    $message,
                    !empty($message) ? "\n" : '',
                    $expectedElement->tagName
                )
            );

            for ($i = 0; $i < $expectedElement->attributes->length; $i++) {
                /** @var \DOMAttr $expectedAttribute */
                $expectedAttribute = $expectedElement->attributes->item($i);

                /** @var \DOMAttr $actualAttribute */
                $actualAttribute = $actualElement->attributes->getNamedItem(
                    $expectedAttribute->name
                );

                if (!$actualAttribute) {
                    static::fail(
                        \sprintf(
                            '%s%sCould not find attribute "%s" on node "%s"',
                            $message,
                            !empty($message) ? "\n" : '',
                            $expectedAttribute->name,
                            $expectedElement->tagName
                        )
                    );
                }
            }
        }

        Xml::removeCharacterDataNodes($expectedElement);
        Xml::removeCharacterDataNodes($actualElement);

        static::assertSame(
            $expectedElement->childNodes->length,
            $actualElement->childNodes->length,
            \sprintf(
                '%s%sNumber of child nodes of "%s" differs',
                $message,
                !empty($message) ? "\n" : '',
                $expectedElement->tagName
            )
        );

        for ($i = 0; $i < $expectedElement->childNodes->length; $i++) {
            static::assertEqualXMLStructure(
                $expectedElement->childNodes->item($i),
                $actualElement->childNodes->item($i),
                $checkAttributes,
                $message
            );
        }
    }

    /**
     * Evaluates a PHPUnit\Framework\Constraint matcher object.
     *
     * @throws ExpectationFailedException
     * @throws \SebastianBergmann\RecursionContext\InvalidArgumentException
     */
    public static function assertThat($value, Constraint $constraint, string $message = ''): void
    {
        self::$count += \count($constraint);

        $constraint->evaluate($value, $message);
    }

    /**
     * Asserts that a string is a valid JSON string.
     *
     * @throws ExpectationFailedException
     * @throws \SebastianBergmann\RecursionContext\InvalidArgumentException
     */
    public static function assertJson(string $actualJson, string $message = ''): void
    {
        static::assertThat($actualJson, static::isJson(), $message);
    }

    /**
     * Asserts that two given JSON encoded objects or arrays are equal.
     *
     * @throws ExpectationFailedException
     * @throws \SebastianBergmann\RecursionContext\InvalidArgumentException
     */
    public static function assertJsonStringEqualsJsonString(string $expectedJson, string $actualJson, string $message = ''): void
    {
        static::assertJson($expectedJson, $message);
        static::assertJson($actualJson, $message);

        static::assertThat($actualJson, new JsonMatches($expectedJson), $message);
    }

    /**
     * Asserts that two given JSON encoded objects or arrays are not equal.
     *
     * @param string $expectedJson
     * @param string $actualJson
     *
     * @throws ExpectationFailedException
     * @throws \SebastianBergmann\RecursionContext\InvalidArgumentException
     */
    public static function assertJsonStringNotEqualsJsonString($expectedJson, $actualJson, string $message = ''): void
    {
        static::assertJson($expectedJson, $message);
        static::assertJson($actualJson, $message);

        static::assertThat(
            $actualJson,
            new LogicalNot(
                new JsonMatches($expectedJson)
            ),
            $message
        );
    }

    /**
     * Asserts that the generated JSON encoded object and the content of the given file are equal.
     *
     * @throws ExpectationFailedException
     * @throws \SebastianBergmann\RecursionContext\InvalidArgumentException
     */
    public static function assertJsonStringEqualsJsonFile(string $expectedFile, string $actualJson, string $message = ''): void
    {
        static::assertFileExists($expectedFile, $message);
        $expectedJson = \file_get_contents($expectedFile);

        static::assertJson($expectedJson, $message);
        static::assertJson($actualJson, $message);

        static::assertThat($actualJson, new JsonMatches($expectedJson), $message);
    }

    /**
     * Asserts that the generated JSON encoded object and the content of the given file are not equal.
     *
     * @throws ExpectationFailedException
     * @throws \SebastianBergmann\RecursionContext\InvalidArgumentException
     */
    public static function assertJsonStringNotEqualsJsonFile(string $expectedFile, string $actualJson, string $message = ''): void
    {
        static::assertFileExists($expectedFile, $message);
        $expectedJson = \file_get_contents($expectedFile);

        static::assertJson($expectedJson, $message);
        static::assertJson($actualJson, $message);

        static::assertThat(
            $actualJson,
            new LogicalNot(
                new JsonMatches($expectedJson)
            ),
            $message
        );
    }

    /**
     * Asserts that two JSON files are equal.
     *
     * @throws ExpectationFailedException
     * @throws \SebastianBergmann\RecursionContext\InvalidArgumentException
     */
    public static function assertJsonFileEqualsJsonFile(string $expectedFile, string $actualFile, string $message = ''): void
    {
        static::assertFileExists($expectedFile, $message);
        static::assertFileExists($actualFile, $message);

        $actualJson   = \file_get_contents($actualFile);
        $expectedJson = \file_get_contents($expectedFile);

        static::assertJson($expectedJson, $message);
        static::assertJson($actualJson, $message);

        $constraintExpected = new JsonMatches(
            $expectedJson
        );

        $constraintActual = new JsonMatches($actualJson);

        static::assertThat($expectedJson, $constraintActual, $message);
        static::assertThat($actualJson, $constraintExpected, $message);
    }

    /**
     * Asserts that two JSON files are not equal.
     *
     * @throws ExpectationFailedException
     * @throws \SebastianBergmann\RecursionContext\InvalidArgumentException
     */
    public static function assertJsonFileNotEqualsJsonFile(string $expectedFile, string $actualFile, string $message = ''): void
    {
        static::assertFileExists($expectedFile, $message);
        static::assertFileExists($actualFile, $message);

        $actualJson   = \file_get_contents($actualFile);
        $expectedJson = \file_get_contents($expectedFile);

        static::assertJson($expectedJson, $message);
        static::assertJson($actualJson, $message);

        $constraintExpected = new JsonMatches(
            $expectedJson
        );

        $constraintActual = new JsonMatches($actualJson);

        static::assertThat($expectedJson, new LogicalNot($constraintActual), $message);
        static::assertThat($actualJson, new LogicalNot($constraintExpected), $message);
    }

    public static function logicalAnd(): LogicalAnd
    {
        $constraints = \func_get_args();

        $constraint = new LogicalAnd;
        $constraint->setConstraints($constraints);

        return $constraint;
    }

    public static function logicalOr(): LogicalOr
    {
        $constraints = \func_get_args();

        $constraint = new LogicalOr;
        $constraint->setConstraints($constraints);

        return $constraint;
    }

    public static function logicalNot(Constraint $constraint): LogicalNot
    {
        return new LogicalNot($constraint);
    }

    public static function logicalXor(): LogicalXor
    {
        $constraints = \func_get_args();

        $constraint = new LogicalXor;
        $constraint->setConstraints($constraints);

        return $constraint;
    }

    public static function anything(): IsAnything
    {
        return new IsAnything;
    }

    public static function isTrue(): IsTrue
    {
        return new IsTrue;
    }

    public static function callback(callable $callback): Callback
    {
        return new Callback($callback);
    }

    public static function isFalse(): IsFalse
    {
        return new IsFalse;
    }

    public static function isJson(): IsJson
    {
        return new IsJson;
    }

    public static function isNull(): IsNull
    {
        return new IsNull;
    }

    public static function isFinite(): IsFinite
    {
        return new IsFinite;
    }

    public static function isInfinite(): IsInfinite
    {
        return new IsInfinite;
    }

    public static function isNan(): IsNan
    {
        return new IsNan;
    }

    /**
     * @deprecated https://github.com/sebastianbergmann/phpunit/issues/3338
     * @codeCoverageIgnore
     */
    public static function attribute(Constraint $constraint, string $attributeName): Attribute
    {
        self::createWarning('attribute() is deprecated and will be removed in PHPUnit 9.');

        return new Attribute($constraint, $attributeName);
    }

    public static function contains($value, bool $checkForObjectIdentity = true, bool $checkForNonObjectIdentity = false): TraversableContains
    {
        return new TraversableContains($value, $checkForObjectIdentity, $checkForNonObjectIdentity);
    }

    public static function containsOnly(string $type): TraversableContainsOnly
    {
        return new TraversableContainsOnly($type);
    }

    public static function containsOnlyInstancesOf(string $className): TraversableContainsOnly
    {
        return new TraversableContainsOnly($className, false);
    }

    /**
     * @param int|string $key
     */
    public static function arrayHasKey($key): ArrayHasKey
    {
        return new ArrayHasKey($key);
    }

    public static function equalTo($value, float $delta = 0.0, int $maxDepth = 10, bool $canonicalize = false, bool $ignoreCase = false): IsEqual
    {
        return new IsEqual($value, $delta, $maxDepth, $canonicalize, $ignoreCase);
    }

    /**
     * @deprecated https://github.com/sebastianbergmann/phpunit/issues/3338
     * @codeCoverageIgnore
     */
    public static function attributeEqualTo(string $attributeName, $value, float $delta = 0.0, int $maxDepth = 10, bool $canonicalize = false, bool $ignoreCase = false): Attribute
    {
        self::createWarning('attributeEqualTo() is deprecated and will be removed in PHPUnit 9.');

        return static::attribute(
            static::equalTo(
                $value,
                $delta,
                $maxDepth,
                $canonicalize,
                $ignoreCase
            ),
            $attributeName
        );
    }

    public static function isEmpty(): IsEmpty
    {
        return new IsEmpty;
    }

    public static function isWritable(): IsWritable
    {
        return new IsWritable;
    }

    public static function isReadable(): IsReadable
    {
        return new IsReadable;
    }

    public static function directoryExists(): DirectoryExists
    {
        return new DirectoryExists;
    }

    public static function fileExists(): FileExists
    {
        return new FileExists;
    }

    public static function greaterThan($value): GreaterThan
    {
        return new GreaterThan($value);
    }

    public static function greaterThanOrEqual($value): LogicalOr
    {
        return static::logicalOr(
            new IsEqual($value),
            new GreaterThan($value)
        );
    }

    public static function classHasAttribute(string $attributeName): ClassHasAttribute
    {
        return new ClassHasAttribute($attributeName);
    }

    public static function classHasStaticAttribute(string $attributeName): ClassHasStaticAttribute
    {
        return new ClassHasStaticAttribute($attributeName);
    }

    public static function objectHasAttribute($attributeName): ObjectHasAttribute
    {
        return new ObjectHasAttribute($attributeName);
    }

    public static function identicalTo($value): IsIdentical
    {
        return new IsIdentical($value);
    }

    public static function isInstanceOf(string $className): IsInstanceOf
    {
        return new IsInstanceOf($className);
    }

    public static function isType(string $type): IsType
    {
        return new IsType($type);
    }

    public static function lessThan($value): LessThan
    {
        return new LessThan($value);
    }

    public static function lessThanOrEqual($value): LogicalOr
    {
        return static::logicalOr(
            new IsEqual($value),
            new LessThan($value)
        );
    }

    public static function matchesRegularExpression(string $pattern): RegularExpression
    {
        return new RegularExpression($pattern);
    }

    public static function matches(string $string): StringMatchesFormatDescription
    {
        return new StringMatchesFormatDescription($string);
    }

    public static function stringStartsWith($prefix): StringStartsWith
    {
        return new StringStartsWith($prefix);
    }

    public static function stringContains(string $string, bool $case = true): StringContains
    {
        return new StringContains($string, $case);
    }

    public static function stringEndsWith(string $suffix): StringEndsWith
    {
        return new StringEndsWith($suffix);
    }

    public static function countOf(int $count): Count
    {
        return new Count($count);
    }

    /**
     * Fails a test with the given message.
     *
     * @throws AssertionFailedError
     */
    public static function fail(string $message = ''): void
    {
        self::$count++;

        throw new AssertionFailedError($message);
    }

    /**
     * Returns the value of an attribute of a class or an object.
     * This also works for attributes that are declared protected or private.
     *
     * @param object|string $classOrObject
     *
     * @throws Exception
     *
     * @deprecated https://github.com/sebastianbergmann/phpunit/issues/3338
     * @codeCoverageIgnore
     */
    public static function readAttribute($classOrObject, string $attributeName)
    {
        self::createWarning('readAttribute() is deprecated and will be removed in PHPUnit 9.');

        if (!self::isValidAttributeName($attributeName)) {
            throw InvalidArgumentHelper::factory(2, 'valid attribute name');
        }

        if (\is_string($classOrObject)) {
            if (!\class_exists($classOrObject)) {
                throw InvalidArgumentHelper::factory(
                    1,
                    'class name'
                );
            }

            return static::getStaticAttribute(
                $classOrObject,
                $attributeName
            );
        }

        if (\is_object($classOrObject)) {
            return static::getObjectAttribute(
                $classOrObject,
                $attributeName
            );
        }

        throw InvalidArgumentHelper::factory(
            1,
            'class name or object'
        );
    }

    /**
     * Returns the value of a static attribute.
     * This also works for attributes that are declared protected or private.
     *
     * @throws Exception
     * @throws ReflectionException
     *
     * @deprecated https://github.com/sebastianbergmann/phpunit/issues/3338
     * @codeCoverageIgnore
     */
    public static function getStaticAttribute(string $className, string $attributeName)
    {
        self::createWarning('getStaticAttribute() is deprecated and will be removed in PHPUnit 9.');

        if (!\class_exists($className)) {
            throw InvalidArgumentHelper::factory(1, 'class name');
        }

        if (!self::isValidAttributeName($attributeName)) {
            throw InvalidArgumentHelper::factory(2, 'valid attribute name');
        }

        $class = new ReflectionClass($className);

        while ($class) {
            $attributes = $class->getStaticProperties();

            if (\array_key_exists($attributeName, $attributes)) {
                return $attributes[$attributeName];
            }

            $class = $class->getParentClass();
        }

        throw new Exception(
            \sprintf(
                'Attribute "%s" not found in class.',
                $attributeName
            )
        );
    }

    /**
     * Returns the value of an object's attribute.
     * This also works for attributes that are declared protected or private.
     *
     * @param object $object
     *
     * @throws Exception
     *
     * @deprecated https://github.com/sebastianbergmann/phpunit/issues/3338
     * @codeCoverageIgnore
     */
    public static function getObjectAttribute($object, string $attributeName)
    {
        self::createWarning('getObjectAttribute() is deprecated and will be removed in PHPUnit 9.');

        if (!\is_object($object)) {
            throw InvalidArgumentHelper::factory(1, 'object');
        }

        if (!self::isValidAttributeName($attributeName)) {
            throw InvalidArgumentHelper::factory(2, 'valid attribute name');
        }

        try {
            $reflector = new ReflectionObject($object);

            do {
                try {
                    $attribute = $reflector->getProperty($attributeName);

                    if (!$attribute || $attribute->isPublic()) {
                        return $object->$attributeName;
                    }

                    $attribute->setAccessible(true);
                    $value = $attribute->getValue($object);
                    $attribute->setAccessible(false);

                    return $value;
                } catch (ReflectionException $e) {
                }
            } while ($reflector = $reflector->getParentClass());
        } catch (ReflectionException $e) {
        }

        throw new Exception(
            \sprintf(
                'Attribute "%s" not found in object.',
                $attributeName
            )
        );
    }

    /**
     * Mark the test as incomplete.
     *
     * @throws IncompleteTestError
     */
    public static function markTestIncomplete(string $message = ''): void
    {
        throw new IncompleteTestError($message);
    }

    /**
     * Mark the test as skipped.
     *
     * @throws SkippedTestError
     */
    public static function markTestSkipped(string $message = ''): void
    {
        throw new SkippedTestError($message);
    }

    /**
     * Return the current assertion count.
     */
    public static function getCount(): int
    {
        return self::$count;
    }

    /**
     * Reset the assertion counter.
     */
    public static function resetCount(): void
    {
        self::$count = 0;
    }

    private static function isValidAttributeName(string $attributeName): bool
    {
        return \preg_match('/[a-zA-Z_\x7f-\xff][a-zA-Z0-9_\x7f-\xff]*/', $attributeName);
    }

    /**
     * @codeCoverageIgnore
     */
    private static function createWarning(string $warning): void
    {
        foreach (\debug_backtrace() as $step) {
            if (isset($step['object']) && $step['object'] instanceof TestCase) {
                $step['object']->addWarning($warning);

                break;
            }
        }
    }
}<|MERGE_RESOLUTION|>--- conflicted
+++ resolved
@@ -169,16 +169,26 @@
      *
      * @throws ExpectationFailedException
      * @throws \SebastianBergmann\RecursionContext\InvalidArgumentException
-<<<<<<< HEAD
-     *
-     * @deprecated https://github.com/sebastianbergmann/phpunit/issues/3422
-     * @codeCoverageIgnore
-=======
->>>>>>> a86d16d5
      */
     public static function assertContains($needle, $haystack, string $message = '', bool $ignoreCase = false, bool $checkForObjectIdentity = true, bool $checkForNonObjectIdentity = false): void
     {
-        self::createWarning('assertContains() is deprecated and will be removed in PHPUnit 9. Refactor your test to use assertStringContainsString(), assertStringContainsStringIgnoringCase(), assertIterableContains(), or assertIterableContainsSame() instead.');
+        // @codeCoverageIgnoreStart
+        if (is_string($haystack)) {
+            self::createWarning('Using assertContains() with string haystacks is deprecated and will not be supported in PHPUnit 9. Refactor your test to use assertStringContainsString() or assertStringContainsStringIgnoringCase() instead.');
+        }
+
+        if ($checkForObjectIdentity !== true) {
+            self::createWarning('The optional $checkForObjectIdentity parameter of assertContains() is deprecated and will be removed in PHPUnit 9.');
+        }
+
+        if ($checkForNonObjectIdentity !== false) {
+            self::createWarning('The optional $checkForNonObjectIdentity parameter of assertContains() is deprecated and will be removed in PHPUnit 9.');
+        }
+
+        if ($ignoreCase !== false) {
+            self::createWarning('The optional $ignoreCase parameter of assertContains() is deprecated and will be removed in PHPUnit 9.');
+        }
+        // @codeCoverageIgnoreEnd
 
         if (\is_array($haystack) ||
             (\is_object($haystack) && $haystack instanceof Traversable)) {
@@ -240,16 +250,26 @@
      *
      * @throws ExpectationFailedException
      * @throws \SebastianBergmann\RecursionContext\InvalidArgumentException
-<<<<<<< HEAD
-     *
-     * @deprecated https://github.com/sebastianbergmann/phpunit/issues/3422
-     * @codeCoverageIgnore
-=======
->>>>>>> a86d16d5
      */
     public static function assertNotContains($needle, $haystack, string $message = '', bool $ignoreCase = false, bool $checkForObjectIdentity = true, bool $checkForNonObjectIdentity = false): void
     {
-        self::createWarning('assertNotContains() is deprecated and will be removed in PHPUnit 9. Refactor your test to use assertStringNotContainsString(), assertStringNotContainsStringIgnoringCase(), assertIterableNotContains(), or assertIterableNotContainsSame() instead.');
+        // @codeCoverageIgnoreStart
+        if (is_string($haystack)) {
+            self::createWarning('Using assertNotContains() with string haystacks is deprecated and will not be supported in PHPUnit 9. Refactor your test to use assertStringNotContainsString() or assertStringNotContainsStringIgnoringCase() instead.');
+        }
+
+        if ($checkForObjectIdentity !== true) {
+            self::createWarning('The optional $checkForObjectIdentity parameter of assertNotContains() is deprecated and will be removed in PHPUnit 9.');
+        }
+
+        if ($checkForNonObjectIdentity !== false) {
+            self::createWarning('The optional $checkForNonObjectIdentity parameter of assertNotContains() is deprecated and will be removed in PHPUnit 9.');
+        }
+
+        if ($ignoreCase !== false) {
+            self::createWarning('The optional $ignoreCase parameter of assertNotContains() is deprecated and will be removed in PHPUnit 9.');
+        }
+        // @codeCoverageIgnoreEnd
 
         if (\is_array($haystack) ||
             (\is_object($haystack) && $haystack instanceof Traversable)) {
