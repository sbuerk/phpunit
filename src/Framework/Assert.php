<?php declare(strict_types=1);
/*
 * This file is part of PHPUnit.
 *
 * (c) Sebastian Bergmann <sebastian@phpunit.de>
 *
 * For the full copyright and license information, please view the LICENSE
 * file that was distributed with this source code.
 */
namespace PHPUnit\Framework;

use ArrayAccess;
use Countable;
use DOMDocument;
use DOMElement;
use PHPUnit\Framework\Constraint\ArrayHasKey;
use PHPUnit\Framework\Constraint\ArraySubset;
use PHPUnit\Framework\Constraint\Attribute;
use PHPUnit\Framework\Constraint\Callback;
use PHPUnit\Framework\Constraint\ClassHasAttribute;
use PHPUnit\Framework\Constraint\ClassHasStaticAttribute;
use PHPUnit\Framework\Constraint\Constraint;
use PHPUnit\Framework\Constraint\Count;
use PHPUnit\Framework\Constraint\DirectoryExists;
use PHPUnit\Framework\Constraint\FileExists;
use PHPUnit\Framework\Constraint\GreaterThan;
use PHPUnit\Framework\Constraint\IsAnything;
use PHPUnit\Framework\Constraint\IsEmpty;
use PHPUnit\Framework\Constraint\IsEqual;
use PHPUnit\Framework\Constraint\IsFalse;
use PHPUnit\Framework\Constraint\IsFinite;
use PHPUnit\Framework\Constraint\IsIdentical;
use PHPUnit\Framework\Constraint\IsInfinite;
use PHPUnit\Framework\Constraint\IsInstanceOf;
use PHPUnit\Framework\Constraint\IsJson;
use PHPUnit\Framework\Constraint\IsNan;
use PHPUnit\Framework\Constraint\IsNull;
use PHPUnit\Framework\Constraint\IsReadable;
use PHPUnit\Framework\Constraint\IsTrue;
use PHPUnit\Framework\Constraint\IsType;
use PHPUnit\Framework\Constraint\IsWritable;
use PHPUnit\Framework\Constraint\JsonMatches;
use PHPUnit\Framework\Constraint\LessThan;
use PHPUnit\Framework\Constraint\LogicalAnd;
use PHPUnit\Framework\Constraint\LogicalNot;
use PHPUnit\Framework\Constraint\LogicalOr;
use PHPUnit\Framework\Constraint\LogicalXor;
use PHPUnit\Framework\Constraint\ObjectHasAttribute;
use PHPUnit\Framework\Constraint\RegularExpression;
use PHPUnit\Framework\Constraint\SameSize;
use PHPUnit\Framework\Constraint\StringContains;
use PHPUnit\Framework\Constraint\StringEndsWith;
use PHPUnit\Framework\Constraint\StringMatchesFormatDescription;
use PHPUnit\Framework\Constraint\StringStartsWith;
use PHPUnit\Framework\Constraint\TraversableContains;
use PHPUnit\Framework\Constraint\TraversableContainsOnly;
use PHPUnit\Util\InvalidArgumentHelper;
use PHPUnit\Util\Type;
use PHPUnit\Util\Xml;
use ReflectionClass;
use ReflectionException;
use ReflectionObject;
use Traversable;

/**
 * A set of assertion methods.
 */
abstract class Assert
{
    /**
     * @var int
     */
    private static $count = 0;

    /**
     * Asserts that an array has a specified key.
     *
     * @param int|string        $key
     * @param array|ArrayAccess $array
     *
     * @throws ExpectationFailedException
     * @throws \SebastianBergmann\RecursionContext\InvalidArgumentException
     * @throws Exception
     */
    public static function assertArrayHasKey($key, $array, string $message = ''): void
    {
        if (!(\is_int($key) || \is_string($key))) {
            throw InvalidArgumentHelper::factory(
                1,
                'integer or string'
            );
        }

        if (!(\is_array($array) || $array instanceof ArrayAccess)) {
            throw InvalidArgumentHelper::factory(
                2,
                'array or ArrayAccess'
            );
        }

        $constraint = new ArrayHasKey($key);

        static::assertThat($array, $constraint, $message);
    }

    /**
     * Asserts that an array has a specified subset.
     *
     * @param array|ArrayAccess $subset
     * @param array|ArrayAccess $array
     *
     * @throws ExpectationFailedException
     * @throws \SebastianBergmann\RecursionContext\InvalidArgumentException
<<<<<<< HEAD
     * @throws Exception
=======
     *
     * @deprecated https://github.com/sebastianbergmann/phpunit/issues/3494
>>>>>>> 3db19712
     */
    public static function assertArraySubset($subset, $array, bool $checkForObjectIdentity = false, string $message = ''): void
    {
        if (!(\is_array($subset) || $subset instanceof ArrayAccess)) {
            throw InvalidArgumentHelper::factory(
                1,
                'array or ArrayAccess'
            );
        }

        if (!(\is_array($array) || $array instanceof ArrayAccess)) {
            throw InvalidArgumentHelper::factory(
                2,
                'array or ArrayAccess'
            );
        }

        $constraint = new ArraySubset($subset, $checkForObjectIdentity);

        static::assertThat($array, $constraint, $message);
    }

    /**
     * Asserts that an array does not have a specified key.
     *
     * @param int|string        $key
     * @param array|ArrayAccess $array
     *
     * @throws ExpectationFailedException
     * @throws \SebastianBergmann\RecursionContext\InvalidArgumentException
     * @throws Exception
     */
    public static function assertArrayNotHasKey($key, $array, string $message = ''): void
    {
        if (!(\is_int($key) || \is_string($key))) {
            throw InvalidArgumentHelper::factory(
                1,
                'integer or string'
            );
        }

        if (!(\is_array($array) || $array instanceof ArrayAccess)) {
            throw InvalidArgumentHelper::factory(
                2,
                'array or ArrayAccess'
            );
        }

        $constraint = new LogicalNot(
            new ArrayHasKey($key)
        );

        static::assertThat($array, $constraint, $message);
    }

    /**
     * Asserts that a haystack contains a needle.
     *
     * @throws ExpectationFailedException
     * @throws \SebastianBergmann\RecursionContext\InvalidArgumentException
     * @throws Exception
     */
    public static function assertContains($needle, $haystack, string $message = '', bool $ignoreCase = false, bool $checkForObjectIdentity = true, bool $checkForNonObjectIdentity = false): void
    {
        // @codeCoverageIgnoreStart
        if (\is_string($haystack)) {
            self::createWarning('Using assertContains() with string haystacks is deprecated and will not be supported in PHPUnit 9. Refactor your test to use assertStringContainsString() or assertStringContainsStringIgnoringCase() instead.');
        }

        if ($checkForObjectIdentity !== true) {
            self::createWarning('The optional $checkForObjectIdentity parameter of assertContains() is deprecated and will be removed in PHPUnit 9.');
        }

        if ($checkForNonObjectIdentity !== false) {
            self::createWarning('The optional $checkForNonObjectIdentity parameter of assertContains() is deprecated and will be removed in PHPUnit 9.');
        }

        if ($ignoreCase !== false) {
            self::createWarning('The optional $ignoreCase parameter of assertContains() is deprecated and will be removed in PHPUnit 9.');
        }
        // @codeCoverageIgnoreEnd

        if (\is_array($haystack) ||
            (\is_object($haystack) && $haystack instanceof Traversable)) {
            $constraint = new TraversableContains(
                $needle,
                $checkForObjectIdentity,
                $checkForNonObjectIdentity
            );
        } elseif (\is_string($haystack)) {
            if (!\is_string($needle)) {
                throw InvalidArgumentHelper::factory(
                    1,
                    'string'
                );
            }

            $constraint = new StringContains(
                $needle,
                $ignoreCase
            );
        } else {
            throw InvalidArgumentHelper::factory(
                2,
                'array, traversable or string'
            );
        }

        static::assertThat($haystack, $constraint, $message);
    }

    /**
     * Asserts that a haystack that is stored in a static attribute of a class
     * or an attribute of an object contains a needle.
     *
     * @param object|string $haystackClassOrObject
     *
     * @throws ExpectationFailedException
     * @throws \SebastianBergmann\RecursionContext\InvalidArgumentException
     * @throws ReflectionException
     * @throws Exception
     *
     * @deprecated https://github.com/sebastianbergmann/phpunit/issues/3338
     * @codeCoverageIgnore
     */
    public static function assertAttributeContains($needle, string $haystackAttributeName, $haystackClassOrObject, string $message = '', bool $ignoreCase = false, bool $checkForObjectIdentity = true, bool $checkForNonObjectIdentity = false): void
    {
        self::createWarning('assertAttributeContains() is deprecated and will be removed in PHPUnit 9.');

        static::assertContains(
            $needle,
            static::readAttribute($haystackClassOrObject, $haystackAttributeName),
            $message,
            $ignoreCase,
            $checkForObjectIdentity,
            $checkForNonObjectIdentity
        );
    }

    /**
     * Asserts that a haystack does not contain a needle.
     *
     * @throws ExpectationFailedException
     * @throws \SebastianBergmann\RecursionContext\InvalidArgumentException
     * @throws Exception
     */
    public static function assertNotContains($needle, $haystack, string $message = '', bool $ignoreCase = false, bool $checkForObjectIdentity = true, bool $checkForNonObjectIdentity = false): void
    {
        // @codeCoverageIgnoreStart
        if (\is_string($haystack)) {
            self::createWarning('Using assertNotContains() with string haystacks is deprecated and will not be supported in PHPUnit 9. Refactor your test to use assertStringNotContainsString() or assertStringNotContainsStringIgnoringCase() instead.');
        }

        if ($checkForObjectIdentity !== true) {
            self::createWarning('The optional $checkForObjectIdentity parameter of assertNotContains() is deprecated and will be removed in PHPUnit 9.');
        }

        if ($checkForNonObjectIdentity !== false) {
            self::createWarning('The optional $checkForNonObjectIdentity parameter of assertNotContains() is deprecated and will be removed in PHPUnit 9.');
        }

        if ($ignoreCase !== false) {
            self::createWarning('The optional $ignoreCase parameter of assertNotContains() is deprecated and will be removed in PHPUnit 9.');
        }
        // @codeCoverageIgnoreEnd

        if (\is_array($haystack) ||
            (\is_object($haystack) && $haystack instanceof Traversable)) {
            $constraint = new LogicalNot(
                new TraversableContains(
                    $needle,
                    $checkForObjectIdentity,
                    $checkForNonObjectIdentity
                )
            );
        } elseif (\is_string($haystack)) {
            if (!\is_string($needle)) {
                throw InvalidArgumentHelper::factory(
                    1,
                    'string'
                );
            }

            $constraint = new LogicalNot(
                new StringContains(
                    $needle,
                    $ignoreCase
                )
            );
        } else {
            throw InvalidArgumentHelper::factory(
                2,
                'array, traversable or string'
            );
        }

        static::assertThat($haystack, $constraint, $message);
    }

    /**
     * Asserts that a haystack that is stored in a static attribute of a class
     * or an attribute of an object does not contain a needle.
     *
     * @param object|string $haystackClassOrObject
     *
     * @throws ExpectationFailedException
     * @throws \SebastianBergmann\RecursionContext\InvalidArgumentException
     * @throws ReflectionException
     * @throws Exception
     *
     * @deprecated https://github.com/sebastianbergmann/phpunit/issues/3338
     * @codeCoverageIgnore
     */
    public static function assertAttributeNotContains($needle, string $haystackAttributeName, $haystackClassOrObject, string $message = '', bool $ignoreCase = false, bool $checkForObjectIdentity = true, bool $checkForNonObjectIdentity = false): void
    {
        self::createWarning('assertAttributeNotContains() is deprecated and will be removed in PHPUnit 9.');

        static::assertNotContains(
            $needle,
            static::readAttribute($haystackClassOrObject, $haystackAttributeName),
            $message,
            $ignoreCase,
            $checkForObjectIdentity,
            $checkForNonObjectIdentity
        );
    }

    /**
     * Asserts that a haystack contains only values of a given type.
     *
     * @throws ExpectationFailedException
     * @throws \SebastianBergmann\RecursionContext\InvalidArgumentException
     */
    public static function assertContainsOnly(string $type, iterable $haystack, ?bool $isNativeType = null, string $message = ''): void
    {
        if ($isNativeType === null) {
            $isNativeType = Type::isType($type);
        }

        static::assertThat(
            $haystack,
            new TraversableContainsOnly(
                $type,
                $isNativeType
            ),
            $message
        );
    }

    /**
     * Asserts that a haystack contains only instances of a given class name.
     *
     * @throws ExpectationFailedException
     * @throws \SebastianBergmann\RecursionContext\InvalidArgumentException
     */
    public static function assertContainsOnlyInstancesOf(string $className, iterable $haystack, string $message = ''): void
    {
        static::assertThat(
            $haystack,
            new TraversableContainsOnly(
                $className,
                false
            ),
            $message
        );
    }

    /**
     * Asserts that a haystack that is stored in a static attribute of a class
     * or an attribute of an object contains only values of a given type.
     *
     * @param object|string $haystackClassOrObject
     * @param bool          $isNativeType
     *
     * @throws ExpectationFailedException
     * @throws \SebastianBergmann\RecursionContext\InvalidArgumentException
     * @throws ReflectionException
     * @throws Exception
     *
     * @deprecated https://github.com/sebastianbergmann/phpunit/issues/3338
     * @codeCoverageIgnore
     */
    public static function assertAttributeContainsOnly(string $type, string $haystackAttributeName, $haystackClassOrObject, ?bool $isNativeType = null, string $message = ''): void
    {
        self::createWarning('assertAttributeContainsOnly() is deprecated and will be removed in PHPUnit 9.');

        static::assertContainsOnly(
            $type,
            static::readAttribute($haystackClassOrObject, $haystackAttributeName),
            $isNativeType,
            $message
        );
    }

    /**
     * Asserts that a haystack does not contain only values of a given type.
     *
     * @throws ExpectationFailedException
     * @throws \SebastianBergmann\RecursionContext\InvalidArgumentException
     */
    public static function assertNotContainsOnly(string $type, iterable $haystack, ?bool $isNativeType = null, string $message = ''): void
    {
        if ($isNativeType === null) {
            $isNativeType = Type::isType($type);
        }

        static::assertThat(
            $haystack,
            new LogicalNot(
                new TraversableContainsOnly(
                    $type,
                    $isNativeType
                )
            ),
            $message
        );
    }

    /**
     * Asserts that a haystack that is stored in a static attribute of a class
     * or an attribute of an object does not contain only values of a given
     * type.
     *
     * @param object|string $haystackClassOrObject
     * @param bool          $isNativeType
     *
     * @throws ExpectationFailedException
     * @throws \SebastianBergmann\RecursionContext\InvalidArgumentException
     * @throws ReflectionException
     * @throws Exception
     *
     * @deprecated https://github.com/sebastianbergmann/phpunit/issues/3338
     * @codeCoverageIgnore
     */
    public static function assertAttributeNotContainsOnly(string $type, string $haystackAttributeName, $haystackClassOrObject, ?bool $isNativeType = null, string $message = ''): void
    {
        self::createWarning('assertAttributeNotContainsOnly() is deprecated and will be removed in PHPUnit 9.');

        static::assertNotContainsOnly(
            $type,
            static::readAttribute($haystackClassOrObject, $haystackAttributeName),
            $isNativeType,
            $message
        );
    }

    /**
     * Asserts the number of elements of an array, Countable or Traversable.
     *
     * @param Countable|iterable $haystack
     *
     * @throws ExpectationFailedException
     * @throws \SebastianBergmann\RecursionContext\InvalidArgumentException
     * @throws Exception
     */
    public static function assertCount(int $expectedCount, $haystack, string $message = ''): void
    {
        if (!$haystack instanceof Countable && !\is_iterable($haystack)) {
            throw InvalidArgumentHelper::factory(2, 'countable or iterable');
        }

        static::assertThat(
            $haystack,
            new Count($expectedCount),
            $message
        );
    }

    /**
     * Asserts the number of elements of an array, Countable or Traversable
     * that is stored in an attribute.
     *
     * @param object|string $haystackClassOrObject
     *
     * @throws ExpectationFailedException
     * @throws \SebastianBergmann\RecursionContext\InvalidArgumentException
     * @throws ReflectionException
     * @throws Exception
     *
     * @deprecated https://github.com/sebastianbergmann/phpunit/issues/3338
     * @codeCoverageIgnore
     */
    public static function assertAttributeCount(int $expectedCount, string $haystackAttributeName, $haystackClassOrObject, string $message = ''): void
    {
        self::createWarning('assertAttributeCount() is deprecated and will be removed in PHPUnit 9.');

        static::assertCount(
            $expectedCount,
            static::readAttribute($haystackClassOrObject, $haystackAttributeName),
            $message
        );
    }

    /**
     * Asserts the number of elements of an array, Countable or Traversable.
     *
     * @param Countable|iterable $haystack
     *
     * @throws ExpectationFailedException
     * @throws \SebastianBergmann\RecursionContext\InvalidArgumentException
     * @throws Exception
     */
    public static function assertNotCount(int $expectedCount, $haystack, string $message = ''): void
    {
        if (!$haystack instanceof Countable && !\is_iterable($haystack)) {
            throw InvalidArgumentHelper::factory(2, 'countable or iterable');
        }

        $constraint = new LogicalNot(
            new Count($expectedCount)
        );

        static::assertThat($haystack, $constraint, $message);
    }

    /**
     * Asserts the number of elements of an array, Countable or Traversable
     * that is stored in an attribute.
     *
     * @param object|string $haystackClassOrObject
     *
     * @throws ExpectationFailedException
     * @throws \SebastianBergmann\RecursionContext\InvalidArgumentException
     * @throws ReflectionException
     * @throws Exception
     *
     * @deprecated https://github.com/sebastianbergmann/phpunit/issues/3338
     * @codeCoverageIgnore
     */
    public static function assertAttributeNotCount(int $expectedCount, string $haystackAttributeName, $haystackClassOrObject, string $message = ''): void
    {
        self::createWarning('assertAttributeNotCount() is deprecated and will be removed in PHPUnit 9.');

        static::assertNotCount(
            $expectedCount,
            static::readAttribute($haystackClassOrObject, $haystackAttributeName),
            $message
        );
    }

    /**
     * Asserts that two variables are equal.
     *
     * @throws ExpectationFailedException
     * @throws \SebastianBergmann\RecursionContext\InvalidArgumentException
     */
    public static function assertEquals($expected, $actual, string $message = '', float $delta = 0.0, int $maxDepth = 10, bool $canonicalize = false, bool $ignoreCase = false): void
    {
        // @codeCoverageIgnoreStart
        if ($delta !== 0.0) {
            self::createWarning('The optional $delta parameter of assertEquals() is deprecated and will be removed in PHPUnit 9. Refactor your test to use assertEqualsWithDelta() instead.');
        }

        if ($maxDepth !== 10) {
            self::createWarning('The optional $maxDepth parameter of assertEquals() is deprecated and will be removed in PHPUnit 9.');
        }

        if ($canonicalize !== false) {
            self::createWarning('The optional $canonicalize parameter of assertEquals() is deprecated and will be removed in PHPUnit 9. Refactor your test to use assertEqualsCanonicalizing() instead.');
        }

        if ($ignoreCase !== false) {
            self::createWarning('The optional $ignoreCase parameter of assertEquals() is deprecated and will be removed in PHPUnit 9. Refactor your test to use assertEqualsIgnoringCase() instead.');
        }
        // @codeCoverageIgnoreEnd

        $constraint = new IsEqual(
            $expected,
            $delta,
            $maxDepth,
            $canonicalize,
            $ignoreCase
        );

        static::assertThat($actual, $constraint, $message);
    }

    /**
     * Asserts that two variables are equal (canonicalizing).
     *
     * @throws ExpectationFailedException
     * @throws \SebastianBergmann\RecursionContext\InvalidArgumentException
     */
    public static function assertEqualsCanonicalizing($expected, $actual, string $message = ''): void
    {
        $constraint = new IsEqual(
            $expected,
            0.0,
            10,
            true,
            false
        );

        static::assertThat($actual, $constraint, $message);
    }

    /**
     * Asserts that two variables are equal (ignoring case).
     *
     * @throws ExpectationFailedException
     * @throws \SebastianBergmann\RecursionContext\InvalidArgumentException
     */
    public static function assertEqualsIgnoringCase($expected, $actual, string $message = ''): void
    {
        $constraint = new IsEqual(
            $expected,
            0.0,
            10,
            false,
            true
        );

        static::assertThat($actual, $constraint, $message);
    }

    /**
     * Asserts that two variables are equal (with delta).
     *
     * @throws ExpectationFailedException
     * @throws \SebastianBergmann\RecursionContext\InvalidArgumentException
     */
    public static function assertEqualsWithDelta($expected, $actual, float $delta, string $message = ''): void
    {
        $constraint = new IsEqual(
            $expected,
            $delta
        );

        static::assertThat($actual, $constraint, $message);
    }

    /**
     * Asserts that a variable is equal to an attribute of an object.
     *
     * @param object|string $actualClassOrObject
     *
     * @throws ExpectationFailedException
     * @throws \SebastianBergmann\RecursionContext\InvalidArgumentException
     * @throws ReflectionException
     * @throws Exception
     *
     * @deprecated https://github.com/sebastianbergmann/phpunit/issues/3338
     * @codeCoverageIgnore
     */
    public static function assertAttributeEquals($expected, string $actualAttributeName, $actualClassOrObject, string $message = '', float $delta = 0.0, int $maxDepth = 10, bool $canonicalize = false, bool $ignoreCase = false): void
    {
        self::createWarning('assertAttributeEquals() is deprecated and will be removed in PHPUnit 9.');

        static::assertEquals(
            $expected,
            static::readAttribute($actualClassOrObject, $actualAttributeName),
            $message,
            $delta,
            $maxDepth,
            $canonicalize,
            $ignoreCase
        );
    }

    /**
     * Asserts that two variables are not equal.
     *
     * @param float $delta
     * @param int   $maxDepth
     * @param bool  $canonicalize
     * @param bool  $ignoreCase
     *
     * @throws ExpectationFailedException
     * @throws \SebastianBergmann\RecursionContext\InvalidArgumentException
     */
    public static function assertNotEquals($expected, $actual, string $message = '', $delta = 0.0, $maxDepth = 10, $canonicalize = false, $ignoreCase = false): void
    {
        // @codeCoverageIgnoreStart
        if ($delta !== 0.0) {
            self::createWarning('The optional $delta parameter of assertNotEquals() is deprecated and will be removed in PHPUnit 9. Refactor your test to use assertNotEqualsWithDelta() instead.');
        }

        if ($maxDepth !== 10) {
            self::createWarning('The optional $maxDepth parameter of assertNotEquals() is deprecated and will be removed in PHPUnit 9.');
        }

        if ($canonicalize !== false) {
            self::createWarning('The optional $canonicalize parameter of assertNotEquals() is deprecated and will be removed in PHPUnit 9. Refactor your test to use assertNotEqualsCanonicalizing() instead.');
        }

        if ($ignoreCase !== false) {
            self::createWarning('The optional $ignoreCase parameter of assertNotEquals() is deprecated and will be removed in PHPUnit 9. Refactor your test to use assertNotEqualsIgnoringCase() instead.');
        }
        // @codeCoverageIgnoreEnd

        $constraint = new LogicalNot(
            new IsEqual(
                $expected,
                $delta,
                $maxDepth,
                $canonicalize,
                $ignoreCase
            )
        );

        static::assertThat($actual, $constraint, $message);
    }

    /**
     * Asserts that two variables are not equal (canonicalizing).
     *
     * @throws ExpectationFailedException
     * @throws \SebastianBergmann\RecursionContext\InvalidArgumentException
     */
    public static function assertNotEqualsCanonicalizing($expected, $actual, string $message = ''): void
    {
        $constraint = new LogicalNot(
            new IsEqual(
                $expected,
                0.0,
                10,
                true,
                false
            )
        );

        static::assertThat($actual, $constraint, $message);
    }

    /**
     * Asserts that two variables are not equal (ignoring case).
     *
     * @throws ExpectationFailedException
     * @throws \SebastianBergmann\RecursionContext\InvalidArgumentException
     */
    public static function assertNotEqualsIgnoringCase($expected, $actual, string $message = ''): void
    {
        $constraint = new LogicalNot(
            new IsEqual(
                $expected,
                0.0,
                10,
                false,
                true
            )
        );

        static::assertThat($actual, $constraint, $message);
    }

    /**
     * Asserts that two variables are not equal (with delta).
     *
     * @throws ExpectationFailedException
     * @throws \SebastianBergmann\RecursionContext\InvalidArgumentException
     */
    public static function assertNotEqualsWithDelta($expected, $actual, float $delta, string $message = ''): void
    {
        $constraint = new LogicalNot(
            new IsEqual(
                $expected,
                $delta
            )
        );

        static::assertThat($actual, $constraint, $message);
    }

    /**
     * Asserts that a variable is not equal to an attribute of an object.
     *
     * @param object|string $actualClassOrObject
     *
     * @throws ExpectationFailedException
     * @throws \SebastianBergmann\RecursionContext\InvalidArgumentException
     * @throws ReflectionException
     * @throws Exception
     *
     * @deprecated https://github.com/sebastianbergmann/phpunit/issues/3338
     * @codeCoverageIgnore
     */
    public static function assertAttributeNotEquals($expected, string $actualAttributeName, $actualClassOrObject, string $message = '', float $delta = 0.0, int $maxDepth = 10, bool $canonicalize = false, bool $ignoreCase = false): void
    {
        self::createWarning('assertAttributeNotEquals() is deprecated and will be removed in PHPUnit 9.');

        static::assertNotEquals(
            $expected,
            static::readAttribute($actualClassOrObject, $actualAttributeName),
            $message,
            $delta,
            $maxDepth,
            $canonicalize,
            $ignoreCase
        );
    }

    /**
     * Asserts that a variable is empty.
     *
     * @throws ExpectationFailedException
     * @throws \SebastianBergmann\RecursionContext\InvalidArgumentException
     */
    public static function assertEmpty($actual, string $message = ''): void
    {
        static::assertThat($actual, static::isEmpty(), $message);
    }

    /**
     * Asserts that a static attribute of a class or an attribute of an object
     * is empty.
     *
     * @param object|string $haystackClassOrObject
     *
     * @throws ExpectationFailedException
     * @throws \SebastianBergmann\RecursionContext\InvalidArgumentException
     * @throws ReflectionException
     * @throws Exception
     *
     * @deprecated https://github.com/sebastianbergmann/phpunit/issues/3338
     * @codeCoverageIgnore
     */
    public static function assertAttributeEmpty(string $haystackAttributeName, $haystackClassOrObject, string $message = ''): void
    {
        self::createWarning('assertAttributeEmpty() is deprecated and will be removed in PHPUnit 9.');

        static::assertEmpty(
            static::readAttribute($haystackClassOrObject, $haystackAttributeName),
            $message
        );
    }

    /**
     * Asserts that a variable is not empty.
     *
     * @throws ExpectationFailedException
     * @throws \SebastianBergmann\RecursionContext\InvalidArgumentException
     */
    public static function assertNotEmpty($actual, string $message = ''): void
    {
        static::assertThat($actual, static::logicalNot(static::isEmpty()), $message);
    }

    /**
     * Asserts that a static attribute of a class or an attribute of an object
     * is not empty.
     *
     * @param object|string $haystackClassOrObject
     *
     * @throws ExpectationFailedException
     * @throws \SebastianBergmann\RecursionContext\InvalidArgumentException
     * @throws ReflectionException
     * @throws Exception
     *
     * @deprecated https://github.com/sebastianbergmann/phpunit/issues/3338
     * @codeCoverageIgnore
     */
    public static function assertAttributeNotEmpty(string $haystackAttributeName, $haystackClassOrObject, string $message = ''): void
    {
        self::createWarning('assertAttributeNotEmpty() is deprecated and will be removed in PHPUnit 9.');

        static::assertNotEmpty(
            static::readAttribute($haystackClassOrObject, $haystackAttributeName),
            $message
        );
    }

    /**
     * Asserts that a value is greater than another value.
     *
     * @throws ExpectationFailedException
     * @throws \SebastianBergmann\RecursionContext\InvalidArgumentException
     */
    public static function assertGreaterThan($expected, $actual, string $message = ''): void
    {
        static::assertThat($actual, static::greaterThan($expected), $message);
    }

    /**
     * Asserts that an attribute is greater than another value.
     *
     * @param object|string $actualClassOrObject
     *
     * @throws ExpectationFailedException
     * @throws \SebastianBergmann\RecursionContext\InvalidArgumentException
     * @throws ReflectionException
     * @throws Exception
     *
     * @deprecated https://github.com/sebastianbergmann/phpunit/issues/3338
     * @codeCoverageIgnore
     */
    public static function assertAttributeGreaterThan($expected, string $actualAttributeName, $actualClassOrObject, string $message = ''): void
    {
        self::createWarning('assertAttributeGreaterThan() is deprecated and will be removed in PHPUnit 9.');

        static::assertGreaterThan(
            $expected,
            static::readAttribute($actualClassOrObject, $actualAttributeName),
            $message
        );
    }

    /**
     * Asserts that a value is greater than or equal to another value.
     *
     * @throws ExpectationFailedException
     * @throws \SebastianBergmann\RecursionContext\InvalidArgumentException
     */
    public static function assertGreaterThanOrEqual($expected, $actual, string $message = ''): void
    {
        static::assertThat(
            $actual,
            static::greaterThanOrEqual($expected),
            $message
        );
    }

    /**
     * Asserts that an attribute is greater than or equal to another value.
     *
     * @param object|string $actualClassOrObject
     *
     * @throws ExpectationFailedException
     * @throws \SebastianBergmann\RecursionContext\InvalidArgumentException
     * @throws ReflectionException
     * @throws Exception
     *
     * @deprecated https://github.com/sebastianbergmann/phpunit/issues/3338
     * @codeCoverageIgnore
     */
    public static function assertAttributeGreaterThanOrEqual($expected, string $actualAttributeName, $actualClassOrObject, string $message = ''): void
    {
        self::createWarning('assertAttributeGreaterThanOrEqual() is deprecated and will be removed in PHPUnit 9.');

        static::assertGreaterThanOrEqual(
            $expected,
            static::readAttribute($actualClassOrObject, $actualAttributeName),
            $message
        );
    }

    /**
     * Asserts that a value is smaller than another value.
     *
     * @throws ExpectationFailedException
     * @throws \SebastianBergmann\RecursionContext\InvalidArgumentException
     */
    public static function assertLessThan($expected, $actual, string $message = ''): void
    {
        static::assertThat($actual, static::lessThan($expected), $message);
    }

    /**
     * Asserts that an attribute is smaller than another value.
     *
     * @param object|string $actualClassOrObject
     *
     * @throws ExpectationFailedException
     * @throws \SebastianBergmann\RecursionContext\InvalidArgumentException
     * @throws ReflectionException
     * @throws Exception
     *
     * @deprecated https://github.com/sebastianbergmann/phpunit/issues/3338
     * @codeCoverageIgnore
     */
    public static function assertAttributeLessThan($expected, string $actualAttributeName, $actualClassOrObject, string $message = ''): void
    {
        self::createWarning('assertAttributeLessThan() is deprecated and will be removed in PHPUnit 9.');

        static::assertLessThan(
            $expected,
            static::readAttribute($actualClassOrObject, $actualAttributeName),
            $message
        );
    }

    /**
     * Asserts that a value is smaller than or equal to another value.
     *
     * @throws ExpectationFailedException
     * @throws \SebastianBergmann\RecursionContext\InvalidArgumentException
     */
    public static function assertLessThanOrEqual($expected, $actual, string $message = ''): void
    {
        static::assertThat($actual, static::lessThanOrEqual($expected), $message);
    }

    /**
     * Asserts that an attribute is smaller than or equal to another value.
     *
     * @param object|string $actualClassOrObject
     *
     * @throws ExpectationFailedException
     * @throws \SebastianBergmann\RecursionContext\InvalidArgumentException
     * @throws ReflectionException
     * @throws Exception
     *
     * @deprecated https://github.com/sebastianbergmann/phpunit/issues/3338
     * @codeCoverageIgnore
     */
    public static function assertAttributeLessThanOrEqual($expected, string $actualAttributeName, $actualClassOrObject, string $message = ''): void
    {
        self::createWarning('assertAttributeLessThanOrEqual() is deprecated and will be removed in PHPUnit 9.');

        static::assertLessThanOrEqual(
            $expected,
            static::readAttribute($actualClassOrObject, $actualAttributeName),
            $message
        );
    }

    /**
     * Asserts that the contents of one file is equal to the contents of another
     * file.
     *
     * @throws ExpectationFailedException
     * @throws \SebastianBergmann\RecursionContext\InvalidArgumentException
     */
    public static function assertFileEquals(string $expected, string $actual, string $message = '', bool $canonicalize = false, bool $ignoreCase = false): void
    {
        static::assertFileExists($expected, $message);
        static::assertFileExists($actual, $message);

        $constraint = new IsEqual(
            \file_get_contents($expected),
            0.0,
            10,
            $canonicalize,
            $ignoreCase
        );

        static::assertThat(\file_get_contents($actual), $constraint, $message);
    }

    /**
     * Asserts that the contents of one file is not equal to the contents of
     * another file.
     *
     * @throws ExpectationFailedException
     * @throws \SebastianBergmann\RecursionContext\InvalidArgumentException
     */
    public static function assertFileNotEquals(string $expected, string $actual, string $message = '', bool $canonicalize = false, bool $ignoreCase = false): void
    {
        static::assertFileExists($expected, $message);
        static::assertFileExists($actual, $message);

        $constraint = new LogicalNot(
            new IsEqual(
                \file_get_contents($expected),
                0.0,
                10,
                $canonicalize,
                $ignoreCase
            )
        );

        static::assertThat(\file_get_contents($actual), $constraint, $message);
    }

    /**
     * Asserts that the contents of a string is equal
     * to the contents of a file.
     *
     * @throws ExpectationFailedException
     * @throws \SebastianBergmann\RecursionContext\InvalidArgumentException
     */
    public static function assertStringEqualsFile(string $expectedFile, string $actualString, string $message = '', bool $canonicalize = false, bool $ignoreCase = false): void
    {
        static::assertFileExists($expectedFile, $message);

        $constraint = new IsEqual(
            \file_get_contents($expectedFile),
            0.0,
            10,
            $canonicalize,
            $ignoreCase
        );

        static::assertThat($actualString, $constraint, $message);
    }

    /**
     * Asserts that the contents of a string is not equal
     * to the contents of a file.
     *
     * @throws ExpectationFailedException
     * @throws \SebastianBergmann\RecursionContext\InvalidArgumentException
     */
    public static function assertStringNotEqualsFile(string $expectedFile, string $actualString, string $message = '', bool $canonicalize = false, bool $ignoreCase = false): void
    {
        static::assertFileExists($expectedFile, $message);

        $constraint = new LogicalNot(
            new IsEqual(
                \file_get_contents($expectedFile),
                0.0,
                10,
                $canonicalize,
                $ignoreCase
            )
        );

        static::assertThat($actualString, $constraint, $message);
    }

    /**
     * Asserts that a file/dir is readable.
     *
     * @throws ExpectationFailedException
     * @throws \SebastianBergmann\RecursionContext\InvalidArgumentException
     */
    public static function assertIsReadable(string $filename, string $message = ''): void
    {
        static::assertThat($filename, new IsReadable, $message);
    }

    /**
     * Asserts that a file/dir exists and is not readable.
     *
     * @throws ExpectationFailedException
     * @throws \SebastianBergmann\RecursionContext\InvalidArgumentException
     */
    public static function assertNotIsReadable(string $filename, string $message = ''): void
    {
        static::assertThat($filename, new LogicalNot(new IsReadable), $message);
    }

    /**
     * Asserts that a file/dir exists and is writable.
     *
     * @throws ExpectationFailedException
     * @throws \SebastianBergmann\RecursionContext\InvalidArgumentException
     */
    public static function assertIsWritable(string $filename, string $message = ''): void
    {
        static::assertThat($filename, new IsWritable, $message);
    }

    /**
     * Asserts that a file/dir exists and is not writable.
     *
     * @throws ExpectationFailedException
     * @throws \SebastianBergmann\RecursionContext\InvalidArgumentException
     */
    public static function assertNotIsWritable(string $filename, string $message = ''): void
    {
        static::assertThat($filename, new LogicalNot(new IsWritable), $message);
    }

    /**
     * Asserts that a directory exists.
     *
     * @throws ExpectationFailedException
     * @throws \SebastianBergmann\RecursionContext\InvalidArgumentException
     */
    public static function assertDirectoryExists(string $directory, string $message = ''): void
    {
        static::assertThat($directory, new DirectoryExists, $message);
    }

    /**
     * Asserts that a directory does not exist.
     *
     * @throws ExpectationFailedException
     * @throws \SebastianBergmann\RecursionContext\InvalidArgumentException
     */
    public static function assertDirectoryNotExists(string $directory, string $message = ''): void
    {
        static::assertThat($directory, new LogicalNot(new DirectoryExists), $message);
    }

    /**
     * Asserts that a directory exists and is readable.
     *
     * @throws ExpectationFailedException
     * @throws \SebastianBergmann\RecursionContext\InvalidArgumentException
     */
    public static function assertDirectoryIsReadable(string $directory, string $message = ''): void
    {
        self::assertDirectoryExists($directory, $message);
        self::assertIsReadable($directory, $message);
    }

    /**
     * Asserts that a directory exists and is not readable.
     *
     * @throws ExpectationFailedException
     * @throws \SebastianBergmann\RecursionContext\InvalidArgumentException
     */
    public static function assertDirectoryNotIsReadable(string $directory, string $message = ''): void
    {
        self::assertDirectoryExists($directory, $message);
        self::assertNotIsReadable($directory, $message);
    }

    /**
     * Asserts that a directory exists and is writable.
     *
     * @throws ExpectationFailedException
     * @throws \SebastianBergmann\RecursionContext\InvalidArgumentException
     */
    public static function assertDirectoryIsWritable(string $directory, string $message = ''): void
    {
        self::assertDirectoryExists($directory, $message);
        self::assertIsWritable($directory, $message);
    }

    /**
     * Asserts that a directory exists and is not writable.
     *
     * @throws ExpectationFailedException
     * @throws \SebastianBergmann\RecursionContext\InvalidArgumentException
     */
    public static function assertDirectoryNotIsWritable(string $directory, string $message = ''): void
    {
        self::assertDirectoryExists($directory, $message);
        self::assertNotIsWritable($directory, $message);
    }

    /**
     * Asserts that a file exists.
     *
     * @throws ExpectationFailedException
     * @throws \SebastianBergmann\RecursionContext\InvalidArgumentException
     */
    public static function assertFileExists(string $filename, string $message = ''): void
    {
        static::assertThat($filename, new FileExists, $message);
    }

    /**
     * Asserts that a file does not exist.
     *
     * @throws ExpectationFailedException
     * @throws \SebastianBergmann\RecursionContext\InvalidArgumentException
     */
    public static function assertFileNotExists(string $filename, string $message = ''): void
    {
        static::assertThat($filename, new LogicalNot(new FileExists), $message);
    }

    /**
     * Asserts that a file exists and is readable.
     *
     * @throws ExpectationFailedException
     * @throws \SebastianBergmann\RecursionContext\InvalidArgumentException
     */
    public static function assertFileIsReadable(string $file, string $message = ''): void
    {
        self::assertFileExists($file, $message);
        self::assertIsReadable($file, $message);
    }

    /**
     * Asserts that a file exists and is not readable.
     *
     * @throws ExpectationFailedException
     * @throws \SebastianBergmann\RecursionContext\InvalidArgumentException
     */
    public static function assertFileNotIsReadable(string $file, string $message = ''): void
    {
        self::assertFileExists($file, $message);
        self::assertNotIsReadable($file, $message);
    }

    /**
     * Asserts that a file exists and is writable.
     *
     * @throws ExpectationFailedException
     * @throws \SebastianBergmann\RecursionContext\InvalidArgumentException
     */
    public static function assertFileIsWritable(string $file, string $message = ''): void
    {
        self::assertFileExists($file, $message);
        self::assertIsWritable($file, $message);
    }

    /**
     * Asserts that a file exists and is not writable.
     *
     * @throws ExpectationFailedException
     * @throws \SebastianBergmann\RecursionContext\InvalidArgumentException
     */
    public static function assertFileNotIsWritable(string $file, string $message = ''): void
    {
        self::assertFileExists($file, $message);
        self::assertNotIsWritable($file, $message);
    }

    /**
     * Asserts that a condition is true.
     *
     * @throws ExpectationFailedException
     * @throws \SebastianBergmann\RecursionContext\InvalidArgumentException
     */
    public static function assertTrue($condition, string $message = ''): void
    {
        static::assertThat($condition, static::isTrue(), $message);
    }

    /**
     * Asserts that a condition is not true.
     *
     * @throws ExpectationFailedException
     * @throws \SebastianBergmann\RecursionContext\InvalidArgumentException
     */
    public static function assertNotTrue($condition, string $message = ''): void
    {
        static::assertThat($condition, static::logicalNot(static::isTrue()), $message);
    }

    /**
     * Asserts that a condition is false.
     *
     * @throws ExpectationFailedException
     * @throws \SebastianBergmann\RecursionContext\InvalidArgumentException
     */
    public static function assertFalse($condition, string $message = ''): void
    {
        static::assertThat($condition, static::isFalse(), $message);
    }

    /**
     * Asserts that a condition is not false.
     *
     * @throws ExpectationFailedException
     * @throws \SebastianBergmann\RecursionContext\InvalidArgumentException
     */
    public static function assertNotFalse($condition, string $message = ''): void
    {
        static::assertThat($condition, static::logicalNot(static::isFalse()), $message);
    }

    /**
     * Asserts that a variable is null.
     *
     * @throws ExpectationFailedException
     * @throws \SebastianBergmann\RecursionContext\InvalidArgumentException
     */
    public static function assertNull($actual, string $message = ''): void
    {
        static::assertThat($actual, static::isNull(), $message);
    }

    /**
     * Asserts that a variable is not null.
     *
     * @throws ExpectationFailedException
     * @throws \SebastianBergmann\RecursionContext\InvalidArgumentException
     */
    public static function assertNotNull($actual, string $message = ''): void
    {
        static::assertThat($actual, static::logicalNot(static::isNull()), $message);
    }

    /**
     * Asserts that a variable is finite.
     *
     * @throws ExpectationFailedException
     * @throws \SebastianBergmann\RecursionContext\InvalidArgumentException
     */
    public static function assertFinite($actual, string $message = ''): void
    {
        static::assertThat($actual, static::isFinite(), $message);
    }

    /**
     * Asserts that a variable is infinite.
     *
     * @throws ExpectationFailedException
     * @throws \SebastianBergmann\RecursionContext\InvalidArgumentException
     */
    public static function assertInfinite($actual, string $message = ''): void
    {
        static::assertThat($actual, static::isInfinite(), $message);
    }

    /**
     * Asserts that a variable is nan.
     *
     * @throws ExpectationFailedException
     * @throws \SebastianBergmann\RecursionContext\InvalidArgumentException
     */
    public static function assertNan($actual, string $message = ''): void
    {
        static::assertThat($actual, static::isNan(), $message);
    }

    /**
     * Asserts that a class has a specified attribute.
     *
     * @throws ExpectationFailedException
     * @throws \SebastianBergmann\RecursionContext\InvalidArgumentException
     * @throws Exception
     */
    public static function assertClassHasAttribute(string $attributeName, string $className, string $message = ''): void
    {
        if (!self::isValidAttributeName($attributeName)) {
            throw InvalidArgumentHelper::factory(1, 'valid attribute name');
        }

        if (!\class_exists($className)) {
            throw InvalidArgumentHelper::factory(2, 'class name', $className);
        }

        static::assertThat($className, new ClassHasAttribute($attributeName), $message);
    }

    /**
     * Asserts that a class does not have a specified attribute.
     *
     * @throws ExpectationFailedException
     * @throws \SebastianBergmann\RecursionContext\InvalidArgumentException
     * @throws Exception
     */
    public static function assertClassNotHasAttribute(string $attributeName, string $className, string $message = ''): void
    {
        if (!self::isValidAttributeName($attributeName)) {
            throw InvalidArgumentHelper::factory(1, 'valid attribute name');
        }

        if (!\class_exists($className)) {
            throw InvalidArgumentHelper::factory(2, 'class name', $className);
        }

        static::assertThat(
            $className,
            new LogicalNot(
                new ClassHasAttribute($attributeName)
            ),
            $message
        );
    }

    /**
     * Asserts that a class has a specified static attribute.
     *
     * @throws ExpectationFailedException
     * @throws \SebastianBergmann\RecursionContext\InvalidArgumentException
     * @throws Exception
     */
    public static function assertClassHasStaticAttribute(string $attributeName, string $className, string $message = ''): void
    {
        if (!self::isValidAttributeName($attributeName)) {
            throw InvalidArgumentHelper::factory(1, 'valid attribute name');
        }

        if (!\class_exists($className)) {
            throw InvalidArgumentHelper::factory(2, 'class name', $className);
        }

        static::assertThat(
            $className,
            new ClassHasStaticAttribute($attributeName),
            $message
        );
    }

    /**
     * Asserts that a class does not have a specified static attribute.
     *
     * @throws ExpectationFailedException
     * @throws \SebastianBergmann\RecursionContext\InvalidArgumentException
     * @throws Exception
     */
    public static function assertClassNotHasStaticAttribute(string $attributeName, string $className, string $message = ''): void
    {
        if (!self::isValidAttributeName($attributeName)) {
            throw InvalidArgumentHelper::factory(1, 'valid attribute name');
        }

        if (!\class_exists($className)) {
            throw InvalidArgumentHelper::factory(2, 'class name', $className);
        }

        static::assertThat(
            $className,
            new LogicalNot(
                new ClassHasStaticAttribute($attributeName)
            ),
            $message
        );
    }

    /**
     * Asserts that an object has a specified attribute.
     *
     * @param object $object
     *
     * @throws ExpectationFailedException
     * @throws \SebastianBergmann\RecursionContext\InvalidArgumentException
     * @throws Exception
     */
    public static function assertObjectHasAttribute(string $attributeName, $object, string $message = ''): void
    {
        if (!self::isValidAttributeName($attributeName)) {
            throw InvalidArgumentHelper::factory(1, 'valid attribute name');
        }

        if (!\is_object($object)) {
            throw InvalidArgumentHelper::factory(2, 'object');
        }

        static::assertThat(
            $object,
            new ObjectHasAttribute($attributeName),
            $message
        );
    }

    /**
     * Asserts that an object does not have a specified attribute.
     *
     * @param object $object
     *
     * @throws ExpectationFailedException
     * @throws \SebastianBergmann\RecursionContext\InvalidArgumentException
     * @throws Exception
     */
    public static function assertObjectNotHasAttribute(string $attributeName, $object, string $message = ''): void
    {
        if (!self::isValidAttributeName($attributeName)) {
            throw InvalidArgumentHelper::factory(1, 'valid attribute name');
        }

        if (!\is_object($object)) {
            throw InvalidArgumentHelper::factory(2, 'object');
        }

        static::assertThat(
            $object,
            new LogicalNot(
                new ObjectHasAttribute($attributeName)
            ),
            $message
        );
    }

    /**
     * Asserts that two variables have the same type and value.
     * Used on objects, it asserts that two variables reference
     * the same object.
     *
     * @throws ExpectationFailedException
     * @throws \SebastianBergmann\RecursionContext\InvalidArgumentException
     */
    public static function assertSame($expected, $actual, string $message = ''): void
    {
        static::assertThat(
            $actual,
            new IsIdentical($expected),
            $message
        );
    }

    /**
     * Asserts that a variable and an attribute of an object have the same type
     * and value.
     *
     * @param object|string $actualClassOrObject
     *
     * @throws ExpectationFailedException
     * @throws \SebastianBergmann\RecursionContext\InvalidArgumentException
     * @throws ReflectionException
     * @throws Exception
     *
     * @deprecated https://github.com/sebastianbergmann/phpunit/issues/3338
     * @codeCoverageIgnore
     */
    public static function assertAttributeSame($expected, string $actualAttributeName, $actualClassOrObject, string $message = ''): void
    {
        self::createWarning('assertAttributeSame() is deprecated and will be removed in PHPUnit 9.');

        static::assertSame(
            $expected,
            static::readAttribute($actualClassOrObject, $actualAttributeName),
            $message
        );
    }

    /**
     * Asserts that two variables do not have the same type and value.
     * Used on objects, it asserts that two variables do not reference
     * the same object.
     *
     * @throws ExpectationFailedException
     * @throws \SebastianBergmann\RecursionContext\InvalidArgumentException
     */
    public static function assertNotSame($expected, $actual, string $message = ''): void
    {
        if (\is_bool($expected) && \is_bool($actual)) {
            static::assertNotEquals($expected, $actual, $message);
        }

        static::assertThat(
            $actual,
            new LogicalNot(
                new IsIdentical($expected)
            ),
            $message
        );
    }

    /**
     * Asserts that a variable and an attribute of an object do not have the
     * same type and value.
     *
     * @param object|string $actualClassOrObject
     *
     * @throws ExpectationFailedException
     * @throws \SebastianBergmann\RecursionContext\InvalidArgumentException
     * @throws ReflectionException
     * @throws Exception
     *
     * @deprecated https://github.com/sebastianbergmann/phpunit/issues/3338
     * @codeCoverageIgnore
     */
    public static function assertAttributeNotSame($expected, string $actualAttributeName, $actualClassOrObject, string $message = ''): void
    {
        self::createWarning('assertAttributeNotSame() is deprecated and will be removed in PHPUnit 9.');

        static::assertNotSame(
            $expected,
            static::readAttribute($actualClassOrObject, $actualAttributeName),
            $message
        );
    }

    /**
     * Asserts that a variable is of a given type.
     *
     * @throws ExpectationFailedException
     * @throws \SebastianBergmann\RecursionContext\InvalidArgumentException
     * @throws Exception
     */
    public static function assertInstanceOf(string $expected, $actual, string $message = ''): void
    {
        if (!\class_exists($expected) && !\interface_exists($expected)) {
            throw InvalidArgumentHelper::factory(1, 'class or interface name');
        }

        static::assertThat(
            $actual,
            new IsInstanceOf($expected),
            $message
        );
    }

    /**
     * Asserts that an attribute is of a given type.
     *
     * @param object|string $classOrObject
     *
     * @throws ExpectationFailedException
     * @throws \SebastianBergmann\RecursionContext\InvalidArgumentException
     * @throws ReflectionException
     * @throws Exception
     *
     * @deprecated https://github.com/sebastianbergmann/phpunit/issues/3338
     * @codeCoverageIgnore
     */
    public static function assertAttributeInstanceOf(string $expected, string $attributeName, $classOrObject, string $message = ''): void
    {
        self::createWarning('assertAttributeInstanceOf() is deprecated and will be removed in PHPUnit 9.');

        static::assertInstanceOf(
            $expected,
            static::readAttribute($classOrObject, $attributeName),
            $message
        );
    }

    /**
     * Asserts that a variable is not of a given type.
     *
     * @throws ExpectationFailedException
     * @throws \SebastianBergmann\RecursionContext\InvalidArgumentException
     * @throws Exception
     */
    public static function assertNotInstanceOf(string $expected, $actual, string $message = ''): void
    {
        if (!\class_exists($expected) && !\interface_exists($expected)) {
            throw InvalidArgumentHelper::factory(1, 'class or interface name');
        }

        static::assertThat(
            $actual,
            new LogicalNot(
                new IsInstanceOf($expected)
            ),
            $message
        );
    }

    /**
     * Asserts that an attribute is of a given type.
     *
     * @param object|string $classOrObject
     *
     * @throws ExpectationFailedException
     * @throws \SebastianBergmann\RecursionContext\InvalidArgumentException
     * @throws ReflectionException
     * @throws Exception
     *
     * @deprecated https://github.com/sebastianbergmann/phpunit/issues/3338
     * @codeCoverageIgnore
     */
    public static function assertAttributeNotInstanceOf(string $expected, string $attributeName, $classOrObject, string $message = ''): void
    {
        self::createWarning('assertAttributeNotInstanceOf() is deprecated and will be removed in PHPUnit 9.');

        static::assertNotInstanceOf(
            $expected,
            static::readAttribute($classOrObject, $attributeName),
            $message
        );
    }

    /**
     * Asserts that a variable is of a given type.
     *
     * @throws ExpectationFailedException
     * @throws \SebastianBergmann\RecursionContext\InvalidArgumentException
     *
     * @deprecated https://github.com/sebastianbergmann/phpunit/issues/3369
     * @codeCoverageIgnore
     */
    public static function assertInternalType(string $expected, $actual, string $message = ''): void
    {
        self::createWarning('assertInternalType() is deprecated and will be removed in PHPUnit 9. Refactor your test to use assertIsArray(), assertIsBool(), assertIsFloat(), assertIsInt(), assertIsNumeric(), assertIsObject(), assertIsResource(), assertIsString(), assertIsScalar(), assertIsCallable(), or assertIsIterable() instead.');

        static::assertThat(
            $actual,
            new IsType($expected),
            $message
        );
    }

    /**
     * Asserts that an attribute is of a given type.
     *
     * @param object|string $classOrObject
     *
     * @throws ExpectationFailedException
     * @throws \SebastianBergmann\RecursionContext\InvalidArgumentException
     * @throws ReflectionException
     * @throws Exception
     *
     * @deprecated https://github.com/sebastianbergmann/phpunit/issues/3338
     * @codeCoverageIgnore
     */
    public static function assertAttributeInternalType(string $expected, string $attributeName, $classOrObject, string $message = ''): void
    {
        self::createWarning('assertAttributeInternalType() is deprecated and will be removed in PHPUnit 9.');

        static::assertInternalType(
            $expected,
            static::readAttribute($classOrObject, $attributeName),
            $message
        );
    }

    /**
     * Asserts that a variable is of type array.
     *
     * @throws ExpectationFailedException
     * @throws \SebastianBergmann\RecursionContext\InvalidArgumentException
     */
    public static function assertIsArray($actual, string $message = ''): void
    {
        static::assertThat(
            $actual,
            new IsType(IsType::TYPE_ARRAY),
            $message
        );
    }

    /**
     * Asserts that a variable is of type bool.
     *
     * @throws ExpectationFailedException
     * @throws \SebastianBergmann\RecursionContext\InvalidArgumentException
     */
    public static function assertIsBool($actual, string $message = ''): void
    {
        static::assertThat(
            $actual,
            new IsType(IsType::TYPE_BOOL),
            $message
        );
    }

    /**
     * Asserts that a variable is of type float.
     *
     * @throws ExpectationFailedException
     * @throws \SebastianBergmann\RecursionContext\InvalidArgumentException
     */
    public static function assertIsFloat($actual, string $message = ''): void
    {
        static::assertThat(
            $actual,
            new IsType(IsType::TYPE_FLOAT),
            $message
        );
    }

    /**
     * Asserts that a variable is of type int.
     *
     * @throws ExpectationFailedException
     * @throws \SebastianBergmann\RecursionContext\InvalidArgumentException
     */
    public static function assertIsInt($actual, string $message = ''): void
    {
        static::assertThat(
            $actual,
            new IsType(IsType::TYPE_INT),
            $message
        );
    }

    /**
     * Asserts that a variable is of type numeric.
     *
     * @throws ExpectationFailedException
     * @throws \SebastianBergmann\RecursionContext\InvalidArgumentException
     */
    public static function assertIsNumeric($actual, string $message = ''): void
    {
        static::assertThat(
            $actual,
            new IsType(IsType::TYPE_NUMERIC),
            $message
        );
    }

    /**
     * Asserts that a variable is of type object.
     *
     * @throws ExpectationFailedException
     * @throws \SebastianBergmann\RecursionContext\InvalidArgumentException
     */
    public static function assertIsObject($actual, string $message = ''): void
    {
        static::assertThat(
            $actual,
            new IsType(IsType::TYPE_OBJECT),
            $message
        );
    }

    /**
     * Asserts that a variable is of type resource.
     *
     * @throws ExpectationFailedException
     * @throws \SebastianBergmann\RecursionContext\InvalidArgumentException
     */
    public static function assertIsResource($actual, string $message = ''): void
    {
        static::assertThat(
            $actual,
            new IsType(IsType::TYPE_RESOURCE),
            $message
        );
    }

    /**
     * Asserts that a variable is of type string.
     *
     * @throws ExpectationFailedException
     * @throws \SebastianBergmann\RecursionContext\InvalidArgumentException
     */
    public static function assertIsString($actual, string $message = ''): void
    {
        static::assertThat(
            $actual,
            new IsType(IsType::TYPE_STRING),
            $message
        );
    }

    /**
     * Asserts that a variable is of type scalar.
     *
     * @throws ExpectationFailedException
     * @throws \SebastianBergmann\RecursionContext\InvalidArgumentException
     */
    public static function assertIsScalar($actual, string $message = ''): void
    {
        static::assertThat(
            $actual,
            new IsType(IsType::TYPE_SCALAR),
            $message
        );
    }

    /**
     * Asserts that a variable is of type callable.
     *
     * @throws ExpectationFailedException
     * @throws \SebastianBergmann\RecursionContext\InvalidArgumentException
     */
    public static function assertIsCallable($actual, string $message = ''): void
    {
        static::assertThat(
            $actual,
            new IsType(IsType::TYPE_CALLABLE),
            $message
        );
    }

    /**
     * Asserts that a variable is of type iterable.
     *
     * @throws ExpectationFailedException
     * @throws \SebastianBergmann\RecursionContext\InvalidArgumentException
     */
    public static function assertIsIterable($actual, string $message = ''): void
    {
        static::assertThat(
            $actual,
            new IsType(IsType::TYPE_ITERABLE),
            $message
        );
    }

    /**
     * Asserts that a variable is not of a given type.
     *
     * @throws ExpectationFailedException
     * @throws \SebastianBergmann\RecursionContext\InvalidArgumentException
     *
     * @deprecated https://github.com/sebastianbergmann/phpunit/issues/3369
     * @codeCoverageIgnore
     */
    public static function assertNotInternalType(string $expected, $actual, string $message = ''): void
    {
        self::createWarning('assertNotInternalType() is deprecated and will be removed in PHPUnit 9. Refactor your test to use assertIsNotArray(), assertIsNotBool(), assertIsNotFloat(), assertIsNotInt(), assertIsNotNumeric(), assertIsNotObject(), assertIsNotResource(), assertIsNotString(), assertIsNotScalar(), assertIsNotCallable(), or assertIsNotIterable() instead.');

        static::assertThat(
            $actual,
            new LogicalNot(
                new IsType($expected)
            ),
            $message
        );
    }

    /**
     * Asserts that a variable is not of type array.
     *
     * @throws ExpectationFailedException
     * @throws \SebastianBergmann\RecursionContext\InvalidArgumentException
     */
    public static function assertIsNotArray($actual, string $message = ''): void
    {
        static::assertThat(
            $actual,
            new LogicalNot(new IsType(IsType::TYPE_ARRAY)),
            $message
        );
    }

    /**
     * Asserts that a variable is not of type bool.
     *
     * @throws ExpectationFailedException
     * @throws \SebastianBergmann\RecursionContext\InvalidArgumentException
     */
    public static function assertIsNotBool($actual, string $message = ''): void
    {
        static::assertThat(
            $actual,
            new LogicalNot(new IsType(IsType::TYPE_BOOL)),
            $message
        );
    }

    /**
     * Asserts that a variable is not of type float.
     *
     * @throws ExpectationFailedException
     * @throws \SebastianBergmann\RecursionContext\InvalidArgumentException
     */
    public static function assertIsNotFloat($actual, string $message = ''): void
    {
        static::assertThat(
            $actual,
            new LogicalNot(new IsType(IsType::TYPE_FLOAT)),
            $message
        );
    }

    /**
     * Asserts that a variable is not of type int.
     *
     * @throws ExpectationFailedException
     * @throws \SebastianBergmann\RecursionContext\InvalidArgumentException
     */
    public static function assertIsNotInt($actual, string $message = ''): void
    {
        static::assertThat(
            $actual,
            new LogicalNot(new IsType(IsType::TYPE_INT)),
            $message
        );
    }

    /**
     * Asserts that a variable is not of type numeric.
     *
     * @throws ExpectationFailedException
     * @throws \SebastianBergmann\RecursionContext\InvalidArgumentException
     */
    public static function assertIsNotNumeric($actual, string $message = ''): void
    {
        static::assertThat(
            $actual,
            new LogicalNot(new IsType(IsType::TYPE_NUMERIC)),
            $message
        );
    }

    /**
     * Asserts that a variable is not of type object.
     *
     * @throws ExpectationFailedException
     * @throws \SebastianBergmann\RecursionContext\InvalidArgumentException
     */
    public static function assertIsNotObject($actual, string $message = ''): void
    {
        static::assertThat(
            $actual,
            new LogicalNot(new IsType(IsType::TYPE_OBJECT)),
            $message
        );
    }

    /**
     * Asserts that a variable is not of type resource.
     *
     * @throws ExpectationFailedException
     * @throws \SebastianBergmann\RecursionContext\InvalidArgumentException
     */
    public static function assertIsNotResource($actual, string $message = ''): void
    {
        static::assertThat(
            $actual,
            new LogicalNot(new IsType(IsType::TYPE_RESOURCE)),
            $message
        );
    }

    /**
     * Asserts that a variable is not of type string.
     *
     * @throws ExpectationFailedException
     * @throws \SebastianBergmann\RecursionContext\InvalidArgumentException
     */
    public static function assertIsNotString($actual, string $message = ''): void
    {
        static::assertThat(
            $actual,
            new LogicalNot(new IsType(IsType::TYPE_STRING)),
            $message
        );
    }

    /**
     * Asserts that a variable is not of type scalar.
     *
     * @throws ExpectationFailedException
     * @throws \SebastianBergmann\RecursionContext\InvalidArgumentException
     */
    public static function assertIsNotScalar($actual, string $message = ''): void
    {
        static::assertThat(
            $actual,
            new LogicalNot(new IsType(IsType::TYPE_SCALAR)),
            $message
        );
    }

    /**
     * Asserts that a variable is not of type callable.
     *
     * @throws ExpectationFailedException
     * @throws \SebastianBergmann\RecursionContext\InvalidArgumentException
     */
    public static function assertIsNotCallable($actual, string $message = ''): void
    {
        static::assertThat(
            $actual,
            new LogicalNot(new IsType(IsType::TYPE_CALLABLE)),
            $message
        );
    }

    /**
     * Asserts that a variable is not of type iterable.
     *
     * @throws ExpectationFailedException
     * @throws \SebastianBergmann\RecursionContext\InvalidArgumentException
     */
    public static function assertIsNotIterable($actual, string $message = ''): void
    {
        static::assertThat(
            $actual,
            new LogicalNot(new IsType(IsType::TYPE_ITERABLE)),
            $message
        );
    }

    /**
     * Asserts that an attribute is of a given type.
     *
     * @param object|string $classOrObject
     *
     * @throws ExpectationFailedException
     * @throws \SebastianBergmann\RecursionContext\InvalidArgumentException
     * @throws ReflectionException
     * @throws Exception
     *
     * @deprecated https://github.com/sebastianbergmann/phpunit/issues/3338
     * @codeCoverageIgnore
     */
    public static function assertAttributeNotInternalType(string $expected, string $attributeName, $classOrObject, string $message = ''): void
    {
        self::createWarning('assertAttributeNotInternalType() is deprecated and will be removed in PHPUnit 9.');

        static::assertNotInternalType(
            $expected,
            static::readAttribute($classOrObject, $attributeName),
            $message
        );
    }

    /**
     * Asserts that a string matches a given regular expression.
     *
     * @throws ExpectationFailedException
     * @throws \SebastianBergmann\RecursionContext\InvalidArgumentException
     */
    public static function assertRegExp(string $pattern, string $string, string $message = ''): void
    {
        static::assertThat($string, new RegularExpression($pattern), $message);
    }

    /**
     * Asserts that a string does not match a given regular expression.
     *
     * @throws ExpectationFailedException
     * @throws \SebastianBergmann\RecursionContext\InvalidArgumentException
     */
    public static function assertNotRegExp(string $pattern, string $string, string $message = ''): void
    {
        static::assertThat(
            $string,
            new LogicalNot(
                new RegularExpression($pattern)
            ),
            $message
        );
    }

    /**
     * Assert that the size of two arrays (or `Countable` or `Traversable` objects)
     * is the same.
     *
     * @param Countable|iterable $expected
     * @param Countable|iterable $actual
     *
     * @throws ExpectationFailedException
     * @throws \SebastianBergmann\RecursionContext\InvalidArgumentException
     * @throws Exception
     */
    public static function assertSameSize($expected, $actual, string $message = ''): void
    {
        if (!$expected instanceof Countable && !\is_iterable($expected)) {
            throw InvalidArgumentHelper::factory(1, 'countable or iterable');
        }

        if (!$actual instanceof Countable && !\is_iterable($actual)) {
            throw InvalidArgumentHelper::factory(2, 'countable or iterable');
        }

        static::assertThat(
            $actual,
            new SameSize($expected),
            $message
        );
    }

    /**
     * Assert that the size of two arrays (or `Countable` or `Traversable` objects)
     * is not the same.
     *
     * @param Countable|iterable $expected
     * @param Countable|iterable $actual
     *
     * @throws ExpectationFailedException
     * @throws \SebastianBergmann\RecursionContext\InvalidArgumentException
     * @throws Exception
     */
    public static function assertNotSameSize($expected, $actual, string $message = ''): void
    {
        if (!$expected instanceof Countable && !\is_iterable($expected)) {
            throw InvalidArgumentHelper::factory(1, 'countable or iterable');
        }

        if (!$actual instanceof Countable && !\is_iterable($actual)) {
            throw InvalidArgumentHelper::factory(2, 'countable or iterable');
        }

        static::assertThat(
            $actual,
            new LogicalNot(
                new SameSize($expected)
            ),
            $message
        );
    }

    /**
     * Asserts that a string matches a given format string.
     *
     * @throws ExpectationFailedException
     * @throws \SebastianBergmann\RecursionContext\InvalidArgumentException
     */
    public static function assertStringMatchesFormat(string $format, string $string, string $message = ''): void
    {
        static::assertThat($string, new StringMatchesFormatDescription($format), $message);
    }

    /**
     * Asserts that a string does not match a given format string.
     *
     * @throws ExpectationFailedException
     * @throws \SebastianBergmann\RecursionContext\InvalidArgumentException
     */
    public static function assertStringNotMatchesFormat(string $format, string $string, string $message = ''): void
    {
        static::assertThat(
            $string,
            new LogicalNot(
                new StringMatchesFormatDescription($format)
            ),
            $message
        );
    }

    /**
     * Asserts that a string matches a given format file.
     *
     * @throws ExpectationFailedException
     * @throws \SebastianBergmann\RecursionContext\InvalidArgumentException
     */
    public static function assertStringMatchesFormatFile(string $formatFile, string $string, string $message = ''): void
    {
        static::assertFileExists($formatFile, $message);

        static::assertThat(
            $string,
            new StringMatchesFormatDescription(
                \file_get_contents($formatFile)
            ),
            $message
        );
    }

    /**
     * Asserts that a string does not match a given format string.
     *
     * @throws ExpectationFailedException
     * @throws \SebastianBergmann\RecursionContext\InvalidArgumentException
     */
    public static function assertStringNotMatchesFormatFile(string $formatFile, string $string, string $message = ''): void
    {
        static::assertFileExists($formatFile, $message);

        static::assertThat(
            $string,
            new LogicalNot(
                new StringMatchesFormatDescription(
                    \file_get_contents($formatFile)
                )
            ),
            $message
        );
    }

    /**
     * Asserts that a string starts with a given prefix.
     *
     * @throws ExpectationFailedException
     * @throws \SebastianBergmann\RecursionContext\InvalidArgumentException
     */
    public static function assertStringStartsWith(string $prefix, string $string, string $message = ''): void
    {
        static::assertThat($string, new StringStartsWith($prefix), $message);
    }

    /**
     * Asserts that a string starts not with a given prefix.
     *
     * @param string $prefix
     * @param string $string
     *
     * @throws ExpectationFailedException
     * @throws \SebastianBergmann\RecursionContext\InvalidArgumentException
     */
    public static function assertStringStartsNotWith($prefix, $string, string $message = ''): void
    {
        static::assertThat(
            $string,
            new LogicalNot(
                new StringStartsWith($prefix)
            ),
            $message
        );
    }

    /**
     * @throws ExpectationFailedException
     * @throws \SebastianBergmann\RecursionContext\InvalidArgumentException
     */
    public static function assertStringContainsString(string $needle, string $haystack, string $message = ''): void
    {
        $constraint = new StringContains($needle, false);

        static::assertThat($haystack, $constraint, $message);
    }

    /**
     * @throws ExpectationFailedException
     * @throws \SebastianBergmann\RecursionContext\InvalidArgumentException
     */
    public static function assertStringContainsStringIgnoringCase(string $needle, string $haystack, string $message = ''): void
    {
        $constraint = new StringContains($needle, true);

        static::assertThat($haystack, $constraint, $message);
    }

    /**
     * @throws ExpectationFailedException
     * @throws \SebastianBergmann\RecursionContext\InvalidArgumentException
     */
    public static function assertStringNotContainsString(string $needle, string $haystack, string $message = ''): void
    {
        $constraint = new LogicalNot(new StringContains($needle));

        static::assertThat($haystack, $constraint, $message);
    }

    /**
     * @throws ExpectationFailedException
     * @throws \SebastianBergmann\RecursionContext\InvalidArgumentException
     */
    public static function assertStringNotContainsStringIgnoringCase(string $needle, string $haystack, string $message = ''): void
    {
        $constraint = new LogicalNot(new StringContains($needle, true));

        static::assertThat($haystack, $constraint, $message);
    }

    /**
     * Asserts that a string ends with a given suffix.
     *
     * @throws ExpectationFailedException
     * @throws \SebastianBergmann\RecursionContext\InvalidArgumentException
     */
    public static function assertStringEndsWith(string $suffix, string $string, string $message = ''): void
    {
        static::assertThat($string, new StringEndsWith($suffix), $message);
    }

    /**
     * Asserts that a string ends not with a given suffix.
     *
     * @throws ExpectationFailedException
     * @throws \SebastianBergmann\RecursionContext\InvalidArgumentException
     */
    public static function assertStringEndsNotWith(string $suffix, string $string, string $message = ''): void
    {
        static::assertThat(
            $string,
            new LogicalNot(
                new StringEndsWith($suffix)
            ),
            $message
        );
    }

    /**
     * Asserts that two XML files are equal.
     *
     * @throws ExpectationFailedException
     * @throws \SebastianBergmann\RecursionContext\InvalidArgumentException
     * @throws Exception
     */
    public static function assertXmlFileEqualsXmlFile(string $expectedFile, string $actualFile, string $message = ''): void
    {
        $expected = Xml::loadFile($expectedFile);
        $actual   = Xml::loadFile($actualFile);

        static::assertEquals($expected, $actual, $message);
    }

    /**
     * Asserts that two XML files are not equal.
     *
     * @throws ExpectationFailedException
     * @throws \SebastianBergmann\RecursionContext\InvalidArgumentException
     * @throws Exception
     */
    public static function assertXmlFileNotEqualsXmlFile(string $expectedFile, string $actualFile, string $message = ''): void
    {
        $expected = Xml::loadFile($expectedFile);
        $actual   = Xml::loadFile($actualFile);

        static::assertNotEquals($expected, $actual, $message);
    }

    /**
     * Asserts that two XML documents are equal.
     *
     * @param DOMDocument|string $actualXml
     *
     * @throws ExpectationFailedException
     * @throws \SebastianBergmann\RecursionContext\InvalidArgumentException
     * @throws Exception
     */
    public static function assertXmlStringEqualsXmlFile(string $expectedFile, $actualXml, string $message = ''): void
    {
        $expected = Xml::loadFile($expectedFile);
        $actual   = Xml::load($actualXml);

        static::assertEquals($expected, $actual, $message);
    }

    /**
     * Asserts that two XML documents are not equal.
     *
     * @param DOMDocument|string $actualXml
     *
     * @throws ExpectationFailedException
     * @throws \SebastianBergmann\RecursionContext\InvalidArgumentException
     * @throws Exception
     */
    public static function assertXmlStringNotEqualsXmlFile(string $expectedFile, $actualXml, string $message = ''): void
    {
        $expected = Xml::loadFile($expectedFile);
        $actual   = Xml::load($actualXml);

        static::assertNotEquals($expected, $actual, $message);
    }

    /**
     * Asserts that two XML documents are equal.
     *
     * @param DOMDocument|string $expectedXml
     * @param DOMDocument|string $actualXml
     *
     * @throws ExpectationFailedException
     * @throws \SebastianBergmann\RecursionContext\InvalidArgumentException
     * @throws Exception
     */
    public static function assertXmlStringEqualsXmlString($expectedXml, $actualXml, string $message = ''): void
    {
        $expected = Xml::load($expectedXml);
        $actual   = Xml::load($actualXml);

        static::assertEquals($expected, $actual, $message);
    }

    /**
     * Asserts that two XML documents are not equal.
     *
     * @param DOMDocument|string $expectedXml
     * @param DOMDocument|string $actualXml
     *
     * @throws ExpectationFailedException
     * @throws \SebastianBergmann\RecursionContext\InvalidArgumentException
     * @throws Exception
     */
    public static function assertXmlStringNotEqualsXmlString($expectedXml, $actualXml, string $message = ''): void
    {
        $expected = Xml::load($expectedXml);
        $actual   = Xml::load($actualXml);

        static::assertNotEquals($expected, $actual, $message);
    }

    /**
     * Asserts that a hierarchy of DOMElements matches.
     *
     * @throws AssertionFailedError
     * @throws ExpectationFailedException
     * @throws \SebastianBergmann\RecursionContext\InvalidArgumentException
     */
    public static function assertEqualXMLStructure(DOMElement $expectedElement, DOMElement $actualElement, bool $checkAttributes = false, string $message = ''): void
    {
        $expectedElement = Xml::import($expectedElement);
        $actualElement   = Xml::import($actualElement);

        static::assertSame(
            $expectedElement->tagName,
            $actualElement->tagName,
            $message
        );

        if ($checkAttributes) {
            static::assertSame(
                $expectedElement->attributes->length,
                $actualElement->attributes->length,
                \sprintf(
                    '%s%sNumber of attributes on node "%s" does not match',
                    $message,
                    !empty($message) ? "\n" : '',
                    $expectedElement->tagName
                )
            );

            for ($i = 0; $i < $expectedElement->attributes->length; $i++) {
                $expectedAttribute = $expectedElement->attributes->item($i);
                $actualAttribute   = $actualElement->attributes->getNamedItem($expectedAttribute->name);

                \assert($expectedAttribute instanceof \DOMAttr);

                if (!$actualAttribute) {
                    static::fail(
                        \sprintf(
                            '%s%sCould not find attribute "%s" on node "%s"',
                            $message,
                            !empty($message) ? "\n" : '',
                            $expectedAttribute->name,
                            $expectedElement->tagName
                        )
                    );
                }
            }
        }

        Xml::removeCharacterDataNodes($expectedElement);
        Xml::removeCharacterDataNodes($actualElement);

        static::assertSame(
            $expectedElement->childNodes->length,
            $actualElement->childNodes->length,
            \sprintf(
                '%s%sNumber of child nodes of "%s" differs',
                $message,
                !empty($message) ? "\n" : '',
                $expectedElement->tagName
            )
        );

        for ($i = 0; $i < $expectedElement->childNodes->length; $i++) {
            static::assertEqualXMLStructure(
                $expectedElement->childNodes->item($i),
                $actualElement->childNodes->item($i),
                $checkAttributes,
                $message
            );
        }
    }

    /**
     * Evaluates a PHPUnit\Framework\Constraint matcher object.
     *
     * @throws ExpectationFailedException
     * @throws \SebastianBergmann\RecursionContext\InvalidArgumentException
     */
    public static function assertThat($value, Constraint $constraint, string $message = ''): void
    {
        self::$count += \count($constraint);

        $constraint->evaluate($value, $message);
    }

    /**
     * Asserts that a string is a valid JSON string.
     *
     * @throws ExpectationFailedException
     * @throws \SebastianBergmann\RecursionContext\InvalidArgumentException
     */
    public static function assertJson(string $actualJson, string $message = ''): void
    {
        static::assertThat($actualJson, static::isJson(), $message);
    }

    /**
     * Asserts that two given JSON encoded objects or arrays are equal.
     *
     * @throws ExpectationFailedException
     * @throws \SebastianBergmann\RecursionContext\InvalidArgumentException
     */
    public static function assertJsonStringEqualsJsonString(string $expectedJson, string $actualJson, string $message = ''): void
    {
        static::assertJson($expectedJson, $message);
        static::assertJson($actualJson, $message);

        static::assertThat($actualJson, new JsonMatches($expectedJson), $message);
    }

    /**
     * Asserts that two given JSON encoded objects or arrays are not equal.
     *
     * @param string $expectedJson
     * @param string $actualJson
     *
     * @throws ExpectationFailedException
     * @throws \SebastianBergmann\RecursionContext\InvalidArgumentException
     */
    public static function assertJsonStringNotEqualsJsonString($expectedJson, $actualJson, string $message = ''): void
    {
        static::assertJson($expectedJson, $message);
        static::assertJson($actualJson, $message);

        static::assertThat(
            $actualJson,
            new LogicalNot(
                new JsonMatches($expectedJson)
            ),
            $message
        );
    }

    /**
     * Asserts that the generated JSON encoded object and the content of the given file are equal.
     *
     * @throws ExpectationFailedException
     * @throws \SebastianBergmann\RecursionContext\InvalidArgumentException
     */
    public static function assertJsonStringEqualsJsonFile(string $expectedFile, string $actualJson, string $message = ''): void
    {
        static::assertFileExists($expectedFile, $message);
        $expectedJson = \file_get_contents($expectedFile);

        static::assertJson($expectedJson, $message);
        static::assertJson($actualJson, $message);

        static::assertThat($actualJson, new JsonMatches($expectedJson), $message);
    }

    /**
     * Asserts that the generated JSON encoded object and the content of the given file are not equal.
     *
     * @throws ExpectationFailedException
     * @throws \SebastianBergmann\RecursionContext\InvalidArgumentException
     */
    public static function assertJsonStringNotEqualsJsonFile(string $expectedFile, string $actualJson, string $message = ''): void
    {
        static::assertFileExists($expectedFile, $message);
        $expectedJson = \file_get_contents($expectedFile);

        static::assertJson($expectedJson, $message);
        static::assertJson($actualJson, $message);

        static::assertThat(
            $actualJson,
            new LogicalNot(
                new JsonMatches($expectedJson)
            ),
            $message
        );
    }

    /**
     * Asserts that two JSON files are equal.
     *
     * @throws ExpectationFailedException
     * @throws \SebastianBergmann\RecursionContext\InvalidArgumentException
     */
    public static function assertJsonFileEqualsJsonFile(string $expectedFile, string $actualFile, string $message = ''): void
    {
        static::assertFileExists($expectedFile, $message);
        static::assertFileExists($actualFile, $message);

        $actualJson   = \file_get_contents($actualFile);
        $expectedJson = \file_get_contents($expectedFile);

        static::assertJson($expectedJson, $message);
        static::assertJson($actualJson, $message);

        $constraintExpected = new JsonMatches(
            $expectedJson
        );

        $constraintActual = new JsonMatches($actualJson);

        static::assertThat($expectedJson, $constraintActual, $message);
        static::assertThat($actualJson, $constraintExpected, $message);
    }

    /**
     * Asserts that two JSON files are not equal.
     *
     * @throws ExpectationFailedException
     * @throws \SebastianBergmann\RecursionContext\InvalidArgumentException
     */
    public static function assertJsonFileNotEqualsJsonFile(string $expectedFile, string $actualFile, string $message = ''): void
    {
        static::assertFileExists($expectedFile, $message);
        static::assertFileExists($actualFile, $message);

        $actualJson   = \file_get_contents($actualFile);
        $expectedJson = \file_get_contents($expectedFile);

        static::assertJson($expectedJson, $message);
        static::assertJson($actualJson, $message);

        $constraintExpected = new JsonMatches(
            $expectedJson
        );

        $constraintActual = new JsonMatches($actualJson);

        static::assertThat($expectedJson, new LogicalNot($constraintActual), $message);
        static::assertThat($actualJson, new LogicalNot($constraintExpected), $message);
    }

    /**
     * @throws Exception
     */
    public static function logicalAnd(): LogicalAnd
    {
        $constraints = \func_get_args();

        $constraint = new LogicalAnd;
        $constraint->setConstraints($constraints);

        return $constraint;
    }

    public static function logicalOr(): LogicalOr
    {
        $constraints = \func_get_args();

        $constraint = new LogicalOr;
        $constraint->setConstraints($constraints);

        return $constraint;
    }

    public static function logicalNot(Constraint $constraint): LogicalNot
    {
        return new LogicalNot($constraint);
    }

    public static function logicalXor(): LogicalXor
    {
        $constraints = \func_get_args();

        $constraint = new LogicalXor;
        $constraint->setConstraints($constraints);

        return $constraint;
    }

    public static function anything(): IsAnything
    {
        return new IsAnything;
    }

    public static function isTrue(): IsTrue
    {
        return new IsTrue;
    }

    public static function callback(callable $callback): Callback
    {
        return new Callback($callback);
    }

    public static function isFalse(): IsFalse
    {
        return new IsFalse;
    }

    public static function isJson(): IsJson
    {
        return new IsJson;
    }

    public static function isNull(): IsNull
    {
        return new IsNull;
    }

    public static function isFinite(): IsFinite
    {
        return new IsFinite;
    }

    public static function isInfinite(): IsInfinite
    {
        return new IsInfinite;
    }

    public static function isNan(): IsNan
    {
        return new IsNan;
    }

    /**
     * @deprecated https://github.com/sebastianbergmann/phpunit/issues/3338
     * @codeCoverageIgnore
     */
    public static function attribute(Constraint $constraint, string $attributeName): Attribute
    {
        self::createWarning('attribute() is deprecated and will be removed in PHPUnit 9.');

        return new Attribute($constraint, $attributeName);
    }

    public static function contains($value, bool $checkForObjectIdentity = true, bool $checkForNonObjectIdentity = false): TraversableContains
    {
        return new TraversableContains($value, $checkForObjectIdentity, $checkForNonObjectIdentity);
    }

    public static function containsOnly(string $type): TraversableContainsOnly
    {
        return new TraversableContainsOnly($type);
    }

    public static function containsOnlyInstancesOf(string $className): TraversableContainsOnly
    {
        return new TraversableContainsOnly($className, false);
    }

    /**
     * @param int|string $key
     */
    public static function arrayHasKey($key): ArrayHasKey
    {
        return new ArrayHasKey($key);
    }

    public static function equalTo($value, float $delta = 0.0, int $maxDepth = 10, bool $canonicalize = false, bool $ignoreCase = false): IsEqual
    {
        return new IsEqual($value, $delta, $maxDepth, $canonicalize, $ignoreCase);
    }

    /**
     * @deprecated https://github.com/sebastianbergmann/phpunit/issues/3338
     * @codeCoverageIgnore
     */
    public static function attributeEqualTo(string $attributeName, $value, float $delta = 0.0, int $maxDepth = 10, bool $canonicalize = false, bool $ignoreCase = false): Attribute
    {
        self::createWarning('attributeEqualTo() is deprecated and will be removed in PHPUnit 9.');

        return static::attribute(
            static::equalTo(
                $value,
                $delta,
                $maxDepth,
                $canonicalize,
                $ignoreCase
            ),
            $attributeName
        );
    }

    public static function isEmpty(): IsEmpty
    {
        return new IsEmpty;
    }

    public static function isWritable(): IsWritable
    {
        return new IsWritable;
    }

    public static function isReadable(): IsReadable
    {
        return new IsReadable;
    }

    public static function directoryExists(): DirectoryExists
    {
        return new DirectoryExists;
    }

    public static function fileExists(): FileExists
    {
        return new FileExists;
    }

    public static function greaterThan($value): GreaterThan
    {
        return new GreaterThan($value);
    }

    public static function greaterThanOrEqual($value): LogicalOr
    {
        return static::logicalOr(
            new IsEqual($value),
            new GreaterThan($value)
        );
    }

    public static function classHasAttribute(string $attributeName): ClassHasAttribute
    {
        return new ClassHasAttribute($attributeName);
    }

    public static function classHasStaticAttribute(string $attributeName): ClassHasStaticAttribute
    {
        return new ClassHasStaticAttribute($attributeName);
    }

    public static function objectHasAttribute($attributeName): ObjectHasAttribute
    {
        return new ObjectHasAttribute($attributeName);
    }

    public static function identicalTo($value): IsIdentical
    {
        return new IsIdentical($value);
    }

    public static function isInstanceOf(string $className): IsInstanceOf
    {
        return new IsInstanceOf($className);
    }

    public static function isType(string $type): IsType
    {
        return new IsType($type);
    }

    public static function lessThan($value): LessThan
    {
        return new LessThan($value);
    }

    public static function lessThanOrEqual($value): LogicalOr
    {
        return static::logicalOr(
            new IsEqual($value),
            new LessThan($value)
        );
    }

    public static function matchesRegularExpression(string $pattern): RegularExpression
    {
        return new RegularExpression($pattern);
    }

    public static function matches(string $string): StringMatchesFormatDescription
    {
        return new StringMatchesFormatDescription($string);
    }

    public static function stringStartsWith($prefix): StringStartsWith
    {
        return new StringStartsWith($prefix);
    }

    public static function stringContains(string $string, bool $case = true): StringContains
    {
        return new StringContains($string, $case);
    }

    public static function stringEndsWith(string $suffix): StringEndsWith
    {
        return new StringEndsWith($suffix);
    }

    public static function countOf(int $count): Count
    {
        return new Count($count);
    }

    /**
     * Fails a test with the given message.
     *
     * @throws AssertionFailedError
     */
    public static function fail(string $message = ''): void
    {
        self::$count++;

        throw new AssertionFailedError($message);
    }

    /**
     * Returns the value of an attribute of a class or an object.
     * This also works for attributes that are declared protected or private.
     *
     * @param object|string $classOrObject
     *
     * @throws Exception
     * @throws ReflectionException
     *
     * @deprecated https://github.com/sebastianbergmann/phpunit/issues/3338
     * @codeCoverageIgnore
     */
    public static function readAttribute($classOrObject, string $attributeName)
    {
        self::createWarning('readAttribute() is deprecated and will be removed in PHPUnit 9.');

        if (!self::isValidAttributeName($attributeName)) {
            throw InvalidArgumentHelper::factory(2, 'valid attribute name');
        }

        if (\is_string($classOrObject)) {
            if (!\class_exists($classOrObject)) {
                throw InvalidArgumentHelper::factory(
                    1,
                    'class name'
                );
            }

            return static::getStaticAttribute(
                $classOrObject,
                $attributeName
            );
        }

        if (\is_object($classOrObject)) {
            return static::getObjectAttribute(
                $classOrObject,
                $attributeName
            );
        }

        throw InvalidArgumentHelper::factory(
            1,
            'class name or object'
        );
    }

    /**
     * Returns the value of a static attribute.
     * This also works for attributes that are declared protected or private.
     *
     * @throws Exception
     * @throws ReflectionException
     *
     * @deprecated https://github.com/sebastianbergmann/phpunit/issues/3338
     * @codeCoverageIgnore
     */
    public static function getStaticAttribute(string $className, string $attributeName)
    {
        self::createWarning('getStaticAttribute() is deprecated and will be removed in PHPUnit 9.');

        if (!\class_exists($className)) {
            throw InvalidArgumentHelper::factory(1, 'class name');
        }

        if (!self::isValidAttributeName($attributeName)) {
            throw InvalidArgumentHelper::factory(2, 'valid attribute name');
        }

        $class = new ReflectionClass($className);

        while ($class) {
            $attributes = $class->getStaticProperties();

            if (\array_key_exists($attributeName, $attributes)) {
                return $attributes[$attributeName];
            }

            $class = $class->getParentClass();
        }

        throw new Exception(
            \sprintf(
                'Attribute "%s" not found in class.',
                $attributeName
            )
        );
    }

    /**
     * Returns the value of an object's attribute.
     * This also works for attributes that are declared protected or private.
     *
     * @param object $object
     *
     * @throws Exception
     *
     * @deprecated https://github.com/sebastianbergmann/phpunit/issues/3338
     * @codeCoverageIgnore
     */
    public static function getObjectAttribute($object, string $attributeName)
    {
        self::createWarning('getObjectAttribute() is deprecated and will be removed in PHPUnit 9.');

        if (!\is_object($object)) {
            throw InvalidArgumentHelper::factory(1, 'object');
        }

        if (!self::isValidAttributeName($attributeName)) {
            throw InvalidArgumentHelper::factory(2, 'valid attribute name');
        }

        try {
            $reflector = new ReflectionObject($object);

            do {
                try {
                    $attribute = $reflector->getProperty($attributeName);

                    if (!$attribute || $attribute->isPublic()) {
                        return $object->$attributeName;
                    }

                    $attribute->setAccessible(true);
                    $value = $attribute->getValue($object);
                    $attribute->setAccessible(false);

                    return $value;
                } catch (ReflectionException $e) {
                }
            } while ($reflector = $reflector->getParentClass());
        } catch (ReflectionException $e) {
        }

        throw new Exception(
            \sprintf(
                'Attribute "%s" not found in object.',
                $attributeName
            )
        );
    }

    /**
     * Mark the test as incomplete.
     *
     * @throws IncompleteTestError
     */
    public static function markTestIncomplete(string $message = ''): void
    {
        throw new IncompleteTestError($message);
    }

    /**
     * Mark the test as skipped.
     *
     * @throws SkippedTestError
     * @throws SyntheticSkippedError
     */
    public static function markTestSkipped(string $message = ''): void
    {
        if ($hint = self::detectLocationHint($message)) {
            $trace = \debug_backtrace(\DEBUG_BACKTRACE_IGNORE_ARGS);
            \array_unshift($trace, $hint);

            throw new SyntheticSkippedError($hint['message'], 0, $hint['file'], (int) $hint['line'], $trace);
        }

        throw new SkippedTestError($message);
    }

    /**
     * Return the current assertion count.
     */
    public static function getCount(): int
    {
        return self::$count;
    }

    /**
     * Reset the assertion counter.
     */
    public static function resetCount(): void
    {
        self::$count = 0;
    }

    private static function detectLocationHint(string $message): ?array
    {
        $hint  = null;
        $lines = \preg_split('/\r\n|\r|\n/', $message);

        while (\strpos($lines[0], '__OFFSET') !== false) {
            $offset = \explode('=', \array_shift($lines));

            if ($offset[0] === '__OFFSET_FILE') {
                $hint['file'] = $offset[1];
            }

            if ($offset[0] === '__OFFSET_LINE') {
                $hint['line'] = $offset[1];
            }
        }

        if ($hint) {
            $hint['message'] = \implode(\PHP_EOL, $lines);
        }

        return $hint;
    }

    private static function isValidAttributeName(string $attributeName): bool
    {
        return (bool) \preg_match('/[a-zA-Z_\x7f-\xff][a-zA-Z0-9_\x7f-\xff]*/', $attributeName);
    }

    /**
     * @codeCoverageIgnore
     */
    private static function createWarning(string $warning): void
    {
        foreach (\debug_backtrace() as $step) {
            if (isset($step['object']) && $step['object'] instanceof TestCase) {
                \assert($step['object'] instanceof TestCase);

                $step['object']->addWarning($warning);

                break;
            }
        }
    }
}<|MERGE_RESOLUTION|>--- conflicted
+++ resolved
@@ -111,12 +111,9 @@
      *
      * @throws ExpectationFailedException
      * @throws \SebastianBergmann\RecursionContext\InvalidArgumentException
-<<<<<<< HEAD
-     * @throws Exception
-=======
+     * @throws Exception
      *
      * @deprecated https://github.com/sebastianbergmann/phpunit/issues/3494
->>>>>>> 3db19712
      */
     public static function assertArraySubset($subset, $array, bool $checkForObjectIdentity = false, string $message = ''): void
     {
