<?php declare(strict_types=1);
/*
 * This file is part of PHPUnit.
 *
 * (c) Sebastian Bergmann <sebastian@phpunit.de>
 *
 * For the full copyright and license information, please view the LICENSE
 * file that was distributed with this source code.
 */
namespace PHPUnit\Runner;

use function array_slice;
use function dirname;
use function explode;
use function implode;
use function strpos;
use SebastianBergmann\Version as VersionId;

/**
 * @no-named-arguments Parameter names are not covered by the backward compatibility promise for PHPUnit
 */
final class Version
{
    /**
     * @var string
     */
    private static $pharVersion = '';

    /**
     * @var string
     */
    private static $version = '';

    /**
     * Returns the current version of PHPUnit.
     */
    public static function id(): string
    {
        if (self::$pharVersion !== '') {
            return self::$pharVersion;
        }

        if (self::$version === '') {
<<<<<<< HEAD
            self::$version = (new VersionId('9.5.9', dirname(__DIR__, 2)))->getVersion();
=======
            self::$version = (new VersionId('8.5.21', dirname(__DIR__, 2)))->getVersion();
>>>>>>> 50a58a60
        }

        return self::$version;
    }

    public static function series(): string
    {
        if (strpos(self::id(), '-')) {
            $version = explode('-', self::id())[0];
        } else {
            $version = self::id();
        }

        return implode('.', array_slice(explode('.', $version), 0, 2));
    }

    public static function getVersionString(): string
    {
        return 'PHPUnit ' . self::id() . ' by Sebastian Bergmann and contributors.';
    }
}<|MERGE_RESOLUTION|>--- conflicted
+++ resolved
@@ -41,11 +41,7 @@
         }
 
         if (self::$version === '') {
-<<<<<<< HEAD
-            self::$version = (new VersionId('9.5.9', dirname(__DIR__, 2)))->getVersion();
-=======
-            self::$version = (new VersionId('8.5.21', dirname(__DIR__, 2)))->getVersion();
->>>>>>> 50a58a60
+            self::$version = (new VersionId('9.5.10', dirname(__DIR__, 2)))->getVersion();
         }
 
         return self::$version;
