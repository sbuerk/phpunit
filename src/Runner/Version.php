<?php
/*
 * This file is part of PHPUnit.
 *
 * (c) Sebastian Bergmann <sebastian@phpunit.de>
 *
 * For the full copyright and license information, please view the LICENSE
 * file that was distributed with this source code.
 */

use SebastianBergmann\Version;

/**
 * This class defines the current version of PHPUnit.
 *
 * @since Class available since Release 2.0.0
 */
class PHPUnit_Runner_Version
{
    private static $pharVersion;
    private static $version;

    /**
     * Returns the current version of PHPUnit.
     *
     * @return string
     */
    public static function id()
    {
        if (self::$pharVersion !== null) {
            return self::$pharVersion;
        }

        if (self::$version === null) {
<<<<<<< HEAD
            $version       = new SebastianBergmann\Version('5.0.10', dirname(dirname(__DIR__)));
=======
            $version       = new Version('4.8.31', dirname(dirname(__DIR__)));
>>>>>>> 4324a447
            self::$version = $version->getVersion();
        }

        return self::$version;
    }

    /**
     * @return string
     *
     * @since Method available since Release 4.8.13
     */
    public static function series()
    {
        if (strpos(self::id(), '-')) {
            $version = explode('-', self::id())[0];
        } else {
            $version = self::id();
        }

        return implode('.', array_slice(explode('.', $version), 0, 2));
    }

    /**
     * @return string
     */
    public static function getVersionString()
    {
        return 'PHPUnit ' . self::id() . ' by Sebastian Bergmann and contributors.';
    }

    /**
     * @return string
     *
     * @since  Method available since Release 4.0.0
     */
    public static function getReleaseChannel()
    {
        if (strpos(self::$pharVersion, '-') !== false) {
            return '-nightly';
        }

        return '';
    }
}<|MERGE_RESOLUTION|>--- conflicted
+++ resolved
@@ -32,11 +32,7 @@
         }
 
         if (self::$version === null) {
-<<<<<<< HEAD
-            $version       = new SebastianBergmann\Version('5.0.10', dirname(dirname(__DIR__)));
-=======
-            $version       = new Version('4.8.31', dirname(dirname(__DIR__)));
->>>>>>> 4324a447
+            $version       = new Version('5.0.10', dirname(dirname(__DIR__)));
             self::$version = $version->getVersion();
         }
 
