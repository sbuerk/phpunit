--- conflicted
+++ resolved
@@ -34,11 +34,7 @@
         }
 
         if (self::$version === null) {
-<<<<<<< HEAD
-            $version = new SebastianBergmann\Version('5.0', dirname(dirname(__DIR__)));
-=======
-            $version       = new SebastianBergmann\Version('4.8', dirname(dirname(__DIR__)));
->>>>>>> b7132b35
+            $version       = new SebastianBergmann\Version('5.0', dirname(dirname(__DIR__)));
             self::$version = $version->getVersion();
         }
 
