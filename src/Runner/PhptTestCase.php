--- conflicted
+++ resolved
@@ -55,16 +55,10 @@
 use PHPUnit\Framework\Test;
 use PHPUnit\Framework\TestResult;
 use PHPUnit\Util\PHP\AbstractPhpProcess;
-<<<<<<< HEAD
+use SebastianBergmann\CodeCoverage\InvalidArgumentException;
 use SebastianBergmann\CodeCoverage\RawCodeCoverageData;
+use SebastianBergmann\CodeCoverage\UnintentionallyCoveredCodeException;
 use SebastianBergmann\Template\Template;
-=======
-use SebastianBergmann\CodeCoverage\CoveredCodeNotExecutedException;
-use SebastianBergmann\CodeCoverage\InvalidArgumentException;
-use SebastianBergmann\CodeCoverage\MissingCoversAnnotationException;
-use SebastianBergmann\CodeCoverage\RuntimeException;
-use SebastianBergmann\CodeCoverage\UnintentionallyCoveredCodeException;
->>>>>>> 03894bd3
 use SebastianBergmann\Timer\Timer;
 use Throwable;
 
@@ -119,17 +113,9 @@
     /**
      * Runs a test and collects its result in a TestResult instance.
      *
-<<<<<<< HEAD
-     * @throws \SebastianBergmann\CodeCoverage\InvalidArgumentException
-     * @throws \SebastianBergmann\CodeCoverage\UnintentionallyCoveredCodeException
-=======
->>>>>>> 03894bd3
      * @throws \SebastianBergmann\RecursionContext\InvalidArgumentException
-     * @throws CoveredCodeNotExecutedException
      * @throws Exception
      * @throws InvalidArgumentException
-     * @throws MissingCoversAnnotationException
-     * @throws RuntimeException
      * @throws UnintentionallyCoveredCodeException
      */
     public function run(?TestResult $result = null): TestResult
