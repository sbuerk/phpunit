--- conflicted
+++ resolved
@@ -225,15 +225,8 @@
     {
         usort(
             $tests,
-<<<<<<< HEAD
-            function ($left, $right) {
-=======
-            /**
-             * @throws \SebastianBergmann\RecursionContext\InvalidArgumentException
-             */
             function ($left, $right)
             {
->>>>>>> ec22fa21
                 return $this->cmpDefectPriorityAndTime($left, $right);
             }
         );
@@ -245,15 +238,8 @@
     {
         usort(
             $tests,
-<<<<<<< HEAD
-            function ($left, $right) {
-=======
-            /**
-             * @throws \SebastianBergmann\RecursionContext\InvalidArgumentException
-             */
             function ($left, $right)
             {
->>>>>>> ec22fa21
                 return $this->cmpDuration($left, $right);
             }
         );
@@ -265,15 +251,8 @@
     {
         usort(
             $tests,
-<<<<<<< HEAD
-            function ($left, $right) {
-=======
-            /**
-             * @throws \SebastianBergmann\RecursionContext\InvalidArgumentException
-             */
             function ($left, $right)
             {
->>>>>>> ec22fa21
                 return $this->cmpSize($left, $right);
             }
         );
