<?php declare(strict_types=1);
/*
 * This file is part of PHPUnit.
 *
 * (c) Sebastian Bergmann <sebastian@phpunit.de>
 *
 * For the full copyright and license information, please view the LICENSE
 * file that was distributed with this source code.
 */
namespace PHPUnit\Runner;

use function array_diff;
use function array_merge;
use function array_reverse;
use function array_splice;
use function count;
use function in_array;
use function max;
use function shuffle;
use function usort;
use PHPUnit\Framework\DataProviderTestSuite;
use PHPUnit\Framework\Reorderable;
use PHPUnit\Framework\Test;
use PHPUnit\Framework\TestCase;
use PHPUnit\Framework\TestSuite;
use PHPUnit\Runner\ResultCache\NullResultCache;
use PHPUnit\Runner\ResultCache\ResultCache;

/**
 * @internal This class is not covered by the backward compatibility promise for PHPUnit
 */
final class TestSuiteSorter
{
    /**
     * @var int
     */
    public const ORDER_DEFAULT = 0;

    /**
     * @var int
     */
    public const ORDER_RANDOMIZED = 1;

    /**
     * @var int
     */
    public const ORDER_REVERSED = 2;

    /**
     * @var int
     */
    public const ORDER_DEFECTS_FIRST = 3;

    /**
     * @var int
     */
    public const ORDER_DURATION = 4;

    /**
     * @var int
     */
    public const ORDER_SIZE = 5;

    private const SIZE_SORT_WEIGHT = [
        'small'   => 1,
        'medium'  => 2,
        'large'   => 3,
        'unknown' => 4,
    ];

    /**
     * @psalm-var array<string, int> Associative array of (string => DEFECT_SORT_WEIGHT) elements
     */
    private array $defectSortOrder = [];
    private readonly ResultCache $cache;

    /**
     * @psalm-var array<string> A list of normalized names of tests before reordering
     */
    private array $originalExecutionOrder = [];

    /**
     * @psalm-var array<string> A list of normalized names of tests affected by reordering
     */
    private array $executionOrder = [];

    public function __construct(?ResultCache $cache = null)
    {
        $this->cache = $cache ?? new NullResultCache;
    }

    /**
     * @throws Exception
     */
    public function reorderTestsInSuite(Test $suite, int $order, bool $resolveDependencies, int $orderDefects, bool $isRootTestSuite = true): void
    {
        $allowedOrders = [
            self::ORDER_DEFAULT,
            self::ORDER_REVERSED,
            self::ORDER_RANDOMIZED,
            self::ORDER_DURATION,
            self::ORDER_SIZE,
        ];

        if (!in_array($order, $allowedOrders, true)) {
<<<<<<< HEAD
            throw new InvalidOrderException;
=======
            throw new Exception(
                '$order must be one of TestSuiteSorter::ORDER_[DEFAULT|REVERSED|RANDOMIZED|DURATION|SIZE]',
            );
>>>>>>> 1badd7d7
        }

        $allowedOrderDefects = [
            self::ORDER_DEFAULT,
            self::ORDER_DEFECTS_FIRST,
        ];

        if (!in_array($orderDefects, $allowedOrderDefects, true)) {
<<<<<<< HEAD
            throw new InvalidOrderException;
=======
            throw new Exception(
                '$orderDefects must be one of TestSuiteSorter::ORDER_DEFAULT, TestSuiteSorter::ORDER_DEFECTS_FIRST',
            );
>>>>>>> 1badd7d7
        }

        if ($isRootTestSuite) {
            $this->originalExecutionOrder = $this->calculateTestExecutionOrder($suite);
        }

        if ($suite instanceof TestSuite) {
            foreach ($suite as $_suite) {
                $this->reorderTestsInSuite($_suite, $order, $resolveDependencies, $orderDefects, false);
            }

            if ($orderDefects === self::ORDER_DEFECTS_FIRST) {
                $this->addSuiteToDefectSortOrder($suite);
            }

            $this->sort($suite, $order, $resolveDependencies, $orderDefects);
        }

        if ($isRootTestSuite) {
            $this->executionOrder = $this->calculateTestExecutionOrder($suite);
        }
    }

    public function getOriginalExecutionOrder(): array
    {
        return $this->originalExecutionOrder;
    }

    public function getExecutionOrder(): array
    {
        return $this->executionOrder;
    }

    private function sort(TestSuite $suite, int $order, bool $resolveDependencies, int $orderDefects): void
    {
        if (empty($suite->tests())) {
            return;
        }

        if ($order === self::ORDER_REVERSED) {
            $suite->setTests($this->reverse($suite->tests()));
        } elseif ($order === self::ORDER_RANDOMIZED) {
            $suite->setTests($this->randomize($suite->tests()));
        } elseif ($order === self::ORDER_DURATION) {
            $suite->setTests($this->sortByDuration($suite->tests()));
        } elseif ($order === self::ORDER_SIZE) {
            $suite->setTests($this->sortBySize($suite->tests()));
        }

        if ($orderDefects === self::ORDER_DEFECTS_FIRST) {
            $suite->setTests($this->sortDefectsFirst($suite->tests()));
        }

        if ($resolveDependencies && !($suite instanceof DataProviderTestSuite)) {
            $tests = $suite->tests();

            $suite->setTests($this->resolveDependencies($tests));
        }
    }

    private function addSuiteToDefectSortOrder(TestSuite $suite): void
    {
        $max = 0;

        foreach ($suite->tests() as $test) {
            if (!$test instanceof Reorderable) {
                continue;
            }

            if (!isset($this->defectSortOrder[$test->sortId()])) {
                $this->defectSortOrder[$test->sortId()] = $this->cache->status($test->sortId())->asInt();
                $max                                    = max($max, $this->defectSortOrder[$test->sortId()]);
            }
        }

        $this->defectSortOrder[$suite->sortId()] = $max;
    }

    private function reverse(array $tests): array
    {
        return array_reverse($tests);
    }

    private function randomize(array $tests): array
    {
        shuffle($tests);

        return $tests;
    }

    private function sortDefectsFirst(array $tests): array
    {
        usort(
            $tests,
<<<<<<< HEAD
            fn ($left, $right) => $this->cmpDefectPriorityAndTime($left, $right)
=======
            /**
             * @throws \SebastianBergmann\RecursionContext\InvalidArgumentException
             */
            function ($left, $right)
            {
                return $this->cmpDefectPriorityAndTime($left, $right);
            },
>>>>>>> 1badd7d7
        );

        return $tests;
    }

    private function sortByDuration(array $tests): array
    {
        usort(
            $tests,
<<<<<<< HEAD
            fn ($left, $right) => $this->cmpDuration($left, $right)
=======
            /**
             * @throws \SebastianBergmann\RecursionContext\InvalidArgumentException
             */
            function ($left, $right)
            {
                return $this->cmpDuration($left, $right);
            },
>>>>>>> 1badd7d7
        );

        return $tests;
    }

    private function sortBySize(array $tests): array
    {
        usort(
            $tests,
<<<<<<< HEAD
            fn ($left, $right) => $this->cmpSize($left, $right)
=======
            /**
             * @throws \SebastianBergmann\RecursionContext\InvalidArgumentException
             */
            function ($left, $right)
            {
                return $this->cmpSize($left, $right);
            },
>>>>>>> 1badd7d7
        );

        return $tests;
    }

    /**
     * Comparator callback function to sort tests for "reach failure as fast as possible".
     *
     * 1. sort tests by defect weight defined in self::DEFECT_SORT_WEIGHT
     * 2. when tests are equally defective, sort the fastest to the front
     * 3. do not reorder successful tests
     */
    private function cmpDefectPriorityAndTime(Test $a, Test $b): int
    {
        if (!($a instanceof Reorderable && $b instanceof Reorderable)) {
            return 0;
        }

        $priorityA = $this->defectSortOrder[$a->sortId()] ?? 0;
        $priorityB = $this->defectSortOrder[$b->sortId()] ?? 0;

        if ($priorityB <=> $priorityA) {
            // Sort defect weight descending
            return $priorityB <=> $priorityA;
        }

        if ($priorityA || $priorityB) {
            return $this->cmpDuration($a, $b);
        }

        // do not change execution order
        return 0;
    }

    /**
     * Compares test duration for sorting tests by duration ascending.
     */
    private function cmpDuration(Test $a, Test $b): int
    {
        if (!($a instanceof Reorderable && $b instanceof Reorderable)) {
            return 0;
        }

        return $this->cache->time($a->sortId()) <=> $this->cache->time($b->sortId());
    }

    /**
     * Compares test size for sorting tests small->medium->large->unknown.
     */
    private function cmpSize(Test $a, Test $b): int
    {
        $sizeA = ($a instanceof TestCase || $a instanceof DataProviderTestSuite)
            ? $a->size()->asString()
            : 'unknown';
        $sizeB = ($b instanceof TestCase || $b instanceof DataProviderTestSuite)
            ? $b->size()->asString()
            : 'unknown';

        return self::SIZE_SORT_WEIGHT[$sizeA] <=> self::SIZE_SORT_WEIGHT[$sizeB];
    }

    /**
     * Reorder Tests within a TestCase in such a way as to resolve as many dependencies as possible.
     * The algorithm will leave the tests in original running order when it can.
     * For more details see the documentation for test dependencies.
     *
     * Short description of algorithm:
     * 1. Pick the next Test from remaining tests to be checked for dependencies.
     * 2. If the test has no dependencies: mark done, start again from the top
     * 3. If the test has dependencies but none left to do: mark done, start again from the top
     * 4. When we reach the end add any leftover tests to the end. These will be marked 'skipped' during execution.
     *
     * @psalm-param array<DataProviderTestSuite|TestCase> $tests
     *
     * @psalm-return array<DataProviderTestSuite|TestCase>
     */
    private function resolveDependencies(array $tests): array
    {
        $newTestOrder = [];
        $i            = 0;
        $provided     = [];

        do {
            if ([] === array_diff($tests[$i]->requires(), $provided)) {
                $provided     = array_merge($provided, $tests[$i]->provides());
                $newTestOrder = array_merge($newTestOrder, array_splice($tests, $i, 1));
                $i            = 0;
            } else {
                $i++;
            }
        } while (!empty($tests) && ($i < count($tests)));

        return array_merge($newTestOrder, $tests);
    }

    private function calculateTestExecutionOrder(Test $suite): array
    {
        $tests = [];

        if ($suite instanceof TestSuite) {
            foreach ($suite->tests() as $test) {
                if (!$test instanceof TestSuite && $test instanceof Reorderable) {
                    $tests[] = $test->sortId();
                } else {
                    $tests = array_merge($tests, $this->calculateTestExecutionOrder($test));
                }
            }
        }

        return $tests;
    }
}<|MERGE_RESOLUTION|>--- conflicted
+++ resolved
@@ -103,13 +103,7 @@
         ];
 
         if (!in_array($order, $allowedOrders, true)) {
-<<<<<<< HEAD
             throw new InvalidOrderException;
-=======
-            throw new Exception(
-                '$order must be one of TestSuiteSorter::ORDER_[DEFAULT|REVERSED|RANDOMIZED|DURATION|SIZE]',
-            );
->>>>>>> 1badd7d7
         }
 
         $allowedOrderDefects = [
@@ -118,13 +112,7 @@
         ];
 
         if (!in_array($orderDefects, $allowedOrderDefects, true)) {
-<<<<<<< HEAD
             throw new InvalidOrderException;
-=======
-            throw new Exception(
-                '$orderDefects must be one of TestSuiteSorter::ORDER_DEFAULT, TestSuiteSorter::ORDER_DEFECTS_FIRST',
-            );
->>>>>>> 1badd7d7
         }
 
         if ($isRootTestSuite) {
@@ -219,17 +207,7 @@
     {
         usort(
             $tests,
-<<<<<<< HEAD
-            fn ($left, $right) => $this->cmpDefectPriorityAndTime($left, $right)
-=======
-            /**
-             * @throws \SebastianBergmann\RecursionContext\InvalidArgumentException
-             */
-            function ($left, $right)
-            {
-                return $this->cmpDefectPriorityAndTime($left, $right);
-            },
->>>>>>> 1badd7d7
+            fn ($left, $right) => $this->cmpDefectPriorityAndTime($left, $right),
         );
 
         return $tests;
@@ -239,17 +217,7 @@
     {
         usort(
             $tests,
-<<<<<<< HEAD
-            fn ($left, $right) => $this->cmpDuration($left, $right)
-=======
-            /**
-             * @throws \SebastianBergmann\RecursionContext\InvalidArgumentException
-             */
-            function ($left, $right)
-            {
-                return $this->cmpDuration($left, $right);
-            },
->>>>>>> 1badd7d7
+            fn ($left, $right) => $this->cmpDuration($left, $right),
         );
 
         return $tests;
@@ -259,17 +227,7 @@
     {
         usort(
             $tests,
-<<<<<<< HEAD
-            fn ($left, $right) => $this->cmpSize($left, $right)
-=======
-            /**
-             * @throws \SebastianBergmann\RecursionContext\InvalidArgumentException
-             */
-            function ($left, $right)
-            {
-                return $this->cmpSize($left, $right);
-            },
->>>>>>> 1badd7d7
+            fn ($left, $right) => $this->cmpSize($left, $right),
         );
 
         return $tests;
