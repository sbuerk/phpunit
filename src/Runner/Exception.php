--- conflicted
+++ resolved
@@ -9,12 +9,6 @@
  */
 namespace PHPUnit\Runner;
 
-<<<<<<< HEAD
-/**
- */
 class Exception extends \RuntimeException implements \PHPUnit\Exception
-=======
-class PHPUnit_Runner_Exception extends RuntimeException implements PHPUnit_Exception
->>>>>>> b14edb06
 {
 }