--- conflicted
+++ resolved
@@ -12,11 +12,6 @@
 use function file_put_contents;
 use function sprintf;
 use PHPUnit\Event\Facade as EventFacade;
-<<<<<<< HEAD
-use PHPUnit\Event\TestData\NoDataSetFromDataProviderException;
-=======
-use PHPUnit\Event\TestData\MoreThanOneDataSetFromDataProviderException;
->>>>>>> 0165cfc8
 use PHPUnit\Framework\TestCase;
 use PHPUnit\TextUI\Configuration\CodeCoverageFilterRegistry;
 use PHPUnit\TextUI\Configuration\Configuration;
@@ -142,13 +137,6 @@
         return $this->driver;
     }
 
-    /**
-<<<<<<< HEAD
-     * @throws NoDataSetFromDataProviderException
-=======
-     * @throws MoreThanOneDataSetFromDataProviderException
->>>>>>> 0165cfc8
-     */
     public function start(TestCase $test): void
     {
         if ($this->collecting) {
