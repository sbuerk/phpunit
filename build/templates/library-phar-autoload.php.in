<?php declare(strict_types=1);
define('__PHPUNIT_PHAR__', str_replace(DIRECTORY_SEPARATOR, '/', __FILE__));
define('__PHPUNIT_PHAR_ROOT__', 'phar://___PHAR___');

spl_autoload_register(
    function($class) {
        static $classes = null;

        if ($classes === null) {
            $classes = [
                ___CLASSLIST___
            ];
        }

<<<<<<< HEAD
___FILELIST___
require __PHPUNIT_PHAR_ROOT__ . '/phpunit/Framework/Assert/Functions.php';
=======
        if (isset($classes[$class])) {
            require 'phar://___PHAR___' . $classes[$class];
        }
    },
    ___EXCEPTION___,
    ___PREPEND___
);

Phar::mapPhar('___PHAR___');
>>>>>>> 4b5756d8

__HALT_COMPILER();<|MERGE_RESOLUTION|>--- conflicted
+++ resolved
@@ -12,10 +12,6 @@
             ];
         }
 
-<<<<<<< HEAD
-___FILELIST___
-require __PHPUNIT_PHAR_ROOT__ . '/phpunit/Framework/Assert/Functions.php';
-=======
         if (isset($classes[$class])) {
             require 'phar://___PHAR___' . $classes[$class];
         }
@@ -25,6 +21,7 @@
 );
 
 Phar::mapPhar('___PHAR___');
->>>>>>> 4b5756d8
+
+require __PHPUNIT_PHAR_ROOT__ . '/phpunit/Framework/Assert/Functions.php';
 
 __HALT_COMPILER();