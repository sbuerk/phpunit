--- conflicted
+++ resolved
@@ -1,6 +1,5 @@
 <?xml version="1.0" encoding="UTF-8"?>
-<<<<<<< HEAD
-<files psalm-version="5.6.0@e784128902dfe01d489c4123d69918a9f3c1eac5">
+<files psalm-version="5.7.1@8e0fd880141f236847ab49a06f94f788d41a4292">
   <file src="src/Event/Dispatcher/DirectDispatcher.php">
     <UndefinedInterfaceMethod>
       <code>notify</code>
@@ -48,7 +47,7 @@
   </file>
   <file src="src/Event/Facade.php">
     <ArgumentTypeCoercion>
-      <code>$eventClass . 'Subscriber'</code>
+      <code><![CDATA[$eventClass . 'Subscriber']]></code>
     </ArgumentTypeCoercion>
     <PossiblyNullReference>
       <code>flush</code>
@@ -93,208 +92,15 @@
   <file src="src/Event/Value/TestSuite/TestSuite.php">
     <ArgumentTypeCoercion>
       <code>$className</code>
-      <code>$testSuite-&gt;getName()</code>
-      <code>$testSuite-&gt;getName()</code>
-      <code>$testSuite-&gt;getName()</code>
+      <code><![CDATA[$testSuite->getName()]]></code>
+      <code><![CDATA[$testSuite->getName()]]></code>
+      <code><![CDATA[$testSuite->getName()]]></code>
     </ArgumentTypeCoercion>
   </file>
   <file src="src/Event/Value/TestSuite/TestSuiteForTestMethodWithDataProvider.php">
     <PropertyTypeCoercion>
       <code>$className</code>
     </PropertyTypeCoercion>
-=======
-<files psalm-version="5.7.1@8e0fd880141f236847ab49a06f94f788d41a4292">
-  <file src="src/Framework/Assert.php">
-    <ArgumentTypeCoercion>
-      <code><![CDATA[$actualElement->childNodes->item($i)]]></code>
-      <code><![CDATA[$expectedElement->childNodes->item($i)]]></code>
-    </ArgumentTypeCoercion>
-    <DeprecatedClass>
-      <code>ClassHasAttribute</code>
-      <code>ClassHasStaticAttribute</code>
-      <code>ObjectHasAttribute</code>
-      <code>new ClassHasAttribute($attributeName)</code>
-      <code>new ClassHasAttribute($attributeName)</code>
-      <code>new ClassHasAttribute($attributeName)</code>
-      <code>new ClassHasStaticAttribute($attributeName)</code>
-      <code>new ClassHasStaticAttribute($attributeName)</code>
-      <code>new ClassHasStaticAttribute($attributeName)</code>
-      <code>new ObjectHasAttribute($attributeName)</code>
-      <code>new ObjectHasAttribute($attributeName)</code>
-      <code>new ObjectHasAttribute($attributeName)</code>
-    </DeprecatedClass>
-    <DeprecatedMethod>
-      <code>Xml::import($actualElement)</code>
-      <code>Xml::import($expectedElement)</code>
-      <code>Xml::removeCharacterDataNodes($actualElement)</code>
-      <code>Xml::removeCharacterDataNodes($expectedElement)</code>
-      <code><![CDATA[static::assertEqualXMLStructure(
-                $expectedElement->childNodes->item($i),
-                $actualElement->childNodes->item($i),
-                $checkAttributes,
-                $message
-            )]]></code>
-    </DeprecatedMethod>
-    <DocblockTypeContradiction>
-      <code><![CDATA[!$actual instanceof Countable && !is_iterable($actual)]]></code>
-      <code><![CDATA[!$actual instanceof Countable && !is_iterable($actual)]]></code>
-      <code><![CDATA[!$expected instanceof Countable && !is_iterable($expected)]]></code>
-      <code><![CDATA[!$expected instanceof Countable && !is_iterable($expected)]]></code>
-      <code><![CDATA[!$haystack instanceof Countable && !is_iterable($haystack)]]></code>
-      <code><![CDATA[!$haystack instanceof Countable && !is_iterable($haystack)]]></code>
-      <code>is_int($key) || is_string($key)</code>
-      <code>is_int($key) || is_string($key)</code>
-      <code>is_object($object)</code>
-      <code>is_object($object)</code>
-      <code>is_string($key)</code>
-      <code>is_string($key)</code>
-    </DocblockTypeContradiction>
-    <MissingParamType>
-      <code>$actual</code>
-      <code>$actual</code>
-      <code>$actual</code>
-      <code>$actual</code>
-      <code>$actual</code>
-      <code>$actual</code>
-      <code>$actual</code>
-      <code>$actual</code>
-      <code>$actual</code>
-      <code>$actual</code>
-      <code>$actual</code>
-      <code>$actual</code>
-      <code>$actual</code>
-      <code>$actual</code>
-      <code>$actual</code>
-      <code>$actual</code>
-      <code>$actual</code>
-      <code>$actual</code>
-      <code>$actual</code>
-      <code>$actual</code>
-      <code>$actual</code>
-      <code>$actual</code>
-      <code>$actual</code>
-      <code>$actual</code>
-      <code>$actual</code>
-      <code>$actual</code>
-      <code>$actual</code>
-      <code>$actual</code>
-      <code>$actual</code>
-      <code>$actual</code>
-      <code>$actual</code>
-      <code>$actual</code>
-      <code>$actual</code>
-      <code>$actual</code>
-      <code>$actual</code>
-      <code>$actual</code>
-      <code>$actual</code>
-      <code>$actual</code>
-      <code>$actual</code>
-      <code>$actual</code>
-      <code>$actual</code>
-      <code>$actual</code>
-      <code>$actual</code>
-      <code>$actual</code>
-      <code>$actual</code>
-      <code>$actual</code>
-      <code>$actual</code>
-      <code>$attributeName</code>
-      <code>$condition</code>
-      <code>$condition</code>
-      <code>$condition</code>
-      <code>$condition</code>
-      <code>$expected</code>
-      <code>$expected</code>
-      <code>$expected</code>
-      <code>$expected</code>
-      <code>$expected</code>
-      <code>$expected</code>
-      <code>$expected</code>
-      <code>$expected</code>
-      <code>$expected</code>
-      <code>$expected</code>
-      <code>$expected</code>
-      <code>$expected</code>
-      <code>$expected</code>
-      <code>$needle</code>
-      <code>$needle</code>
-      <code>$needle</code>
-      <code>$needle</code>
-      <code>$prefix</code>
-      <code>$value</code>
-      <code>$value</code>
-      <code>$value</code>
-      <code>$value</code>
-      <code>$value</code>
-      <code>$value</code>
-      <code>$value</code>
-      <code>$value</code>
-      <code>$value</code>
-      <code>$value</code>
-      <code>$value</code>
-      <code>$value</code>
-    </MissingParamType>
-    <MissingThrowsDocblock>
-      <code>loadFile</code>
-      <code>loadFile</code>
-      <code>loadFile</code>
-      <code>loadFile</code>
-      <code>new IsType($type)</code>
-      <code>new IsType(IsType::TYPE_ARRAY)</code>
-      <code>new IsType(IsType::TYPE_ARRAY)</code>
-      <code>new IsType(IsType::TYPE_BOOL)</code>
-      <code>new IsType(IsType::TYPE_BOOL)</code>
-      <code>new IsType(IsType::TYPE_CALLABLE)</code>
-      <code>new IsType(IsType::TYPE_CALLABLE)</code>
-      <code>new IsType(IsType::TYPE_CLOSED_RESOURCE)</code>
-      <code>new IsType(IsType::TYPE_CLOSED_RESOURCE)</code>
-      <code>new IsType(IsType::TYPE_FLOAT)</code>
-      <code>new IsType(IsType::TYPE_FLOAT)</code>
-      <code>new IsType(IsType::TYPE_INT)</code>
-      <code>new IsType(IsType::TYPE_INT)</code>
-      <code>new IsType(IsType::TYPE_ITERABLE)</code>
-      <code>new IsType(IsType::TYPE_ITERABLE)</code>
-      <code>new IsType(IsType::TYPE_NUMERIC)</code>
-      <code>new IsType(IsType::TYPE_NUMERIC)</code>
-      <code>new IsType(IsType::TYPE_OBJECT)</code>
-      <code>new IsType(IsType::TYPE_OBJECT)</code>
-      <code>new IsType(IsType::TYPE_RESOURCE)</code>
-      <code>new IsType(IsType::TYPE_RESOURCE)</code>
-      <code>new IsType(IsType::TYPE_SCALAR)</code>
-      <code>new IsType(IsType::TYPE_SCALAR)</code>
-      <code>new IsType(IsType::TYPE_STRING)</code>
-      <code>new IsType(IsType::TYPE_STRING)</code>
-      <code>new TraversableContainsOnly(
-                    $type,
-                    $isNativeType
-                )</code>
-      <code>new TraversableContainsOnly(
-                $className,
-                false
-            )</code>
-      <code>new TraversableContainsOnly(
-                $type,
-                $isNativeType
-            )</code>
-      <code>new TraversableContainsOnly($className, false)</code>
-      <code>new TraversableContainsOnly($type)</code>
-      <code>static::assertThat(
-            $actual,
-            static::objectEquals($expected, $method),
-            $message
-        )</code>
-      <code>static::assertThat($haystack, $constraint, $message)</code>
-      <code>static::assertThat($haystack, $constraint, $message)</code>
-      <code>static::assertThat($haystack, $constraint, $message)</code>
-      <code>static::assertThat($haystack, $constraint, $message)</code>
-    </MissingThrowsDocblock>
-    <PossiblyInvalidArgument>
-      <code>$expected</code>
-      <code>$expected</code>
-    </PossiblyInvalidArgument>
-    <RedundantCondition>
-      <code><![CDATA[assert($step['object'] instanceof TestCase)]]></code>
-    </RedundantCondition>
->>>>>>> ada16b71
   </file>
   <file src="src/Framework/Assert/Functions.php">
     <TooManyArguments>
@@ -315,107 +121,9 @@
     </TooManyArguments>
   </file>
   <file src="src/Framework/Constraint/Cardinality/Count.php">
-<<<<<<< HEAD
     <PossiblyInvalidArgument>
-      <code>$e-&gt;getCode()</code>
+      <code><![CDATA[$e->getCode()]]></code>
     </PossiblyInvalidArgument>
-=======
-    <MissingParamType>
-      <code>$other</code>
-    </MissingParamType>
-    <MissingThrowsDocblock>
-      <code>getCountOf</code>
-    </MissingThrowsDocblock>
-  </file>
-  <file src="src/Framework/Constraint/Cardinality/SameSize.php">
-    <MissingThrowsDocblock>
-      <code>getCountOf</code>
-    </MissingThrowsDocblock>
-  </file>
-  <file src="src/Framework/Constraint/Constraint.php">
-    <MissingParamType>
-      <code>$other</code>
-    </MissingParamType>
-  </file>
-  <file src="src/Framework/Constraint/Equality/IsEqual.php">
-    <MissingParamType>
-      <code>$other</code>
-      <code>$value</code>
-    </MissingParamType>
-  </file>
-  <file src="src/Framework/Constraint/Equality/IsEqualCanonicalizing.php">
-    <MissingParamType>
-      <code>$other</code>
-      <code>$value</code>
-    </MissingParamType>
-  </file>
-  <file src="src/Framework/Constraint/Equality/IsEqualIgnoringCase.php">
-    <MissingParamType>
-      <code>$other</code>
-      <code>$value</code>
-    </MissingParamType>
-  </file>
-  <file src="src/Framework/Constraint/Equality/IsEqualWithDelta.php">
-    <MissingParamType>
-      <code>$other</code>
-      <code>$value</code>
-    </MissingParamType>
-  </file>
-  <file src="src/Framework/Constraint/Exception/Exception.php">
-    <MissingThrowsDocblock>
-      <code>Filter::getFilteredStacktrace($other)</code>
-    </MissingThrowsDocblock>
-  </file>
-  <file src="src/Framework/Constraint/Exception/ExceptionCode.php">
-    <MoreSpecificImplementedParamType>
-      <code>$other</code>
-    </MoreSpecificImplementedParamType>
-  </file>
-  <file src="src/Framework/Constraint/Exception/ExceptionMessage.php">
-    <MoreSpecificImplementedParamType>
-      <code>$other</code>
-    </MoreSpecificImplementedParamType>
-    <RedundantCast>
-      <code><![CDATA[(string) $other->getMessage()]]></code>
-    </RedundantCast>
-  </file>
-  <file src="src/Framework/Constraint/Exception/ExceptionMessageRegularExpression.php">
-    <MoreSpecificImplementedParamType>
-      <code>$other</code>
-    </MoreSpecificImplementedParamType>
-  </file>
-  <file src="src/Framework/Constraint/IsAnything.php">
-    <MissingParamType>
-      <code>$other</code>
-    </MissingParamType>
-  </file>
-  <file src="src/Framework/Constraint/IsIdentical.php">
-    <MissingParamType>
-      <code>$other</code>
-      <code>$value</code>
-    </MissingParamType>
-  </file>
-  <file src="src/Framework/Constraint/Object/ClassHasAttribute.php">
-    <MissingThrowsDocblock>
-      <code><![CDATA[throw new Exception(
-                $e->getMessage(),
-                $e->getCode(),
-                $e
-            );]]></code>
-    </MissingThrowsDocblock>
-  </file>
-  <file src="src/Framework/Constraint/Object/ClassHasStaticAttribute.php">
-    <DeprecatedClass>
-      <code>ClassHasAttribute</code>
-    </DeprecatedClass>
-    <MissingThrowsDocblock>
-      <code><![CDATA[throw new Exception(
-                $e->getMessage(),
-                $e->getCode(),
-                $e
-            );]]></code>
-    </MissingThrowsDocblock>
->>>>>>> ada16b71
   </file>
   <file src="src/Framework/Constraint/ObjectEquals.php">
     <MissingThrowsDocblock>
@@ -423,39 +131,12 @@
     </MissingThrowsDocblock>
   </file>
   <file src="src/Framework/Constraint/Operator/BinaryOperator.php">
-<<<<<<< HEAD
-    <PropertyTypeCoercion>
-      <code>array_map(
-            fn ($constraint): Constraint =&gt; $this-&gt;checkConstraint($constraint),
+    <PropertyTypeCoercion>
+      <code><![CDATA[array_map(
+            fn ($constraint): Constraint => $this->checkConstraint($constraint),
             $constraints
-        )</code>
-    </PropertyTypeCoercion>
-=======
-    <UnsafeInstantiation>
-      <code>new static</code>
-    </UnsafeInstantiation>
-  </file>
-  <file src="src/Framework/Constraint/Operator/LogicalNot.php">
-    <MissingThrowsDocblock>
-      <code>evaluate</code>
-      <code>evaluate</code>
-    </MissingThrowsDocblock>
-  </file>
-  <file src="src/Framework/Constraint/Operator/Operator.php">
-    <MissingParamType>
-      <code>$constraint</code>
-    </MissingParamType>
-  </file>
-  <file src="src/Framework/Constraint/String/StringMatchesFormatDescription.php">
-    <MissingThrowsDocblock>
-      <code><![CDATA[new Differ(new UnifiedDiffOutputBuilder("--- Expected\n+++ Actual\n"))]]></code>
-    </MissingThrowsDocblock>
-  </file>
-  <file src="src/Framework/Constraint/String/StringStartsWith.php">
-    <MissingThrowsDocblock>
-      <code><![CDATA[throw InvalidArgumentException::create(1, 'non-empty string');]]></code>
-    </MissingThrowsDocblock>
->>>>>>> ada16b71
+        )]]></code>
+    </PropertyTypeCoercion>
   </file>
   <file src="src/Framework/Constraint/Operator/LogicalXor.php">
     <InvalidArgument>
@@ -471,61 +152,12 @@
     <ArgumentTypeCoercion>
       <code>$className</code>
     </ArgumentTypeCoercion>
-<<<<<<< HEAD
     <LessSpecificReturnStatement>
-      <code>$this-&gt;providedTests</code>
+      <code><![CDATA[$this->providedTests]]></code>
     </LessSpecificReturnStatement>
     <MoreSpecificReturnType>
-      <code>list&lt;ExecutionOrderDependency&gt;</code>
+      <code><![CDATA[list<ExecutionOrderDependency>]]></code>
     </MoreSpecificReturnType>
-=======
-    <PropertyNotSetInConstructor>
-      <code>DataProviderTestSuite</code>
-      <code>DataProviderTestSuite</code>
-    </PropertyNotSetInConstructor>
-  </file>
-  <file src="src/Framework/ErrorTestCase.php">
-    <NonInvariantDocblockPropertyType>
-      <code>$backupGlobals</code>
-    </NonInvariantDocblockPropertyType>
-  </file>
-  <file src="src/Framework/Exception/Exception.php">
-    <MissingParamType>
-      <code>$code</code>
-      <code>$message</code>
-    </MissingParamType>
-    <MissingThrowsDocblock>
-      <code>Filter::getFilteredStacktrace($this)</code>
-    </MissingThrowsDocblock>
-  </file>
-  <file src="src/Framework/Exception/ExpectationFailedException.php">
-    <PossiblyNullPropertyAssignmentValue>
-      <code>$comparisonFailure</code>
-    </PossiblyNullPropertyAssignmentValue>
-  </file>
-  <file src="src/Framework/ExceptionWrapper.php">
-    <MissingThrowsDocblock>
-      <code>Filter::getFilteredStacktrace($this)</code>
-    </MissingThrowsDocblock>
-    <PossiblyNullArgument>
-      <code><![CDATA[$t->getPrevious()]]></code>
-    </PossiblyNullArgument>
-  </file>
-  <file src="src/Framework/ExecutionOrderDependency.php">
-    <PossiblyUndefinedArrayOffset>
-      <code>$parts[1]</code>
-    </PossiblyUndefinedArrayOffset>
-  </file>
-  <file src="src/Framework/IncompleteTestCase.php">
-    <NonInvariantDocblockPropertyType>
-      <code>$backupGlobals</code>
-    </NonInvariantDocblockPropertyType>
-  </file>
-  <file src="src/Framework/MockObject/Builder/Identity.php">
-    <MissingReturnType>
-      <code>id</code>
-    </MissingReturnType>
->>>>>>> ada16b71
   </file>
   <file src="src/Framework/MockObject/Builder/InvocationMocker.php">
     <PropertyTypeCoercion>
@@ -540,12 +172,6 @@
       <code>$methods</code>
       <code>$type</code>
     </ArgumentTypeCoercion>
-<<<<<<< HEAD
-=======
-    <DocblockTypeContradiction>
-      <code><![CDATA[!is_array($methods) && null !== $methods]]></code>
-    </DocblockTypeContradiction>
->>>>>>> ada16b71
     <InvalidReturnStatement>
       <code><![CDATA[$this->getMock(
                 $originalClassName,
@@ -572,57 +198,14 @@
     <InvalidArgument>
       <code>$types</code>
     </InvalidArgument>
-<<<<<<< HEAD
   </file>
   <file src="src/Framework/MockObject/Matcher.php">
     <InvalidNullableReturnType>
       <code>MethodName</code>
     </InvalidNullableReturnType>
     <NullableReturnStatement>
-      <code>$this-&gt;methodNameRule</code>
+      <code><![CDATA[$this->methodNameRule]]></code>
     </NullableReturnStatement>
-=======
-    <MissingThrowsDocblock>
-      <code>throw $t;</code>
-    </MissingThrowsDocblock>
-  </file>
-  <file src="src/Framework/MockObject/InvocationHandler.php">
-    <MissingReturnType>
-      <code>invoke</code>
-    </MissingReturnType>
-    <PropertyNotSetInConstructor>
-      <code>$deferredError</code>
-    </PropertyNotSetInConstructor>
-    <RedundantConditionGivenDocblockType>
-      <code><![CDATA[$this->deferredError]]></code>
-    </RedundantConditionGivenDocblockType>
-  </file>
-  <file src="src/Framework/MockObject/Matcher.php">
-    <DocblockTypeContradiction>
-      <code><![CDATA[$this->methodNameRule === null]]></code>
-      <code><![CDATA[$this->methodNameRule === null]]></code>
-      <code><![CDATA[$this->methodNameRule === null]]></code>
-      <code><![CDATA[$this->parametersRule === null]]></code>
-    </DocblockTypeContradiction>
-    <MissingReturnType>
-      <code>invoked</code>
-    </MissingReturnType>
-    <PropertyNotSetInConstructor>
-      <code>$methodNameRule</code>
-      <code>$parametersRule</code>
-      <code>$stub</code>
-    </PropertyNotSetInConstructor>
-    <RedundantConditionGivenDocblockType>
-      <code><![CDATA[$this->invocationRule !== null]]></code>
-      <code><![CDATA[$this->methodNameRule !== null]]></code>
-      <code><![CDATA[$this->methodNameRule !== null]]></code>
-      <code><![CDATA[$this->parametersRule !== null]]></code>
-      <code><![CDATA[$this->parametersRule !== null]]></code>
-      <code><![CDATA[$this->parametersRule !== null]]></code>
-      <code><![CDATA[$this->stub]]></code>
-      <code><![CDATA[$this->stub !== null]]></code>
-    </RedundantConditionGivenDocblockType>
->>>>>>> ada16b71
   </file>
   <file src="src/Framework/MockObject/MockBuilder.php">
     <ArgumentTypeCoercion>
@@ -644,94 +227,35 @@
   </file>
   <file src="src/Framework/MockObject/MockMethod.php">
     <InvalidArgument>
-      <code>[
-                'arguments_decl'     =&gt; $this-&gt;argumentsForDeclaration,
-                'arguments_call'     =&gt; $this-&gt;argumentsForCall,
-                'return_declaration' =&gt; !empty($this-&gt;returnType-&gt;asString()) ? (': ' . $this-&gt;returnType-&gt;asString()) : '',
-                'return_type'        =&gt; $this-&gt;returnType-&gt;asString(),
-                'arguments_count'    =&gt; !empty($this-&gt;argumentsForCall) ? substr_count($this-&gt;argumentsForCall, ',') + 1 : 0,
-                'class_name'         =&gt; $this-&gt;className,
-                'method_name'        =&gt; $this-&gt;methodName,
-                'modifier'           =&gt; $this-&gt;modifier,
-                'reference'          =&gt; $this-&gt;reference,
-                'clone_arguments'    =&gt; $this-&gt;cloneArguments ? 'true' : 'false',
-                'deprecation'        =&gt; $deprecation,
-            ]</code>
+      <code><![CDATA[[
+                'arguments_decl'     => $this->argumentsForDeclaration,
+                'arguments_call'     => $this->argumentsForCall,
+                'return_declaration' => !empty($this->returnType->asString()) ? (': ' . $this->returnType->asString()) : '',
+                'return_type'        => $this->returnType->asString(),
+                'arguments_count'    => !empty($this->argumentsForCall) ? substr_count($this->argumentsForCall, ',') + 1 : 0,
+                'class_name'         => $this->className,
+                'method_name'        => $this->methodName,
+                'modifier'           => $this->modifier,
+                'reference'          => $this->reference,
+                'clone_arguments'    => $this->cloneArguments ? 'true' : 'false',
+                'deprecation'        => $deprecation,
+            ]]]></code>
     </InvalidArgument>
     <PossiblyFalseOperand>
       <code><![CDATA[strpos($parameterAsString, '<optional> ')]]></code>
     </PossiblyFalseOperand>
-<<<<<<< HEAD
   </file>
   <file src="src/Framework/MockObject/Rule/Parameters.php">
-=======
-    <RedundantCastGivenDocblockType>
-      <code><![CDATA[(string) explode(
-                ' = ',
-                substr(
-                    substr(
-                        $parameterAsString,
-                        strpos($parameterAsString, '<optional> ') + strlen('<optional> ')
-                    ),
-                    0,
-                    -2
-                )
-            )[1]]]></code>
-      <code>(string) var_export($defaultValue, true)</code>
-    </RedundantCastGivenDocblockType>
-  </file>
-  <file src="src/Framework/MockObject/MockObject.php">
-    <MissingParamType>
-      <code>$originalObject</code>
-    </MissingParamType>
-  </file>
-  <file src="src/Framework/MockObject/Rule/InvocationOrder.php">
-    <MissingReturnType>
-      <code>invoked</code>
-      <code>invokedDo</code>
-    </MissingReturnType>
-  </file>
-  <file src="src/Framework/MockObject/Rule/Parameters.php">
-    <DocblockTypeContradiction>
-      <code><![CDATA[$this->invocation === null]]></code>
-    </DocblockTypeContradiction>
-    <PossiblyNullPropertyAssignmentValue>
-      <code>null</code>
-    </PossiblyNullPropertyAssignmentValue>
->>>>>>> ada16b71
     <PropertyNotSetInConstructor>
       <code>$parameterVerificationResult</code>
     </PropertyNotSetInConstructor>
-<<<<<<< HEAD
-=======
-    <RedundantCastGivenDocblockType>
-      <code><![CDATA[(bool) $this->parameterVerificationResult]]></code>
-    </RedundantCastGivenDocblockType>
-    <RedundantPropertyInitializationCheck>
-      <code><![CDATA[isset($this->parameterVerificationResult)]]></code>
-    </RedundantPropertyInitializationCheck>
-  </file>
-  <file src="src/Framework/MockObject/Stub/ConsecutiveCalls.php">
-    <MissingReturnType>
-      <code>invoke</code>
-    </MissingReturnType>
-  </file>
-  <file src="src/Framework/MockObject/Stub/ReturnArgument.php">
-    <MissingParamType>
-      <code>$argumentIndex</code>
-    </MissingParamType>
-    <MissingReturnType>
-      <code>invoke</code>
-    </MissingReturnType>
->>>>>>> ada16b71
   </file>
   <file src="src/Framework/MockObject/Stub/ReturnCallback.php">
     <PossiblyInvalidOperand>
-      <code>$this-&gt;callback</code>
+      <code><![CDATA[$this->callback]]></code>
     </PossiblyInvalidOperand>
   </file>
   <file src="src/Framework/TestBuilder.php">
-<<<<<<< HEAD
     <LessSpecificReturnStatement>
       <code>$test</code>
     </LessSpecificReturnStatement>
@@ -743,177 +267,20 @@
     <ArgumentTypeCoercion>
       <code>$mockClassName</code>
       <code>$originalClassName</code>
-      <code>$this-&gt;expectedException</code>
-    </ArgumentTypeCoercion>
-=======
-    <MissingParamType>
-      <code>$data</code>
-    </MissingParamType>
-    <MissingReturnType>
-      <code>buildTestWithoutData</code>
-    </MissingReturnType>
-    <MissingThrowsDocblock>
-      <code>Filter::getFilteredStacktrace($t)</code>
-      <code>Filter::getFilteredStacktrace($t)</code>
-      <code><![CDATA[new DataProviderTestSuite(
-            $className . '::' . $methodName
-        )]]></code>
-      <code><![CDATA[throw new Exception('No valid test provided.');]]></code>
-    </MissingThrowsDocblock>
-  </file>
-  <file src="src/Framework/TestCase.php">
-    <ArgumentTypeCoercion>
       <code><![CDATA[$this->expectedException]]></code>
     </ArgumentTypeCoercion>
-    <DeprecatedClass>
-      <code>InvokedAtIndexMatcher</code>
-      <code>new InvokedAtIndexMatcher($index)</code>
-    </DeprecatedClass>
-    <DeprecatedMethod>
-      <code>setMethods</code>
-    </DeprecatedMethod>
-    <DeprecatedProperty>
-      <code><![CDATA[$this->backupGlobalsBlacklist]]></code>
-      <code><![CDATA[$this->backupGlobalsBlacklist]]></code>
-      <code><![CDATA[$this->backupStaticAttributesBlacklist]]></code>
-      <code><![CDATA[$this->backupStaticAttributesBlacklist]]></code>
-    </DeprecatedProperty>
-    <DocblockTypeContradiction>
-      <code><![CDATA[$this->backupStaticAttributes === null]]></code>
-      <code><![CDATA[$this->mockObjectGenerator === null]]></code>
-      <code><![CDATA[$this->prophet === null]]></code>
-      <code><![CDATA[$this->runClassInSeparateProcess === null]]></code>
-      <code><![CDATA[$this->runTestInSeparateProcess === null]]></code>
-    </DocblockTypeContradiction>
-    <InvalidArgument>
-      <code>$header</code>
-    </InvalidArgument>
->>>>>>> ada16b71
     <InvalidReturnStatement>
       <code>$mockObject</code>
     </InvalidReturnStatement>
     <InvalidReturnType>
-<<<<<<< HEAD
-      <code>MockObject&amp;RealInstanceType</code>
-=======
       <code><![CDATA[MockObject&RealInstanceType]]></code>
-      <code><![CDATA[class-string<MockObject&RealInstanceType>]]></code>
->>>>>>> ada16b71
     </InvalidReturnType>
     <MissingThrowsDocblock>
-<<<<<<< HEAD
       <code>getMethod</code>
-=======
-      <code><![CDATA[TestUtil::getMissingRequirements(
-            static::class,
-            $this->name
-        )]]></code>
-      <code>cacheDirectory</code>
-      <code>endTest</code>
-      <code>endTest</code>
-      <code>endTest</code>
-      <code>generateClassFromWsdl</code>
-      <code>generateClassFromWsdl</code>
-      <code>getMock</code>
-      <code>getMock</code>
-      <code>getMock</code>
-      <code>getMock</code>
-      <code>getMock</code>
-      <code>getMock</code>
-      <code>getMock</code>
-      <code>getMock</code>
-      <code>getMock</code>
-      <code>getMock</code>
-      <code>getMock</code>
-      <code>getMock</code>
-      <code>getMock</code>
-      <code>getMock</code>
-      <code>getMock</code>
-      <code>getMock</code>
-      <code>getMock</code>
-      <code>getMock</code>
-      <code>getMock</code>
-      <code>getMock</code>
-      <code>getMock</code>
-      <code>getMock</code>
-      <code>getMock</code>
-      <code>getMock</code>
-      <code>getMock</code>
-      <code>getMock</code>
-      <code>getMock</code>
-      <code>getMock</code>
-      <code>getMock</code>
-      <code>getMock</code>
-      <code>getMock</code>
-      <code>getMock</code>
-      <code>getMock</code>
-      <code>getMock</code>
-      <code>getMock</code>
-      <code>getMock</code>
-      <code>getMock</code>
-      <code>getMock</code>
-      <code>getMock</code>
-      <code>getMock</code>
-      <code>getMock</code>
-      <code>getMock</code>
-      <code>getMock</code>
-      <code>getMock</code>
-      <code>getMock</code>
-      <code>getMock</code>
-      <code>getMock</code>
-      <code>getMock</code>
-      <code>getMock</code>
-      <code>getMock</code>
-      <code>getMockForAbstractClass</code>
-      <code>getMockForAbstractClass</code>
-      <code>getMockForAbstractClass</code>
-      <code>getMockForAbstractClass</code>
-      <code>getMockForAbstractClass</code>
-      <code>getMockForAbstractClass</code>
-      <code>getMockForAbstractClass</code>
-      <code>getMockForAbstractClass</code>
-      <code>getMockForAbstractClass</code>
-      <code>getMockForAbstractClass</code>
-      <code>getMockForAbstractClass</code>
-      <code>getMockForTrait</code>
-      <code>getMockForTrait</code>
-      <code>getMockForTrait</code>
-      <code>getMockForTrait</code>
-      <code>getMockForTrait</code>
-      <code>getMockForTrait</code>
-      <code>getMockForTrait</code>
-      <code>getMockForTrait</code>
-      <code>getMockForTrait</code>
-      <code>getMockForTrait</code>
-      <code>getMockForTrait</code>
-      <code>getMockForTrait</code>
-      <code>getObjectForTrait</code>
-      <code>getObjectForTrait</code>
-      <code>getObjectForTrait</code>
-      <code>new Differ($header)</code>
-      <code><![CDATA[new Template(
-                    __DIR__ . '/../Util/PHP/Template/TestCaseClass.tpl'
-                )]]></code>
-      <code><![CDATA[new Template(
-                    __DIR__ . '/../Util/PHP/Template/TestCaseMethod.tpl'
-                )]]></code>
-      <code><![CDATA[throw new Exception(
-                    $e->getMessage(),
-                    $e->getCode(),
-                    $e
-                );]]></code>
-      <code><![CDATA[throw new Exception(
-                $e->getMessage(),
-                $e->getCode(),
-                $e
-            );]]></code>
-      <code><![CDATA[throw new Exception('This test uses TestCase::prophesize(), but phpspec/prophecy is not installed. Please run "composer require --dev phpspec/prophecy".');]]></code>
->>>>>>> ada16b71
     </MissingThrowsDocblock>
     <PropertyNotSetInConstructor>
       <code>$outputBufferingLevel</code>
     </PropertyNotSetInConstructor>
-<<<<<<< HEAD
     <PropertyTypeCoercion>
       <code>$backupGlobalsExcludeList</code>
       <code>$groups</code>
@@ -922,81 +289,27 @@
   <file src="src/Framework/TestRunner.php">
     <InvalidArgument>
       <code>$var</code>
-=======
-    <RedundantCastGivenDocblockType>
-      <code><![CDATA[(bool) $this->backupStaticAttributes]]></code>
-    </RedundantCastGivenDocblockType>
-    <RedundantCondition>
-      <code>$this instanceof PhptTestCase</code>
-    </RedundantCondition>
-    <RedundantConditionGivenDocblockType>
-      <code><![CDATA[$this->prophet !== null]]></code>
-    </RedundantConditionGivenDocblockType>
-    <UndefinedClass>
-      <code>$e</code>
-      <code>ObjectProphecy</code>
-      <code>PredictionException</code>
-      <code>PredictionException</code>
-      <code>Prophet</code>
-      <code>Prophet</code>
-    </UndefinedClass>
-    <UndefinedDocblockClass>
-      <code><![CDATA[$this->prophet]]></code>
-      <code><![CDATA[$this->prophet]]></code>
-      <code>\Prophecy\Exception\Doubler\ClassNotFoundException</code>
-      <code>\Prophecy\Exception\Doubler\DoubleException</code>
-      <code>\Prophecy\Exception\Doubler\InterfaceNotFoundException</code>
-      <code>\Prophecy\Prophet</code>
-    </UndefinedDocblockClass>
-  </file>
-  <file src="src/Framework/TestResult.php">
-    <ArgumentTypeCoercion>
-      <code>$test</code>
-    </ArgumentTypeCoercion>
-    <DeprecatedInterface>
-      <code>TestListener</code>
-      <code>TestListener</code>
-      <code>TestListener[]</code>
-      <code>private $listeners = [];</code>
-    </DeprecatedInterface>
-    <DeprecatedProperty>
-      <code><![CDATA[$this->listeners]]></code>
-      <code><![CDATA[$this->listeners]]></code>
-      <code><![CDATA[$this->listeners]]></code>
-      <code><![CDATA[$this->listeners]]></code>
-      <code><![CDATA[$this->listeners]]></code>
-      <code><![CDATA[$this->listeners]]></code>
-      <code><![CDATA[$this->listeners]]></code>
-      <code><![CDATA[$this->listeners]]></code>
-      <code><![CDATA[$this->listeners]]></code>
-      <code><![CDATA[$this->listeners]]></code>
-      <code><![CDATA[$this->listeners]]></code>
-    </DeprecatedProperty>
-    <InvalidArgument>
-      <code><![CDATA[[$test, 'runBare']]]></code>
->>>>>>> ada16b71
     </InvalidArgument>
     <MissingThrowsDocblock>
-<<<<<<< HEAD
       <code>bootstrap</code>
     </MissingThrowsDocblock>
   </file>
   <file src="src/Framework/TestSuite.php">
     <ArgumentTypeCoercion>
-      <code>$this-&gt;name</code>
+      <code><![CDATA[$this->name]]></code>
     </ArgumentTypeCoercion>
     <LessSpecificReturnStatement>
-      <code>$this-&gt;providedTests</code>
-      <code>$this-&gt;requiredTests</code>
+      <code><![CDATA[$this->providedTests]]></code>
+      <code><![CDATA[$this->requiredTests]]></code>
     </LessSpecificReturnStatement>
     <MoreSpecificReturnType>
-      <code>list&lt;ExecutionOrderDependency&gt;</code>
-      <code>list&lt;ExecutionOrderDependency&gt;</code>
+      <code><![CDATA[list<ExecutionOrderDependency>]]></code>
+      <code><![CDATA[list<ExecutionOrderDependency>]]></code>
     </MoreSpecificReturnType>
   </file>
   <file src="src/Logging/JUnit/JunitXmlLogger.php">
     <InvalidPropertyAssignmentValue>
-      <code>$this-&gt;testSuiteTimes</code>
+      <code><![CDATA[$this->testSuiteTimes]]></code>
     </InvalidPropertyAssignmentValue>
     <RedundantCondition>
       <code>assert($test instanceof TestMethod)</code>
@@ -1006,97 +319,16 @@
     <MissingThrowsDocblock>
       <code>comparisonFailure</code>
       <code>comparisonFailure</code>
-=======
-      <code>stop</code>
-      <code><![CDATA[throw new Exception(
-                        $e->getMessage(),
-                        $e->getCode(),
-                        $e
-                    );]]></code>
-      <code><![CDATA[throw new Exception(
-                    $e->getMessage(),
-                    $e->getCode(),
-                    $e
-                );]]></code>
-    </MissingThrowsDocblock>
-    <PossiblyInvalidArgument>
-      <code>$linesToBeCovered</code>
-    </PossiblyInvalidArgument>
-    <PossiblyUndefinedVariable>
-      <code>$_timeout</code>
-      <code>$e</code>
-      <code>$e</code>
-      <code>$e</code>
-      <code>$isAnyCoverageRequired</code>
-    </PossiblyUndefinedVariable>
-    <RedundantConditionGivenDocblockType>
-      <code><![CDATA[$this->codeCoverage !== null]]></code>
-      <code><![CDATA[$this->codeCoverage !== null]]></code>
-    </RedundantConditionGivenDocblockType>
-    <UndefinedInterfaceMethod>
-      <code>addToAssertionCount</code>
-      <code>addToAssertionCount</code>
-      <code>doesNotPerformAssertions</code>
-      <code>doesNotPerformAssertions</code>
-      <code>getActualOutput</code>
-      <code>getName</code>
-      <code>getName</code>
-      <code>getNumAssertions</code>
-      <code>getNumAssertions</code>
-      <code>getNumAssertions</code>
-      <code>getNumAssertions</code>
-      <code>hasOutput</code>
-      <code>runBare</code>
-    </UndefinedInterfaceMethod>
-  </file>
-  <file src="src/Framework/TestSuite.php">
-    <ArgumentTypeCoercion>
-      <code>$className</code>
-      <code>$className</code>
-      <code><![CDATA[TestUtil::getDependencies($class->getName(), $methodName)]]></code>
-      <code><![CDATA[TestUtil::getDependencies($class->getName(), $methodName)]]></code>
-    </ArgumentTypeCoercion>
-    <DocblockTypeContradiction>
-      <code><![CDATA[!is_string($theClass) && !$theClass instanceof ReflectionClass]]></code>
-      <code>is_string($testClass)</code>
-      <code><![CDATA[null === $this->backupGlobals]]></code>
-      <code><![CDATA[null === $this->backupStaticAttributes]]></code>
-      <code><![CDATA[null === $this->beStrictAboutChangesToGlobalState]]></code>
-    </DocblockTypeContradiction>
-    <MissingThrowsDocblock>
-      <code>FileLoader::checkAndLoad($filename)</code>
-      <code>new PhptTestCase($filename)</code>
-      <code><![CDATA[throw new Exception(
-                $e->getMessage(),
-                $e->getCode(),
-                $e
-            );]]></code>
->>>>>>> ada16b71
     </MissingThrowsDocblock>
     <PropertyNotSetInConstructor>
       <code>$flowId</code>
     </PropertyNotSetInConstructor>
-<<<<<<< HEAD
     <RedundantCondition>
       <code>assert($test instanceof TestMethod)</code>
       <code>assert($testSuite instanceof TestSuiteForTestClass)</code>
       <code>assert($testSuite instanceof TestSuiteForTestMethodWithDataProvider)</code>
       <code>assert($testSuite instanceof TestSuiteForTestMethodWithDataProvider)</code>
     </RedundantCondition>
-=======
-    <RedundantCastGivenDocblockType>
-      <code>(string) $key</code>
-    </RedundantCastGivenDocblockType>
-    <RedundantConditionGivenDocblockType>
-      <code><![CDATA[$this->iteratorFilter !== null]]></code>
-      <code>is_bool($backupGlobals)</code>
-      <code>is_bool($backupStaticAttributes)</code>
-      <code>is_bool($beStrictAboutChangesToGlobalState)</code>
-      <code><![CDATA[null === $this->backupGlobals && is_bool($backupGlobals)]]></code>
-      <code><![CDATA[null === $this->backupStaticAttributes && is_bool($backupStaticAttributes)]]></code>
-      <code><![CDATA[null === $this->beStrictAboutChangesToGlobalState && is_bool($beStrictAboutChangesToGlobalState)]]></code>
-    </RedundantConditionGivenDocblockType>
->>>>>>> ada16b71
   </file>
   <file src="src/Logging/TestDox/NamePrettifier.php">
     <InvalidCast>
@@ -1108,24 +340,14 @@
       <code>$testResults</code>
     </PropertyTypeCoercion>
   </file>
-<<<<<<< HEAD
   <file src="src/Logging/TestDox/TestMethod/TestResultCollector.php">
     <PossiblyNullArgument>
-      <code>$this-&gt;status</code>
-      <code>$this-&gt;time</code>
+      <code><![CDATA[$this->status]]></code>
+      <code><![CDATA[$this->time]]></code>
     </PossiblyNullArgument>
     <RedundantCondition>
       <code>assert($test instanceof TestMethod)</code>
     </RedundantCondition>
-=======
-  <file src="src/Runner/Extension/ExtensionHandler.php">
-    <ArgumentTypeCoercion>
-      <code><![CDATA[$extensionConfiguration->arguments()]]></code>
-    </ArgumentTypeCoercion>
-    <DeprecatedInterface>
-      <code>TestListener</code>
-    </DeprecatedInterface>
->>>>>>> ada16b71
   </file>
   <file src="src/Metadata/Api/CodeCoverage.php">
     <RedundantCondition>
@@ -1135,32 +357,10 @@
       <code>assert($metadata instanceof Uses)</code>
     </RedundantCondition>
   </file>
-<<<<<<< HEAD
   <file src="src/Metadata/Api/DataProvider.php">
     <PossiblyInvalidArgument>
-      <code>$e-&gt;getCode()</code>
+      <code><![CDATA[$e->getCode()]]></code>
     </PossiblyInvalidArgument>
-=======
-  <file src="src/Runner/Filter/NameFilterIterator.php">
-    <MissingTemplateParam>
-      <code>NameFilterIterator</code>
-    </MissingTemplateParam>
-    <PropertyNotSetInConstructor>
-      <code>$filterMax</code>
-      <code>$filterMin</code>
-    </PropertyNotSetInConstructor>
-    <RedundantPropertyInitializationCheck>
-      <code><![CDATA[$accepted && isset($this->filterMax)]]></code>
-    </RedundantPropertyInitializationCheck>
-  </file>
-  <file src="src/Runner/Hook/TestListenerAdapter.php">
-    <DeprecatedInterface>
-      <code>TestListenerAdapter</code>
-    </DeprecatedInterface>
-    <MissingConstructor>
-      <code>$lastTestWasNotSuccessful</code>
-    </MissingConstructor>
->>>>>>> ada16b71
   </file>
   <file src="src/Metadata/Api/Dependencies.php">
     <RedundantCondition>
@@ -1174,7 +374,7 @@
       <code>array_unique($groups)</code>
     </LessSpecificReturnStatement>
     <MoreSpecificReturnType>
-      <code>list&lt;string&gt;</code>
+      <code><![CDATA[list<string>]]></code>
     </MoreSpecificReturnType>
     <RedundantCondition>
       <code>$metadata instanceof CoversFunction</code>
@@ -1208,14 +408,14 @@
   </file>
   <file src="src/Metadata/Parser/Annotation/DocBlock.php">
     <MoreSpecificReturnType>
-      <code>array{
-     *   __OFFSET: array&lt;string, int&gt;&amp;array{__FILE: string},
-     *   setting?: array&lt;string, string&gt;,
-     *   extension_versions?: array&lt;string, array{version: string, operator: string}&gt;
-     * }&amp;array&lt;
+      <code><![CDATA[array{
+     *   __OFFSET: array<string, int>&array{__FILE: string},
+     *   setting?: array<string, string>,
+     *   extension_versions?: array<string, array{version: string, operator: string}>
+     * }&array<
      *   string,
-     *   string|array{version: string, operator: string}|array{constraint: string}|array&lt;int|string, string&gt;
-     * &gt;</code>
+     *   string|array{version: string, operator: string}|array{constraint: string}|array<int|string, string>
+     * >]]></code>
     </MoreSpecificReturnType>
   </file>
   <file src="src/Metadata/Parser/AnnotationParser.php">
@@ -1225,13 +425,13 @@
       <code>$className</code>
       <code>$pieces[0]</code>
       <code>$pieces[0]</code>
-      <code>explode('::', $value)</code>
+      <code><![CDATA[explode('::', $value)]]></code>
       <code>trim($tmp[0])</code>
     </ArgumentTypeCoercion>
   </file>
   <file src="src/Metadata/Version/Requirement.php">
     <ArgumentTypeCoercion>
-      <code>!empty($matches['operator']) ? $matches['operator'] : '&gt;='</code>
+      <code><![CDATA[!empty($matches['operator']) ? $matches['operator'] : '>=']]></code>
     </ArgumentTypeCoercion>
   </file>
   <file src="src/Runner/CodeCoverage.php">
@@ -1264,8 +464,8 @@
       <code>coverageXml</code>
     </MissingThrowsDocblock>
     <NullableReturnStatement>
-      <code>$this-&gt;codeCoverage</code>
-      <code>$this-&gt;driver</code>
+      <code><![CDATA[$this->codeCoverage]]></code>
+      <code><![CDATA[$this->driver]]></code>
     </NullableReturnStatement>
     <PossiblyNullReference>
       <code>start</code>
@@ -1277,7 +477,7 @@
       <code>GroupFilterIterator</code>
     </MissingTemplateParam>
     <PropertyTypeCoercion>
-      <code>$this-&gt;groupTests</code>
+      <code><![CDATA[$this->groupTests]]></code>
     </PropertyTypeCoercion>
   </file>
   <file src="src/Runner/Filter/NameFilterIterator.php">
@@ -1285,7 +485,7 @@
       <code>NameFilterIterator</code>
     </MissingTemplateParam>
     <PossiblyNullArgument>
-      <code>$this-&gt;filter</code>
+      <code><![CDATA[$this->filter]]></code>
     </PossiblyNullArgument>
   </file>
   <file src="src/Runner/PhptTestCase.php">
@@ -1298,15 +498,7 @@
       <code>RawCodeCoverageData::fromXdebugWithoutPathCoverage([])</code>
     </InternalMethod>
     <MissingThrowsDocblock>
-<<<<<<< HEAD
       <code>bootstrap</code>
-=======
-      <code>cacheDirectory</code>
-      <code><![CDATA[new Template(
-            __DIR__ . '/../Util/PHP/Template/PhptTestCase.tpl'
-        )]]></code>
-      <code>stop</code>
->>>>>>> ada16b71
     </MissingThrowsDocblock>
     <PossiblyInvalidArgument>
       <code><![CDATA[$sections['FILEEOF']]]></code>
@@ -1326,65 +518,47 @@
     </UnresolvableInclude>
   </file>
   <file src="src/Runner/TestSuiteSorter.php">
-<<<<<<< HEAD
     <ArgumentTypeCoercion>
       <code>$tests</code>
-      <code>$this-&gt;randomize($suite-&gt;tests())</code>
-      <code>$this-&gt;resolveDependencies($tests)</code>
-      <code>$this-&gt;reverse($suite-&gt;tests())</code>
-      <code>$this-&gt;sortByDuration($suite-&gt;tests())</code>
-      <code>$this-&gt;sortBySize($suite-&gt;tests())</code>
-      <code>$this-&gt;sortDefectsFirst($suite-&gt;tests())</code>
-    </ArgumentTypeCoercion>
-    <RedundantCondition>
-      <code>$order === self::ORDER_DURATION &amp;&amp; $this-&gt;cache !== null</code>
-      <code>$orderDefects === self::ORDER_DEFECTS_FIRST &amp;&amp; $this-&gt;cache !== null</code>
-      <code>$this-&gt;cache !== null</code>
-      <code>$this-&gt;cache !== null</code>
-    </RedundantCondition>
-=======
-    <MissingClosureParamType>
-      <code>$left</code>
-      <code>$left</code>
-      <code>$left</code>
-      <code>$right</code>
-      <code>$right</code>
-      <code>$right</code>
-    </MissingClosureParamType>
-    <RedundantConditionGivenDocblockType>
+      <code><![CDATA[$this->randomize($suite->tests())]]></code>
+      <code><![CDATA[$this->resolveDependencies($tests)]]></code>
+      <code><![CDATA[$this->reverse($suite->tests())]]></code>
+      <code><![CDATA[$this->sortByDuration($suite->tests())]]></code>
+      <code><![CDATA[$this->sortBySize($suite->tests())]]></code>
+      <code><![CDATA[$this->sortDefectsFirst($suite->tests())]]></code>
+    </ArgumentTypeCoercion>
+    <RedundantCondition>
       <code><![CDATA[$order === self::ORDER_DURATION && $this->cache !== null]]></code>
       <code><![CDATA[$orderDefects === self::ORDER_DEFECTS_FIRST && $this->cache !== null]]></code>
       <code><![CDATA[$this->cache !== null]]></code>
       <code><![CDATA[$this->cache !== null]]></code>
-    </RedundantConditionGivenDocblockType>
->>>>>>> ada16b71
+    </RedundantCondition>
   </file>
   <file src="src/TextUI/Application.php">
     <InternalMethod>
       <code>nameAndVersion</code>
     </InternalMethod>
     <MissingThrowsDocblock>
-<<<<<<< HEAD
-      <code>DefaultPrinter::from(
-                    $configuration-&gt;logfileTeamcity()
-                )</code>
-      <code>DefaultPrinter::from(
-                    $configuration-&gt;logfileTeamcity()
-                )</code>
-      <code>EventFacade::registerTracer(
+      <code><![CDATA[DefaultPrinter::from(
+                    $configuration->logfileTeamcity()
+                )]]></code>
+      <code><![CDATA[DefaultPrinter::from(
+                    $configuration->logfileTeamcity()
+                )]]></code>
+      <code><![CDATA[EventFacade::registerTracer(
                 new EventLogger(
-                    $configuration-&gt;logEventsText(),
+                    $configuration->logEventsText(),
                     false
                 )
-            )</code>
-      <code>EventFacade::registerTracer(
+            )]]></code>
+      <code><![CDATA[EventFacade::registerTracer(
                 new EventLogger(
-                    $configuration-&gt;logEventsVerboseText(),
+                    $configuration->logEventsVerboseText(),
                     true
                 )
-            )</code>
-      <code>OutputFacade::printerFor($configuration-&gt;logfileJunit())</code>
-      <code>OutputFacade::printerFor($configuration-&gt;logfileJunit())</code>
+            )]]></code>
+      <code><![CDATA[OutputFacade::printerFor($configuration->logfileJunit())]]></code>
+      <code><![CDATA[OutputFacade::printerFor($configuration->logfileJunit())]]></code>
       <code>atLeastVersion</code>
       <code>build</code>
       <code>configurationFile</code>
@@ -1397,33 +571,26 @@
       <code>logEventsVerboseText</code>
       <code>logfileJunit</code>
       <code>logfileTeamcity</code>
-      <code>new JunitXmlLogger(
-                OutputFacade::printerFor($configuration-&gt;logfileJunit()),
-            )</code>
-      <code>new JunitXmlLogger(
-                OutputFacade::printerFor($configuration-&gt;logfileJunit()),
-            )</code>
+      <code><![CDATA[new JunitXmlLogger(
+                OutputFacade::printerFor($configuration->logfileJunit()),
+            )]]></code>
+      <code><![CDATA[new JunitXmlLogger(
+                OutputFacade::printerFor($configuration->logfileJunit()),
+            )]]></code>
       <code>new ResultCacheHandler($cache)</code>
       <code>new ResultCacheHandler($cache)</code>
-      <code>new TeamCityLogger(
+      <code><![CDATA[new TeamCityLogger(
                 DefaultPrinter::from(
-                    $configuration-&gt;logfileTeamcity()
+                    $configuration->logfileTeamcity()
                 )
-            )</code>
-      <code>new TeamCityLogger(
+            )]]></code>
+      <code><![CDATA[new TeamCityLogger(
                 DefaultPrinter::from(
-                    $configuration-&gt;logfileTeamcity()
+                    $configuration->logfileTeamcity()
                 )
-            )</code>
+            )]]></code>
       <code>new TestDoxResultCollector</code>
       <code>new TestDoxResultCollector</code>
-=======
-      <code><![CDATA[throw new Exception(
-                $e->getMessage(),
-                $e->getCode(),
-                $e
-            );]]></code>
->>>>>>> ada16b71
     </MissingThrowsDocblock>
     <UnresolvableInclude>
       <code>include_once $filename</code>
@@ -1441,7 +608,6 @@
     <ArgumentTypeCoercion>
       <code>$parameters</code>
     </ArgumentTypeCoercion>
-<<<<<<< HEAD
   </file>
   <file src="src/TextUI/Configuration/Cli/Configuration.php">
     <InvalidNullableReturnType>
@@ -1449,8 +615,8 @@
       <code>string</code>
     </InvalidNullableReturnType>
     <NullableReturnStatement>
-      <code>$this-&gt;excludeTestSuite</code>
-      <code>$this-&gt;teamCityPrinter</code>
+      <code><![CDATA[$this->excludeTestSuite]]></code>
+      <code><![CDATA[$this->teamCityPrinter]]></code>
     </NullableReturnStatement>
   </file>
   <file src="src/TextUI/Configuration/Cli/XmlConfigurationFileFinder.php">
@@ -1458,107 +624,20 @@
       <code>configurationFile</code>
       <code>configurationFile</code>
       <code>configurationFile</code>
-=======
-    <DeprecatedClass>
-      <code>StandardTestSuiteLoader::class</code>
-    </DeprecatedClass>
-    <DeprecatedInterface>
-      <code>?TestSuiteLoader</code>
-    </DeprecatedInterface>
-    <DeprecatedMethod>
-      <code>handleLoader</code>
-      <code>handleLoader</code>
-      <code>hasTestSuiteLoaderClass</code>
-      <code>hasTestSuiteLoaderFile</code>
-      <code>testSuiteLoaderClass</code>
-      <code>testSuiteLoaderFile</code>
-    </DeprecatedMethod>
-    <LessSpecificReturnStatement>
-      <code><![CDATA[$class->newInstance($outputStream)]]></code>
-    </LessSpecificReturnStatement>
-    <MissingThrowsDocblock>
-      <code>argument</code>
-      <code>argument</code>
-      <code>atLeastVersion</code>
-      <code>bootstrap</code>
-      <code>cacheDirectory</code>
-      <code>defaultTestSuite</code>
-      <code>detect</code>
-      <code>extensionsDirectory</code>
-      <code>getTest</code>
-      <code>handleListSuites</code>
-      <code>handleListSuites</code>
-      <code>handleListTests</code>
-      <code>handleListTestsXml</code>
-      <code>includePath</code>
-      <code>iniSettings</code>
-      <code>mapToLegacyArray</code>
-      <code>printerClass</code>
-      <code>stop</code>
-      <code>testSuiteLoaderClass</code>
-      <code><![CDATA[throw new ReflectionException(
-                    $e->getMessage(),
-                    $e->getCode(),
-                    $e
-                );]]></code>
-      <code><![CDATA[throw new ReflectionException(
-                $e->getMessage(),
-                $e->getCode(),
-                $e
-            );]]></code>
-      <code>unrecognizedOrderBy</code>
->>>>>>> ada16b71
     </MissingThrowsDocblock>
   </file>
   <file src="src/TextUI/Configuration/Configuration.php">
     <LessSpecificReturnStatement>
-      <code>$this-&gt;testsCovering</code>
-      <code>$this-&gt;testsUsing</code>
+      <code><![CDATA[$this->testsCovering]]></code>
+      <code><![CDATA[$this->testsUsing]]></code>
     </LessSpecificReturnStatement>
     <MoreSpecificReturnType>
-      <code>list&lt;string&gt;</code>
-      <code>list&lt;string&gt;</code>
+      <code><![CDATA[list<string>]]></code>
+      <code><![CDATA[list<string>]]></code>
     </MoreSpecificReturnType>
-<<<<<<< HEAD
     <PossiblyInvalidPropertyAssignmentValue>
       <code>$columns</code>
     </PossiblyInvalidPropertyAssignmentValue>
-=======
-    <PossiblyNullArgument>
-      <code>$suite</code>
-      <code>$suite</code>
-      <code>$suite</code>
-      <code>$suite</code>
-    </PossiblyNullArgument>
-    <PossiblyUndefinedArrayOffset>
-      <code><![CDATA[$_SERVER['argv']]]></code>
-    </PossiblyUndefinedArrayOffset>
-    <RedundantCondition>
-      <code><![CDATA[assert(isset($arguments) && $arguments instanceof Configuration)]]></code>
-    </RedundantCondition>
-    <UnsafeInstantiation>
-      <code>new static</code>
-    </UnsafeInstantiation>
-  </file>
-  <file src="src/TextUI/DefaultResultPrinter.php">
-    <DeprecatedInterface>
-      <code>DefaultResultPrinter</code>
-    </DeprecatedInterface>
-    <MissingThrowsDocblock>
-      <code>parent::__construct($out)</code>
-      <code>stop</code>
-    </MissingThrowsDocblock>
-    <PropertyNotSetInConstructor>
-      <code>$maxColumn</code>
-      <code>$numTestsWidth</code>
-    </PropertyNotSetInConstructor>
-  </file>
-  <file src="src/TextUI/Help.php">
-    <PossiblyUndefinedArrayOffset>
-      <code><![CDATA[$option['desc']]]></code>
-      <code><![CDATA[$option['desc']]]></code>
-    </PossiblyUndefinedArrayOffset>
->>>>>>> ada16b71
   </file>
   <file src="src/TextUI/Configuration/Merger.php">
     <DeprecatedMethod>
@@ -1567,78 +646,15 @@
       <code>hasCacheDirectory</code>
       <code>hasCacheResultFile</code>
     </DeprecatedMethod>
-<<<<<<< HEAD
-=======
-    <DocblockTypeContradiction>
-      <code><![CDATA[$this->loader === null]]></code>
-      <code><![CDATA[$this->printer === null]]></code>
-    </DocblockTypeContradiction>
-    <InvalidArgument>
-      <code>$e</code>
-      <code>$e</code>
-      <code>$e</code>
-      <code>$e</code>
-      <code>$e</code>
-      <code>$e</code>
-    </InvalidArgument>
-    <InvalidStringClass>
-      <code><![CDATA[new $class(
-            (isset($arguments['stderr']) && $arguments['stderr'] === true) ? 'php://stderr' : null,
-            $arguments['verbose'],
-            $arguments['colors'],
-            $arguments['debug'],
-            $arguments['columns'],
-            $arguments['reverseList']
-        )]]></code>
-    </InvalidStringClass>
->>>>>>> ada16b71
     <MissingThrowsDocblock>
       <code>detect</code>
-<<<<<<< HEAD
-=======
-      <code><![CDATA[new Printer($arguments['coverageText'])]]></code>
-      <code>reorderTestsInSuite</code>
-      <code>run</code>
-      <code>run</code>
-      <code>run</code>
-      <code>stop</code>
-      <code>stop</code>
->>>>>>> ada16b71
     </MissingThrowsDocblock>
     <PossiblyUndefinedArrayOffset>
-<<<<<<< HEAD
-      <code>$_SERVER['PHP_SELF']</code>
-=======
       <code><![CDATA[$_SERVER['PHP_SELF']]]></code>
-      <code><![CDATA[$arguments['enforceTimeLimit']]]></code>
->>>>>>> ada16b71
     </PossiblyUndefinedArrayOffset>
     <RedundantCondition>
-<<<<<<< HEAD
       <code>assert($xmlConfiguration instanceof LoadedFromFileConfiguration)</code>
     </RedundantCondition>
-=======
-      <code><![CDATA[assert($this->printer instanceof CliTestDoxPrinter)]]></code>
-    </RedundantCondition>
-    <RedundantConditionGivenDocblockType>
-      <code><![CDATA[$this->printer !== null]]></code>
-    </RedundantConditionGivenDocblockType>
-  </file>
-  <file src="src/TextUI/XmlConfiguration/CodeCoverage/Filter/DirectoryCollectionIterator.php">
-    <PropertyNotSetInConstructor>
-      <code>$position</code>
-    </PropertyNotSetInConstructor>
-  </file>
-  <file src="src/TextUI/XmlConfiguration/Filesystem/DirectoryCollectionIterator.php">
-    <PropertyNotSetInConstructor>
-      <code>$position</code>
-    </PropertyNotSetInConstructor>
-  </file>
-  <file src="src/TextUI/XmlConfiguration/Filesystem/FileCollectionIterator.php">
-    <PropertyNotSetInConstructor>
-      <code>$position</code>
-    </PropertyNotSetInConstructor>
->>>>>>> ada16b71
   </file>
   <file src="src/TextUI/Configuration/TestSuiteBuilder.php">
     <MissingThrowsDocblock>
@@ -1706,75 +722,19 @@
     <DeprecatedMethod>
       <code>hasCacheDirectory</code>
     </DeprecatedMethod>
-<<<<<<< HEAD
   </file>
   <file src="src/TextUI/Configuration/Xml/Loader.php">
     <ArgumentTypeCoercion>
-      <code>$bootstrap-&gt;getAttribute('class')</code>
-      <code>$directoryNode-&gt;getAttribute('phpVersionOperator')</code>
-      <code>$fileNode-&gt;getAttribute('phpVersionOperator')</code>
-    </ArgumentTypeCoercion>
-=======
-    <RedundantCast>
-      <code><![CDATA[(string) $argument->textContent]]></code>
-      <code><![CDATA[(string) $const->getAttribute('name')]]></code>
-      <code><![CDATA[(string) $const->getAttribute('value')]]></code>
-      <code><![CDATA[(string) $directoryNode->getAttribute('group')]]></code>
-      <code><![CDATA[(string) $directoryNode->getAttribute('phpVersion')]]></code>
-      <code><![CDATA[(string) $directoryNode->getAttribute('phpVersionOperator')]]></code>
-      <code><![CDATA[(string) $directoryNode->getAttribute('prefix')]]></code>
-      <code><![CDATA[(string) $directoryNode->getAttribute('prefix')]]></code>
-      <code><![CDATA[(string) $directoryNode->getAttribute('suffix')]]></code>
-      <code><![CDATA[(string) $directoryNode->getAttribute('suffix')]]></code>
-      <code><![CDATA[(string) $directoryNode->textContent]]></code>
-      <code><![CDATA[(string) $directoryNode->textContent]]></code>
-      <code><![CDATA[(string) $document->documentElement->getAttribute('columns')]]></code>
-      <code><![CDATA[(string) $element->getAttribute($attribute)]]></code>
-      <code><![CDATA[(string) $element->getAttribute($attribute)]]></code>
-      <code><![CDATA[(string) $element->getAttribute($attribute)]]></code>
-      <code><![CDATA[(string) $element->getAttribute('addUncoveredFilesFromWhitelist')]]></code>
-      <code><![CDATA[(string) $element->getAttribute('class')]]></code>
-      <code><![CDATA[(string) $element->getAttribute('file')]]></code>
-      <code><![CDATA[(string) $element->getAttribute('name')]]></code>
-      <code><![CDATA[(string) $element->getAttribute('processUncoveredFilesFromWhitelist')]]></code>
-      <code><![CDATA[(string) $excludeNode->textContent]]></code>
-      <code><![CDATA[(string) $file->textContent]]></code>
-      <code><![CDATA[(string) $fileNode->getAttribute('phpVersion')]]></code>
-      <code><![CDATA[(string) $fileNode->getAttribute('phpVersionOperator')]]></code>
-      <code><![CDATA[(string) $fileNode->textContent]]></code>
-      <code><![CDATA[(string) $group->textContent]]></code>
-      <code><![CDATA[(string) $group->textContent]]></code>
-      <code><![CDATA[(string) $includePath->textContent]]></code>
-      <code><![CDATA[(string) $ini->getAttribute('name')]]></code>
-      <code><![CDATA[(string) $ini->getAttribute('value')]]></code>
-      <code><![CDATA[(string) $log->getAttribute('target')]]></code>
-      <code><![CDATA[(string) $log->getAttribute('target')]]></code>
-      <code><![CDATA[(string) $log->getAttribute('type')]]></code>
-      <code><![CDATA[(string) $log->getAttribute('type')]]></code>
-      <code><![CDATA[(string) $var->getAttribute('name')]]></code>
-      <code><![CDATA[(string) $var->getAttribute('value')]]></code>
-    </RedundantCast>
->>>>>>> ada16b71
+      <code><![CDATA[$bootstrap->getAttribute('class')]]></code>
+      <code><![CDATA[$directoryNode->getAttribute('phpVersionOperator')]]></code>
+      <code><![CDATA[$fileNode->getAttribute('phpVersionOperator')]]></code>
+    </ArgumentTypeCoercion>
     <RedundantConditionGivenDocblockType>
       <code>assert($directoryNode instanceof DOMElement)</code>
       <code>assert($fileNode instanceof DOMElement)</code>
     </RedundantConditionGivenDocblockType>
   </file>
-<<<<<<< HEAD
   <file src="src/TextUI/Configuration/Xml/Migration/Migrations/CoverageCloverToReport.php">
-=======
-  <file src="src/TextUI/XmlConfiguration/Logging/Logging.php">
-    <MissingThrowsDocblock>
-      <code><![CDATA[throw new Exception('Logger "JUnit XML" is not configured');]]></code>
-      <code><![CDATA[throw new Exception('Logger "Team City" is not configured');]]></code>
-      <code><![CDATA[throw new Exception('Logger "TestDox HTML" is not configured');]]></code>
-      <code><![CDATA[throw new Exception('Logger "TestDox Text" is not configured');]]></code>
-      <code><![CDATA[throw new Exception('Logger "TestDox XML" is not configured');]]></code>
-      <code><![CDATA[throw new Exception('Logger "Text" is not configured');]]></code>
-    </MissingThrowsDocblock>
-  </file>
-  <file src="src/TextUI/XmlConfiguration/Migration/Migrations/CoverageCloverToReport.php">
->>>>>>> ada16b71
     <PossiblyNullReference>
       <code>createElement</code>
     </PossiblyNullReference>
@@ -1819,99 +779,13 @@
     <DeprecatedMethod>
       <code>hasCacheResultFile</code>
     </DeprecatedMethod>
-<<<<<<< HEAD
-=======
-    <DeprecatedProperty>
-      <code><![CDATA[$this->testSuiteLoaderClass]]></code>
-      <code><![CDATA[$this->testSuiteLoaderClass]]></code>
-      <code><![CDATA[$this->testSuiteLoaderClass]]></code>
-      <code><![CDATA[$this->testSuiteLoaderFile]]></code>
-      <code><![CDATA[$this->testSuiteLoaderFile]]></code>
-      <code><![CDATA[$this->testSuiteLoaderFile]]></code>
-    </DeprecatedProperty>
-    <MissingParamType>
-      <code>$columns</code>
-    </MissingParamType>
-    <MissingReturnType>
-      <code>columns</code>
-    </MissingReturnType>
-    <RedundantCastGivenDocblockType>
-      <code><![CDATA[(string) $this->bootstrap]]></code>
-      <code><![CDATA[(string) $this->cacheResultFile]]></code>
-      <code><![CDATA[(string) $this->defaultTestSuite]]></code>
-      <code><![CDATA[(string) $this->extensionsDirectory]]></code>
-      <code><![CDATA[(string) $this->printerClass]]></code>
-      <code><![CDATA[(string) $this->printerFile]]></code>
-      <code><![CDATA[(string) $this->testSuiteLoaderClass]]></code>
-      <code><![CDATA[(string) $this->testSuiteLoaderFile]]></code>
-    </RedundantCastGivenDocblockType>
-  </file>
-  <file src="src/TextUI/XmlConfiguration/TestSuite/TestDirectoryCollectionIterator.php">
-    <PropertyNotSetInConstructor>
-      <code>$position</code>
-    </PropertyNotSetInConstructor>
-  </file>
-  <file src="src/TextUI/XmlConfiguration/TestSuite/TestFileCollectionIterator.php">
-    <PropertyNotSetInConstructor>
-      <code>$position</code>
-    </PropertyNotSetInConstructor>
-  </file>
-  <file src="src/TextUI/XmlConfiguration/TestSuite/TestSuiteCollectionIterator.php">
-    <PropertyNotSetInConstructor>
-      <code>$position</code>
-    </PropertyNotSetInConstructor>
-  </file>
-  <file src="src/Util/Annotation/DocBlock.php">
-    <MissingThrowsDocblock>
-      <code>throw new SkippedTestError;</code>
-    </MissingThrowsDocblock>
-    <MoreSpecificReturnType>
-      <code><![CDATA[array{
-     *   __OFFSET: array<string, int>&array{__FILE: string},
-     *   setting?: array<string, string>,
-     *   extension_versions?: array<string, array{version: string, operator: string}>
-     * }&array<
-     *   string,
-     *   string|array{version: string, operator: string}|array{constraint: string}|array<int|string, string>
-     * >]]></code>
-    </MoreSpecificReturnType>
-    <RedundantCast>
-      <code><![CDATA[(string) $matches['value'][$i]]]></code>
-    </RedundantCast>
-  </file>
-  <file src="src/Util/ErrorHandler.php">
-    <InvalidArgument>
-      <code>static function ($errorNumber, $errorString)
-            {
-                if ($errorNumber === E_WARNING) {
-                    return;
-                }
-
-                return false;
-            }</code>
-    </InvalidArgument>
-    <MissingReturnType>
-      <code>invokeIgnoringWarnings</code>
-    </MissingReturnType>
-  </file>
-  <file src="src/Util/ExcludeList.php">
-    <MissingThrowsDocblock>
-      <code><![CDATA[throw new Exception(
-                sprintf(
-                    '"%s" is not a directory',
-                    $directory
-                )
-            );]]></code>
-    </MissingThrowsDocblock>
->>>>>>> ada16b71
   </file>
   <file src="src/TextUI/Help.php">
     <PossiblyUndefinedArrayOffset>
-      <code>$option['desc']</code>
-      <code>$option['desc']</code>
+      <code><![CDATA[$option['desc']]]></code>
+      <code><![CDATA[$option['desc']]]></code>
     </PossiblyUndefinedArrayOffset>
   </file>
-<<<<<<< HEAD
   <file src="src/TextUI/Output/Default/ResultPrinter.php">
     <RedundantCondition>
       <code>assert($test instanceof TestMethod)</code>
@@ -1929,16 +803,16 @@
       <code>DefaultPrinter::standardOutput()</code>
       <code>DefaultPrinter::standardOutput()</code>
       <code>DefaultPrinter::standardOutput()</code>
-      <code>new DefaultProgressPrinter(
+      <code><![CDATA[new DefaultProgressPrinter(
                 self::$printer,
-                $configuration-&gt;colors(),
-                $configuration-&gt;columns()
-            )</code>
-      <code>new DefaultProgressPrinter(
+                $configuration->colors(),
+                $configuration->columns()
+            )]]></code>
+      <code><![CDATA[new DefaultProgressPrinter(
                 self::$printer,
-                $configuration-&gt;colors(),
-                $configuration-&gt;columns()
-            )</code>
+                $configuration->colors(),
+                $configuration->columns()
+            )]]></code>
       <code>new TeamCityLogger(DefaultPrinter::standardOutput())</code>
       <code>new TeamCityLogger(DefaultPrinter::standardOutput())</code>
       <code>resourceUsageSinceStartOfRequest</code>
@@ -1948,106 +822,6 @@
     </NullableReturnStatement>
     <PossiblyNullArgument>
       <code>self::$printer</code>
-=======
-  <file src="src/Util/Log/JUnit.php">
-    <ArgumentTypeCoercion>
-      <code><![CDATA[$suite->getName()]]></code>
-    </ArgumentTypeCoercion>
-    <DeprecatedInterface>
-      <code>JUnit</code>
-    </DeprecatedInterface>
-    <DocblockTypeContradiction>
-      <code><![CDATA[$this->currentTestCase === null]]></code>
-      <code><![CDATA[$this->currentTestCase === null]]></code>
-    </DocblockTypeContradiction>
-    <InvalidPropertyAssignmentValue>
-      <code><![CDATA[$this->testSuiteTimes]]></code>
-    </InvalidPropertyAssignmentValue>
-    <MissingThrowsDocblock>
-      <code>Filter::getFilteredStacktrace($t)</code>
-      <code>parent::__construct($out)</code>
-      <code><![CDATA[throw new Exception(
-                    $e->getMessage(),
-                    $e->getCode(),
-                    $e
-                );]]></code>
-      <code><![CDATA[throw new Exception(
-                $e->getMessage(),
-                $e->getCode(),
-                $e
-            );]]></code>
-    </MissingThrowsDocblock>
-    <PossiblyNullPropertyAssignmentValue>
-      <code>null</code>
-    </PossiblyNullPropertyAssignmentValue>
-    <PropertyNotSetInConstructor>
-      <code>$currentTestCase</code>
-    </PropertyNotSetInConstructor>
-    <UndefinedInterfaceMethod>
-      <code>getName</code>
-      <code>getName</code>
-    </UndefinedInterfaceMethod>
-  </file>
-  <file src="src/Util/Log/TeamCity.php">
-    <ArgumentTypeCoercion>
-      <code>$className</code>
-    </ArgumentTypeCoercion>
-    <DeprecatedInterface>
-      <code>TeamCity</code>
-    </DeprecatedInterface>
-    <DocblockTypeContradiction>
-      <code>$actualString === null</code>
-      <code>$expectedString === null</code>
-    </DocblockTypeContradiction>
-    <MissingParamType>
-      <code>$value</code>
-    </MissingParamType>
-    <MissingThrowsDocblock>
-      <code>Filter::getFilteredStacktrace($t)</code>
-      <code><![CDATA[throw new Exception(
-                $e->getMessage(),
-                $e->getCode(),
-                $e
-            );]]></code>
-    </MissingThrowsDocblock>
-    <PropertyNotSetInConstructor>
-      <code>$flowId</code>
-      <code>$startedTestName</code>
-      <code>TeamCity</code>
-      <code>TeamCity</code>
-    </PropertyNotSetInConstructor>
-    <UndefinedInterfaceMethod>
-      <code>getName</code>
-      <code>getName</code>
-      <code>getName</code>
-      <code>getName</code>
-      <code>getName</code>
-      <code>getName</code>
-    </UndefinedInterfaceMethod>
-  </file>
-  <file src="src/Util/PHP/AbstractPhpProcess.php">
-    <ArgumentTypeCoercion>
-      <code><![CDATA[$this->getException($failures[0])]]></code>
-      <code><![CDATA[$this->getException($warnings[0])]]></code>
-    </ArgumentTypeCoercion>
-    <LessSpecificReturnStatement>
-      <code>$exception</code>
-    </LessSpecificReturnStatement>
-    <MissingClosureParamType>
-      <code>$errfile</code>
-      <code>$errline</code>
-      <code>$errno</code>
-      <code>$errstr</code>
-    </MissingClosureParamType>
-    <MoreSpecificReturnType>
-      <code>Exception</code>
-    </MoreSpecificReturnType>
-    <PossiblyFalseOperand>
-      <code><![CDATA[strrpos($key, "\0")]]></code>
-    </PossiblyFalseOperand>
-    <PossiblyNullArgument>
-      <code><![CDATA[$childResult->getCodeCoverage()]]></code>
->>>>>>> ada16b71
     </PossiblyNullArgument>
     <PossiblyNullReference>
       <code>print</code>
@@ -2056,8 +830,8 @@
   </file>
   <file src="src/TextUI/Output/Printer/DefaultPrinter.php">
     <PossiblyInvalidArgument>
-      <code>$this-&gt;stream</code>
-      <code>$this-&gt;stream</code>
+      <code><![CDATA[$this->stream]]></code>
+      <code><![CDATA[$this->stream]]></code>
     </PossiblyInvalidArgument>
   </file>
   <file src="src/Util/PHP/DefaultPhpProcess.php">
@@ -2076,170 +850,12 @@
       <code>$filter</code>
     </ArgumentTypeCoercion>
   </file>
-<<<<<<< HEAD
   <file src="src/Util/VersionComparisonOperator.php">
     <DocblockTypeContradiction>
-      <code>in_array($operator, ['&lt;', 'lt', '&lt;=', 'le', '&gt;', 'gt', '&gt;=', 'ge', '==', '=', 'eq', '!=', '&lt;&gt;', 'ne'], true)</code>
+      <code><![CDATA[in_array($operator, ['<', 'lt', '<=', 'le', '>', 'gt', '>=', 'ge', '==', '=', 'eq', '!=', '<>', 'ne'], true)]]></code>
     </DocblockTypeContradiction>
     <NoValue>
       <code>$operator</code>
     </NoValue>
-=======
-  <file src="src/Util/Test.php">
-    <MissingReturnType>
-      <code>sanitizeVersionNumber</code>
-    </MissingReturnType>
-    <MissingThrowsDocblock>
-      <code>forClassName</code>
-      <code>forMethod</code>
-      <code>forMethod</code>
-      <code>getName</code>
-      <code>requirements</code>
-      <code>requirements</code>
-    </MissingThrowsDocblock>
-  </file>
-  <file src="src/Util/TestDox/CliTestDoxPrinter.php">
-    <DeprecatedInterface>
-      <code>CliTestDoxPrinter</code>
-    </DeprecatedInterface>
-    <InvalidArrayOffset>
-      <code>self::SPINNER_ICONS[$id]</code>
-      <code>self::SPINNER_ICONS[$id]</code>
-    </InvalidArrayOffset>
-    <MissingThrowsDocblock>
-      <code>\PHPUnit\Util\Filter::getFilteredStacktrace($t)</code>
-      <code>stop</code>
-    </MissingThrowsDocblock>
-    <PossiblyInvalidArrayOffset>
-      <code><![CDATA[$prefix['default']]]></code>
-      <code><![CDATA[$prefix['diff']]]></code>
-      <code><![CDATA[$prefix['last']]]></code>
-      <code><![CDATA[$prefix['message']]]></code>
-      <code><![CDATA[$prefix['start']]]></code>
-      <code><![CDATA[$prefix['trace']]]></code>
-    </PossiblyInvalidArrayOffset>
-    <PossiblyUndefinedArrayOffset>
-      <code><![CDATA[self::STATUS_STYLES[$result['status']]['message']]]></code>
-    </PossiblyUndefinedArrayOffset>
-    <PropertyNotSetInConstructor>
-      <code>CliTestDoxPrinter</code>
-      <code>CliTestDoxPrinter</code>
-    </PropertyNotSetInConstructor>
-  </file>
-  <file src="src/Util/TestDox/HtmlResultPrinter.php">
-    <DeprecatedInterface>
-      <code>HtmlResultPrinter</code>
-    </DeprecatedInterface>
-    <PossiblyNullArgument>
-      <code><![CDATA[$this->currentTestClassPrettified]]></code>
-    </PossiblyNullArgument>
-    <PropertyNotSetInConstructor>
-      <code>HtmlResultPrinter</code>
-    </PropertyNotSetInConstructor>
-  </file>
-  <file src="src/Util/TestDox/NamePrettifier.php">
-    <InvalidCast>
-      <code>$value</code>
-    </InvalidCast>
-    <MissingThrowsDocblock>
-      <code><![CDATA[throw new UtilException(
-                $e->getMessage(),
-                $e->getCode(),
-                $e
-            );]]></code>
-    </MissingThrowsDocblock>
-    <RedundantConditionGivenDocblockType>
-      <code>is_string($value)</code>
-    </RedundantConditionGivenDocblockType>
-  </file>
-  <file src="src/Util/TestDox/ResultPrinter.php">
-    <DeprecatedInterface>
-      <code>ResultPrinter</code>
-    </DeprecatedInterface>
-    <MissingThrowsDocblock>
-      <code>parent::__construct($out)</code>
-    </MissingThrowsDocblock>
-    <PropertyNotSetInConstructor>
-      <code>$testStatus</code>
-    </PropertyNotSetInConstructor>
-  </file>
-  <file src="src/Util/TestDox/TestDoxPrinter.php">
-    <DeprecatedInterface>
-      <code>TestDoxPrinter</code>
-    </DeprecatedInterface>
-    <MissingThrowsDocblock>
-      <code>\PHPUnit\Util\Filter::getFilteredStacktrace($t)</code>
-    </MissingThrowsDocblock>
-    <PropertyNotSetInConstructor>
-      <code>TestDoxPrinter</code>
-      <code>TestDoxPrinter</code>
-    </PropertyNotSetInConstructor>
-    <UndefinedInterfaceMethod>
-      <code>getName</code>
-    </UndefinedInterfaceMethod>
-  </file>
-  <file src="src/Util/TestDox/TextResultPrinter.php">
-    <DeprecatedInterface>
-      <code>TextResultPrinter</code>
-    </DeprecatedInterface>
-    <PropertyNotSetInConstructor>
-      <code>TextResultPrinter</code>
-    </PropertyNotSetInConstructor>
-  </file>
-  <file src="src/Util/TestDox/XmlResultPrinter.php">
-    <DeprecatedInterface>
-      <code>XmlResultPrinter</code>
-    </DeprecatedInterface>
-    <MissingThrowsDocblock>
-      <code>parent::__construct($out)</code>
-      <code><![CDATA[throw new Exception(
-                    $e->getMessage(),
-                    $e->getCode(),
-                    $e
-                );]]></code>
-    </MissingThrowsDocblock>
-  </file>
-  <file src="src/Util/TextTestListRenderer.php">
-    <ArgumentTypeCoercion>
-      <code><![CDATA[$suite->getIterator()]]></code>
-    </ArgumentTypeCoercion>
-  </file>
-  <file src="src/Util/VersionComparisonOperator.php">
-    <MissingThrowsDocblock>
-      <code>ensureOperatorIsValid</code>
-    </MissingThrowsDocblock>
-  </file>
-  <file src="src/Util/Xml.php">
-    <ArgumentTypeCoercion>
-      <code>$item</code>
-    </ArgumentTypeCoercion>
-    <InvalidStringClass>
-      <code>new $className</code>
-    </InvalidStringClass>
-    <LessSpecificReturnStatement>
-      <code><![CDATA[(new DOMDocument)->importNode($element, true)]]></code>
-    </LessSpecificReturnStatement>
-    <MissingReturnType>
-      <code>xmlToVariable</code>
-    </MissingReturnType>
-    <MissingThrowsDocblock>
-      <code><![CDATA[throw new Exception(
-                            $e->getMessage(),
-                            $e->getCode(),
-                            $e
-                        );]]></code>
-    </MissingThrowsDocblock>
-    <MoreSpecificReturnType>
-      <code>DOMElement</code>
-    </MoreSpecificReturnType>
-    <RedundantCast>
-      <code><![CDATA[(string) $entry->getAttribute('key')]]></code>
-    </RedundantCast>
-  </file>
-  <file src="src/Util/XmlTestListRenderer.php">
-    <ArgumentTypeCoercion>
-      <code><![CDATA[$suite->getIterator()]]></code>
-    </ArgumentTypeCoercion>
->>>>>>> ada16b71
   </file>
 </files>