<?xml version="1.0" encoding="UTF-8"?>
<<<<<<< HEAD
<files psalm-version="5.18.0@b113f3ed0259fd6e212d87c3df80eec95a6abf19">
  <file src="src/Event/Dispatcher/DirectDispatcher.php">
    <UndefinedInterfaceMethod>
      <code>notify</code>
    </UndefinedInterfaceMethod>
  </file>
  <file src="src/Event/Emitter/DispatchingEmitter.php">
    <DeprecatedClass>
      <code><![CDATA[Exporter::export($constructorArguments, $this->exportObjects)]]></code>
      <code><![CDATA[Exporter::export($value, $this->exportObjects)]]></code>
      <code><![CDATA[Exporter::export($value, $this->exportObjects)]]></code>
      <code><![CDATA[new Test\AssertionFailed(
                $this->telemetryInfo(),
                Exporter::export($value, $this->exportObjects),
                $constraint->toString($this->exportObjects),
                $constraint->count(),
                $message,
            )]]></code>
      <code><![CDATA[new Test\AssertionSucceeded(
                $this->telemetryInfo(),
                Exporter::export($value, $this->exportObjects),
                $constraint->toString($this->exportObjects),
                $constraint->count(),
                $message,
            )]]></code>
    </DeprecatedClass>
    <TooManyArguments>
      <code>toString</code>
      <code>toString</code>
      <code>toString</code>
      <code>toString</code>
    </TooManyArguments>
  </file>
  <file src="src/Event/Events/Test/Assertion/AssertionFailedSubscriber.php">
    <DeprecatedClass>
      <code>AssertionFailed</code>
    </DeprecatedClass>
  </file>
  <file src="src/Event/Events/Test/Assertion/AssertionSucceededSubscriber.php">
    <DeprecatedClass>
      <code>AssertionSucceeded</code>
    </DeprecatedClass>
  </file>
  <file src="src/Event/Events/Test/HookMethod/AfterLastTestMethodFinished.php">
    <PropertyTypeCoercion>
      <code>$calledMethods</code>
    </PropertyTypeCoercion>
  </file>
  <file src="src/Event/Events/Test/HookMethod/AfterTestMethodFinished.php">
    <PropertyTypeCoercion>
      <code>$calledMethods</code>
    </PropertyTypeCoercion>
  </file>
  <file src="src/Event/Events/Test/HookMethod/BeforeFirstTestMethodFinished.php">
    <PropertyTypeCoercion>
      <code>$calledMethods</code>
    </PropertyTypeCoercion>
  </file>
  <file src="src/Event/Events/Test/HookMethod/BeforeTestMethodFinished.php">
    <PropertyTypeCoercion>
      <code>$calledMethods</code>
    </PropertyTypeCoercion>
  </file>
  <file src="src/Event/Events/Test/HookMethod/PostConditionFinished.php">
    <PropertyTypeCoercion>
      <code>$calledMethods</code>
    </PropertyTypeCoercion>
  </file>
  <file src="src/Event/Events/Test/HookMethod/PreConditionFinished.php">
    <PropertyTypeCoercion>
      <code>$calledMethods</code>
    </PropertyTypeCoercion>
  </file>
  <file src="src/Event/Events/Test/Lifecycle/DataProviderMethodFinished.php">
    <PropertyTypeCoercion>
      <code>$calledMethods</code>
    </PropertyTypeCoercion>
  </file>
  <file src="src/Event/Events/Test/TestDouble/MockObjectFromWsdlCreated.php">
    <PropertyTypeCoercion>
      <code>$methods</code>
    </PropertyTypeCoercion>
  </file>
  <file src="src/Event/Events/Test/TestDouble/PartialMockObjectCreated.php">
    <PropertyTypeCoercion>
      <code>$methodNames</code>
    </PropertyTypeCoercion>
  </file>
  <file src="src/Event/Facade.php">
=======
<files psalm-version="5.19.1@b9583493b08eb36259c0f6b746a787c4c9b3ac45">
  <file src="src/Framework/Assert.php">
>>>>>>> 68bf9dee
    <ArgumentTypeCoercion>
      <code><![CDATA[$eventClass . 'Subscriber']]></code>
    </ArgumentTypeCoercion>
    <DeprecatedClass>
      <code>Test\AssertionFailed::class</code>
      <code>Test\AssertionSucceeded::class</code>
    </DeprecatedClass>
    <DeprecatedMethod>
      <code>exportObjects</code>
    </DeprecatedMethod>
    <InvalidArrayOffset>
      <code><![CDATA[gc_status()['running']]]></code>
    </InvalidArrayOffset>
  </file>
  <file src="src/Event/Value/Runtime/PHP.php">
    <ImpureFunctionCall>
      <code>get_loaded_extensions</code>
    </ImpureFunctionCall>
  </file>
  <file src="src/Event/Value/Telemetry/HRTime.php">
    <ImpureMethodCall>
      <code>fromSecondsAndNanoseconds</code>
    </ImpureMethodCall>
  </file>
  <file src="src/Event/Value/Telemetry/MemoryUsage.php">
    <ImpureMethodCall>
      <code>fromBytes</code>
    </ImpureMethodCall>
  </file>
  <file src="src/Event/Value/Telemetry/Php83GarbageCollectorStatusProvider.php">
    <InvalidArrayOffset>
      <code><![CDATA[$status['application_time']]]></code>
      <code><![CDATA[$status['buffer_size']]]></code>
      <code><![CDATA[$status['collector_time']]]></code>
      <code><![CDATA[$status['destructor_time']]]></code>
      <code><![CDATA[$status['free_time']]]></code>
      <code><![CDATA[$status['full']]]></code>
      <code><![CDATA[$status['protected']]]></code>
      <code><![CDATA[$status['running']]]></code>
    </InvalidArrayOffset>
  </file>
  <file src="src/Event/Value/Test/TestCollection.php">
    <PropertyTypeCoercion>
      <code>$tests</code>
    </PropertyTypeCoercion>
  </file>
  <file src="src/Event/Value/Test/TestData/TestDataCollection.php">
    <ArgumentTypeCoercion>
      <code>$data</code>
    </ArgumentTypeCoercion>
    <PropertyTypeCoercion>
      <code>$data</code>
    </PropertyTypeCoercion>
  </file>
  <file src="src/Event/Value/Test/TestMethod.php">
    <ImpureMethodCall>
      <code>dataFromDataProvider</code>
      <code>dataFromDataProvider</code>
      <code>hasDataFromDataProvider</code>
      <code>hasDataFromDataProvider</code>
    </ImpureMethodCall>
    <MissingThrowsDocblock>
      <code>dataFromDataProvider</code>
      <code>dataFromDataProvider</code>
    </MissingThrowsDocblock>
  </file>
  <file src="src/Event/Value/Test/TestMethodBuilder.php">
    <DeprecatedClass>
      <code><![CDATA[Exporter::export($testCase->dependencyInput(), EventFacade::emitter()->exportsObjects())]]></code>
      <code><![CDATA[Exporter::export($testCase->providedData(), EventFacade::emitter()->exportsObjects())]]></code>
    </DeprecatedClass>
    <DeprecatedMethod>
      <code>exportsObjects</code>
      <code>exportsObjects</code>
    </DeprecatedMethod>
  </file>
  <file src="src/Event/Value/TestSuite/TestSuiteBuilder.php">
    <ArgumentTypeCoercion>
      <code>$className</code>
      <code>$className</code>
      <code>$methodName</code>
      <code><![CDATA[$testSuite->name()]]></code>
      <code><![CDATA[$testSuite->name()]]></code>
    </ArgumentTypeCoercion>
  </file>
  <file src="src/Framework/Assert.php">
    <DeprecatedMethod>
      <code>testAssertionFailed</code>
      <code>testAssertionSucceeded</code>
    </DeprecatedMethod>
  </file>
  <file src="src/Framework/Assert/Functions.php">
    <DeprecatedMethod>
      <code>Assert::assertStringNotMatchesFormat(...func_get_args())</code>
      <code>Assert::assertStringNotMatchesFormatFile(...func_get_args())</code>
    </DeprecatedMethod>
    <MissingThrowsDocblock>
      <code>Assert::containsOnly(...func_get_args())</code>
      <code>Assert::containsOnlyInstancesOf(...func_get_args())</code>
      <code>Assert::isInstanceOf(...func_get_args())</code>
      <code>Assert::isType(...func_get_args())</code>
      <code>Assert::logicalAnd(...func_get_args())</code>
      <code>Assert::stringEndsWith(...func_get_args())</code>
      <code>Assert::stringStartsWith(...func_get_args())</code>
    </MissingThrowsDocblock>
    <TooManyArguments>
      <code>Assert::anything(...func_get_args())</code>
      <code>Assert::directoryExists(...func_get_args())</code>
      <code>Assert::fileExists(...func_get_args())</code>
      <code>Assert::isEmpty(...func_get_args())</code>
      <code>Assert::isFalse(...func_get_args())</code>
      <code>Assert::isFinite(...func_get_args())</code>
      <code>Assert::isInfinite(...func_get_args())</code>
      <code>Assert::isJson(...func_get_args())</code>
      <code>Assert::isList(...func_get_args())</code>
      <code>Assert::isNan(...func_get_args())</code>
      <code>Assert::isNull(...func_get_args())</code>
      <code>Assert::isReadable(...func_get_args())</code>
      <code>Assert::isTrue(...func_get_args())</code>
      <code>Assert::isWritable(...func_get_args())</code>
    </TooManyArguments>
  </file>
  <file src="src/Framework/Constraint/Cardinality/Count.php">
    <PossiblyInvalidArgument>
      <code><![CDATA[$e->getCode()]]></code>
    </PossiblyInvalidArgument>
  </file>
  <file src="src/Framework/Constraint/Cardinality/GreaterThan.php">
    <DeprecatedClass>
      <code><![CDATA[Exporter::export($this->value, $exportObjects)]]></code>
    </DeprecatedClass>
  </file>
  <file src="src/Framework/Constraint/Cardinality/IsEmpty.php">
    <TooManyArguments>
      <code>toString</code>
    </TooManyArguments>
  </file>
  <file src="src/Framework/Constraint/Cardinality/LessThan.php">
    <DeprecatedClass>
      <code><![CDATA[Exporter::export($this->value, $exportObjects)]]></code>
    </DeprecatedClass>
  </file>
  <file src="src/Framework/Constraint/Constraint.php">
    <DeprecatedClass>
      <code>Exporter::export($other, true)</code>
      <code>Exporter::export($other, true)</code>
    </DeprecatedClass>
    <TooManyArguments>
      <code>toString</code>
      <code>toString</code>
    </TooManyArguments>
  </file>
  <file src="src/Framework/Constraint/Equality/IsEqual.php">
    <DeprecatedClass>
      <code><![CDATA[Exporter::export($this->value, $exportObjects)]]></code>
    </DeprecatedClass>
  </file>
  <file src="src/Framework/Constraint/Equality/IsEqualCanonicalizing.php">
    <DeprecatedClass>
      <code><![CDATA[Exporter::export($this->value, $exportObjects)]]></code>
    </DeprecatedClass>
  </file>
  <file src="src/Framework/Constraint/Equality/IsEqualIgnoringCase.php">
    <DeprecatedClass>
      <code><![CDATA[Exporter::export($this->value, $exportObjects)]]></code>
    </DeprecatedClass>
  </file>
  <file src="src/Framework/Constraint/Equality/IsEqualWithDelta.php">
    <DeprecatedClass>
      <code><![CDATA[Exporter::export($this->value, $exportObjects)]]></code>
    </DeprecatedClass>
  </file>
  <file src="src/Framework/Constraint/Exception/ExceptionCode.php">
    <DeprecatedClass>
      <code>Exporter::export($other, true)</code>
      <code><![CDATA[Exporter::export($this->expectedCode, true)]]></code>
    </DeprecatedClass>
  </file>
  <file src="src/Framework/Constraint/Exception/ExceptionMessageIsOrContains.php">
    <DeprecatedClass>
      <code><![CDATA[Exporter::export($this->expectedMessage)]]></code>
    </DeprecatedClass>
  </file>
  <file src="src/Framework/Constraint/Exception/ExceptionMessageMatchesRegularExpression.php">
    <ArgumentTypeCoercion>
      <code><![CDATA[$this->regularExpression]]></code>
    </ArgumentTypeCoercion>
    <DeprecatedClass>
      <code><![CDATA[Exporter::export($this->regularExpression)]]></code>
    </DeprecatedClass>
  </file>
  <file src="src/Framework/Constraint/IsIdentical.php">
    <DeprecatedClass>
      <code>Exporter::export($other, true)</code>
      <code><![CDATA[Exporter::export($this->value, $exportObjects)]]></code>
      <code><![CDATA[Exporter::export($this->value, true)]]></code>
    </DeprecatedClass>
  </file>
  <file src="src/Framework/Constraint/Object/ObjectEquals.php">
    <MissingThrowsDocblock>
      <code>getMethod</code>
    </MissingThrowsDocblock>
    <TooManyArguments>
      <code>toString</code>
    </TooManyArguments>
  </file>
  <file src="src/Framework/Constraint/Object/ObjectHasProperty.php">
    <MissingThrowsDocblock>
      <code>hasProperty</code>
    </MissingThrowsDocblock>
    <TooManyArguments>
      <code>toString</code>
      <code>toString</code>
    </TooManyArguments>
  </file>
  <file src="src/Framework/Constraint/Operator/BinaryOperator.php">
    <PropertyTypeCoercion>
      <code><![CDATA[array_map(
            fn ($constraint): Constraint => $this->checkConstraint($constraint),
            $constraints,
        )]]></code>
    </PropertyTypeCoercion>
  </file>
  <file src="src/Framework/Constraint/Operator/LogicalXor.php">
    <InvalidArgument>
      <code>bool</code>
    </InvalidArgument>
  </file>
  <file src="src/Framework/Constraint/String/RegularExpression.php">
    <ArgumentTypeCoercion>
      <code><![CDATA[$this->pattern]]></code>
    </ArgumentTypeCoercion>
  </file>
  <file src="src/Framework/Constraint/String/StringContains.php">
    <DeprecatedClass>
      <code>Exporter::export($other, true)</code>
    </DeprecatedClass>
    <TooManyArguments>
      <code>toString</code>
    </TooManyArguments>
  </file>
  <file src="src/Framework/Constraint/String/StringMatchesFormatDescription.php">
    <ArgumentTypeCoercion>
      <code>$line</code>
      <code><![CDATA[$this->regularExpressionForFormatDescription(
                $this->convertNewlines($this->formatDescription),
            )]]></code>
    </ArgumentTypeCoercion>
  </file>
  <file src="src/Framework/Constraint/Traversable/ArrayHasKey.php">
    <DeprecatedClass>
      <code><![CDATA[Exporter::export($this->key)]]></code>
    </DeprecatedClass>
    <TooManyArguments>
      <code>toString</code>
    </TooManyArguments>
  </file>
  <file src="src/Framework/Constraint/Traversable/IsList.php">
    <TooManyArguments>
      <code>toString</code>
    </TooManyArguments>
  </file>
  <file src="src/Framework/Constraint/Traversable/TraversableContains.php">
    <DeprecatedClass>
      <code><![CDATA[Exporter::export($this->value, $exportObjects)]]></code>
    </DeprecatedClass>
  </file>
  <file src="src/Framework/Constraint/Traversable/TraversableContainsOnly.php">
    <ArgumentTypeCoercion>
      <code>$type</code>
    </ArgumentTypeCoercion>
  </file>
  <file src="src/Framework/Constraint/Type/IsInstanceOf.php">
    <TooManyArguments>
      <code>toString</code>
    </TooManyArguments>
  </file>
  <file src="src/Framework/DataProviderTestSuite.php">
    <ArgumentTypeCoercion>
      <code>$className</code>
      <code>$methodName</code>
    </ArgumentTypeCoercion>
    <LessSpecificReturnStatement>
      <code><![CDATA[$this->providedTests]]></code>
    </LessSpecificReturnStatement>
    <MoreSpecificReturnType>
      <code><![CDATA[list<ExecutionOrderDependency>]]></code>
    </MoreSpecificReturnType>
  </file>
  <file src="src/Framework/MockObject/Generator/Generator.php">
    <ArgumentTypeCoercion>
      <code>$className</code>
      <code>$methods</code>
      <code>$type</code>
    </ArgumentTypeCoercion>
    <DeprecatedClass>
      <code><![CDATA[new MockTrait(
                $classTemplate->render(),
                $className['className'],
            )]]></code>
      <code><![CDATA[new MockTrait($classTemplate->render(), $className['className'])]]></code>
      <code>new UnknownTraitException($traitName)</code>
      <code>new UnknownTraitException($traitName)</code>
    </DeprecatedClass>
    <DeprecatedMethod>
      <code>mockObjectForAbstractClass</code>
    </DeprecatedMethod>
    <MissingThrowsDocblock>
      <code>getMethod</code>
      <code>testDouble</code>
      <code>testDouble</code>
      <code>testDouble</code>
      <code>testDouble</code>
      <code>testDouble</code>
      <code>testDouble</code>
      <code>testDouble</code>
      <code>testDouble</code>
    </MissingThrowsDocblock>
    <PossiblyNullArgument>
      <code><![CDATA[$client->__getFunctions()]]></code>
    </PossiblyNullArgument>
  </file>
  <file src="src/Framework/MockObject/Generator/MockClass.php">
    <LessSpecificReturnStatement>
      <code><![CDATA[$this->mockName]]></code>
    </LessSpecificReturnStatement>
    <MoreSpecificReturnType>
      <code>class-string</code>
    </MoreSpecificReturnType>
  </file>
  <file src="src/Framework/MockObject/Generator/MockMethod.php">
    <InvalidArgument>
      <code><![CDATA[[
                'arguments_decl'     => $this->argumentsForDeclaration,
                'arguments_call'     => $this->argumentsForCall,
                'return_declaration' => !empty($this->returnType->asString()) ? (': ' . $this->returnType->asString()) : '',
                'return_type'        => $this->returnType->asString(),
                'arguments_count'    => !empty($this->argumentsForCall) ? substr_count($this->argumentsForCall, ',') + 1 : 0,
                'class_name'         => $this->className,
                'method_name'        => $this->methodName,
                'modifier'           => $this->modifier,
                'reference'          => $this->reference,
                'clone_arguments'    => $this->cloneArguments ? 'true' : 'false',
                'deprecation'        => $deprecation,
                'return_result'      => $returnResult,
            ]]]></code>
    </InvalidArgument>
    <PossiblyFalseOperand>
      <code><![CDATA[strpos($parameterAsString, '<optional> ')]]></code>
    </PossiblyFalseOperand>
  </file>
  <file src="src/Framework/MockObject/Generator/MockTrait.php">
    <LessSpecificReturnStatement>
      <code><![CDATA[$this->mockName]]></code>
    </LessSpecificReturnStatement>
    <MoreSpecificReturnType>
      <code>class-string</code>
    </MoreSpecificReturnType>
  </file>
  <file src="src/Framework/MockObject/MockBuilder.php">
    <DeprecatedMethod>
      <code>mockObjectForAbstractClass</code>
      <code>mockObjectForTrait</code>
    </DeprecatedMethod>
    <InvalidReturnStatement>
      <code>$object</code>
      <code>$object</code>
      <code>$object</code>
    </InvalidReturnStatement>
    <InvalidReturnType>
      <code><![CDATA[MockObject&MockedType]]></code>
      <code><![CDATA[MockObject&MockedType]]></code>
      <code><![CDATA[MockObject&MockedType]]></code>
    </InvalidReturnType>
  </file>
  <file src="src/Framework/MockObject/Runtime/Builder/InvocationMocker.php">
    <PropertyTypeCoercion>
      <code>$configurableMethods</code>
    </PropertyTypeCoercion>
  </file>
  <file src="src/Framework/MockObject/Runtime/Matcher.php">
    <InvalidNullableReturnType>
      <code>MethodName</code>
    </InvalidNullableReturnType>
    <NullableReturnStatement>
      <code><![CDATA[$this->methodNameRule]]></code>
    </NullableReturnStatement>
  </file>
  <file src="src/Framework/MockObject/Runtime/ReturnValueGenerator.php">
    <ArgumentTypeCoercion>
      <code>$returnType</code>
      <code>$types</code>
    </ArgumentTypeCoercion>
    <LessSpecificReturnStatement>
      <code><![CDATA[(new ReflectionClass($stubClassName))->newInstanceWithoutConstructor()]]></code>
    </LessSpecificReturnStatement>
    <MoreSpecificReturnType>
      <code>Stub</code>
    </MoreSpecificReturnType>
  </file>
  <file src="src/Framework/MockObject/Runtime/Rule/Parameters.php">
    <PropertyNotSetInConstructor>
      <code>$parameterVerificationResult</code>
    </PropertyNotSetInConstructor>
  </file>
  <file src="src/Framework/TestCase.php">
    <ArgumentTypeCoercion>
      <code><![CDATA[$e->getMessage()]]></code>
      <code>$mockClassName</code>
      <code>$originalClassName</code>
      <code><![CDATA[$this->expectedException]]></code>
    </ArgumentTypeCoercion>
    <DeprecatedMethod>
      <code>disableArgumentCloning</code>
      <code>disallowMockingUnknownTypes</code>
      <code>enableProxyingToOriginalMethods</code>
      <code>generateClassFromWsdl</code>
      <code>mockObjectForAbstractClass</code>
      <code>mockObjectForTrait</code>
      <code>objectForTrait</code>
      <code>registerMockObjectsFromTestArguments</code>
      <code>registerMockObjectsFromTestArguments</code>
    </DeprecatedMethod>
    <MissingThrowsDocblock>
      <code>getMethod</code>
    </MissingThrowsDocblock>
    <PropertyNotSetInConstructor>
      <code>$outputBufferingLevel</code>
    </PropertyNotSetInConstructor>
    <PropertyTypeCoercion>
      <code>$backupGlobalsExcludeList</code>
      <code>$groups</code>
    </PropertyTypeCoercion>
  </file>
  <file src="src/Framework/TestRunner.php">
    <ArgumentTypeCoercion>
      <code><![CDATA[$cce->getMessage()]]></code>
      <code><![CDATA[$test->output()]]></code>
    </ArgumentTypeCoercion>
    <DeprecatedMethod>
      <code>exportsObjects</code>
      <code>registerMockObjectsFromTestArgumentsRecursively</code>
      <code>registerMockObjectsFromTestArgumentsRecursively</code>
    </DeprecatedMethod>
    <InvalidArgument>
      <code>$var</code>
    </InvalidArgument>
    <MissingThrowsDocblock>
      <code>bootstrap</code>
    </MissingThrowsDocblock>
  </file>
  <file src="src/Framework/TestSuite.php">
    <ArgumentTypeCoercion>
      <code><![CDATA[$this->name]]></code>
    </ArgumentTypeCoercion>
    <LessSpecificReturnStatement>
      <code><![CDATA[$this->providedTests]]></code>
      <code><![CDATA[$this->requiredTests]]></code>
    </LessSpecificReturnStatement>
    <MoreSpecificReturnType>
      <code><![CDATA[list<ExecutionOrderDependency>]]></code>
      <code><![CDATA[list<ExecutionOrderDependency>]]></code>
    </MoreSpecificReturnType>
  </file>
  <file src="src/Logging/JUnit/JunitXmlLogger.php">
    <InvalidPropertyAssignmentValue>
      <code><![CDATA[$this->testSuiteTimes]]></code>
    </InvalidPropertyAssignmentValue>
    <MissingThrowsDocblock>
      <code>dataFromDataProvider</code>
    </MissingThrowsDocblock>
    <RedundantCondition>
      <code>assert($test instanceof TestMethod)</code>
    </RedundantCondition>
  </file>
  <file src="src/Logging/TeamCity/TeamCityLogger.php">
    <MissingThrowsDocblock>
      <code>comparisonFailure</code>
      <code>comparisonFailure</code>
    </MissingThrowsDocblock>
    <PropertyNotSetInConstructor>
      <code>$flowId</code>
    </PropertyNotSetInConstructor>
    <RedundantCondition>
      <code>assert($test instanceof TestMethod)</code>
      <code>assert($testSuite instanceof TestSuiteForTestClass)</code>
      <code>assert($testSuite instanceof TestSuiteForTestMethodWithDataProvider)</code>
      <code>assert($testSuite instanceof TestSuiteForTestMethodWithDataProvider)</code>
    </RedundantCondition>
  </file>
  <file src="src/Logging/TestDox/NamePrettifier.php">
    <InvalidCast>
      <code>$value</code>
    </InvalidCast>
  </file>
  <file src="src/Logging/TestDox/TestResult/TestResultCollection.php">
    <PropertyTypeCoercion>
      <code>$testResults</code>
    </PropertyTypeCoercion>
  </file>
  <file src="src/Logging/TestDox/TestResult/TestResultCollector.php">
    <PossiblyNullArgument>
      <code><![CDATA[$this->status]]></code>
    </PossiblyNullArgument>
    <RedundantCondition>
      <code>assert($test instanceof TestMethod)</code>
    </RedundantCondition>
  </file>
  <file src="src/Metadata/Api/CodeCoverage.php">
    <RedundantCondition>
      <code>$metadata instanceof CoversFunction</code>
      <code>$metadata instanceof UsesFunction</code>
      <code>assert($metadata instanceof Covers)</code>
      <code>assert($metadata instanceof Uses)</code>
    </RedundantCondition>
  </file>
  <file src="src/Metadata/Api/DataProvider.php">
    <PossiblyInvalidArgument>
      <code><![CDATA[$e->getCode()]]></code>
    </PossiblyInvalidArgument>
    <RedundantCast>
      <code>(int) $matches[0][1]</code>
    </RedundantCast>
  </file>
  <file src="src/Metadata/Api/Dependencies.php">
    <RedundantCondition>
      <code>assert($metadata instanceof DependsOnClass)</code>
    </RedundantCondition>
  </file>
  <file src="src/Metadata/Api/Groups.php">
    <LessSpecificReturnStatement>
      <code>array_unique($groups)</code>
      <code>array_unique($groups)</code>
    </LessSpecificReturnStatement>
    <MoreSpecificReturnType>
      <code><![CDATA[list<string>]]></code>
    </MoreSpecificReturnType>
    <RedundantCondition>
      <code>$metadata instanceof CoversFunction</code>
      <code>$metadata instanceof UsesFunction</code>
      <code>assert($metadata instanceof Covers)</code>
      <code>assert($metadata instanceof Uses)</code>
    </RedundantCondition>
  </file>
  <file src="src/Metadata/Api/Requirements.php">
    <RedundantCondition>
      <code>assert($metadata instanceof RequiresFunction)</code>
      <code>assert($metadata instanceof RequiresMethod)</code>
      <code>assert($metadata instanceof RequiresOperatingSystem)</code>
      <code>assert($metadata instanceof RequiresOperatingSystemFamily)</code>
      <code>assert($metadata instanceof RequiresPhp)</code>
      <code>assert($metadata instanceof RequiresPhpExtension)</code>
      <code>assert($metadata instanceof RequiresPhpunit)</code>
      <code>assert($metadata instanceof RequiresSetting)</code>
    </RedundantCondition>
  </file>
  <file src="src/Metadata/Metadata.php">
    <DeprecatedClass>
      <code>IgnoreClassForCodeCoverage</code>
      <code>IgnoreFunctionForCodeCoverage</code>
      <code>IgnoreMethodForCodeCoverage</code>
      <code>new IgnoreClassForCodeCoverage(self::CLASS_LEVEL, $className)</code>
      <code>new IgnoreFunctionForCodeCoverage(self::CLASS_LEVEL, $functionName)</code>
      <code>new IgnoreMethodForCodeCoverage(self::CLASS_LEVEL, $className, $methodName)</code>
    </DeprecatedClass>
  </file>
  <file src="src/Metadata/MetadataCollection.php">
    <PropertyTypeCoercion>
      <code>$metadata</code>
    </PropertyTypeCoercion>
  </file>
  <file src="src/Metadata/Parser/Annotation/DocBlock.php">
    <InvalidPropertyAssignmentValue>
      <code><![CDATA[array_merge(
            $requires,
            ['__OFFSET' => $recordedOffsets],
            array_filter(
                [
                    'setting'            => $recordedSettings,
                    'extension_versions' => $extensionVersions,
                ],
            ),
        )]]></code>
    </InvalidPropertyAssignmentValue>
    <InvalidReturnStatement>
      <code><![CDATA[$this->parsedRequirements = array_merge(
            $requires,
            ['__OFFSET' => $recordedOffsets],
            array_filter(
                [
                    'setting'            => $recordedSettings,
                    'extension_versions' => $extensionVersions,
                ],
            ),
        )]]></code>
    </InvalidReturnStatement>
    <InvalidReturnType>
      <code><![CDATA[array{
     *   __OFFSET: array<string, int>&array{__FILE: string},
     *   setting?: array<string, string>,
     *   extension_versions?: array<string, array{version: string, operator: string}>
     * }&array<
     *   string,
     *   string|array{version: string, operator: string}|array{constraint: string}|array<int|string, string>
     * >]]></code>
    </InvalidReturnType>
  </file>
  <file src="src/Metadata/Parser/AnnotationParser.php">
    <ArgumentTypeCoercion>
      <code>$_className</code>
      <code>$_className</code>
      <code>$function</code>
      <code>$function</code>
      <code>$pieces[0]</code>
      <code>$pieces[0]</code>
      <code>$pieces[1]</code>
      <code>$pieces[1]</code>
      <code>$value</code>
      <code>$value</code>
      <code>$value</code>
      <code>$value</code>
      <code>$value</code>
      <code>$value</code>
      <code><![CDATA[explode('::', $value)]]></code>
      <code><![CDATA[explode('::', $value)]]></code>
      <code>trim($tmp[0])</code>
      <code>trim($tmp[1])</code>
    </ArgumentTypeCoercion>
  </file>
  <file src="src/Metadata/Parser/AttributeParser.php">
    <DeprecatedClass>
      <code>IgnoreClassForCodeCoverage::class</code>
      <code>IgnoreFunctionForCodeCoverage::class</code>
      <code>IgnoreMethodForCodeCoverage::class</code>
    </DeprecatedClass>
  </file>
  <file src="src/Metadata/Version/Requirement.php">
    <ArgumentTypeCoercion>
      <code><![CDATA[!empty($matches['operator']) ? $matches['operator'] : '>=']]></code>
    </ArgumentTypeCoercion>
  </file>
  <file src="src/Runner/Baseline/RelativePathCalculator.php">
    <LessSpecificReturnStatement>
      <code><![CDATA[array_merge(array_fill(0, $dotsCount, '..'), array_slice($filenameParts, $i))]]></code>
    </LessSpecificReturnStatement>
    <MoreSpecificReturnType>
      <code><![CDATA[list<non-empty-string>]]></code>
    </MoreSpecificReturnType>
  </file>
  <file src="src/Runner/CodeCoverage.php">
    <InvalidNullableReturnType>
      <code>Driver</code>
      <code>\SebastianBergmann\CodeCoverage\CodeCoverage</code>
    </InvalidNullableReturnType>
    <MissingThrowsDocblock>
      <code>codeCoverageGenerationFailed</code>
      <code>codeCoverageGenerationFailed</code>
      <code>codeCoverageGenerationFailed</code>
      <code>codeCoverageGenerationFailed</code>
      <code>codeCoverageGenerationFailed</code>
      <code>codeCoverageGenerationFailed</code>
      <code>codeCoverageGenerationSucceeded</code>
      <code>codeCoverageGenerationSucceeded</code>
      <code>codeCoverageGenerationSucceeded</code>
      <code>codeCoverageGenerationSucceeded</code>
      <code>codeCoverageGenerationSucceeded</code>
      <code>codeCoverageGenerationSucceeded</code>
      <code>coverageCacheDirectory</code>
      <code>coverageClover</code>
      <code>coverageCobertura</code>
      <code>coverageCrap4j</code>
      <code>coverageHtml</code>
      <code>coverageHtmlCustomCssFile</code>
      <code>coveragePhp</code>
      <code>coverageText</code>
      <code>coverageText</code>
      <code>coverageXml</code>
    </MissingThrowsDocblock>
    <NullableReturnStatement>
      <code><![CDATA[$this->codeCoverage]]></code>
      <code><![CDATA[$this->driver]]></code>
    </NullableReturnStatement>
    <PossiblyNullReference>
      <code>start</code>
      <code>stop</code>
    </PossiblyNullReference>
  </file>
  <file src="src/Runner/ErrorHandler.php">
    <ArgumentTypeCoercion>
      <code>$errorFile</code>
      <code>$errorFile</code>
      <code>$errorFile</code>
      <code>$errorFile</code>
      <code>$errorFile</code>
      <code>$errorFile</code>
      <code>$errorFile</code>
      <code>$errorFile</code>
      <code>$errorLine</code>
      <code>$errorLine</code>
      <code>$errorLine</code>
      <code>$errorLine</code>
      <code>$errorLine</code>
      <code>$errorLine</code>
      <code>$errorLine</code>
      <code>$errorLine</code>
      <code>$errorString</code>
      <code>$errorString</code>
      <code>$errorString</code>
      <code>$errorString</code>
      <code>$errorString</code>
      <code>$errorString</code>
      <code>$errorString</code>
      <code>$errorString</code>
    </ArgumentTypeCoercion>
    <MissingThrowsDocblock>
      <code>Issue::from($file, $line, null, $description)</code>
      <code>Issue::from($file, $line, null, $description)</code>
    </MissingThrowsDocblock>
  </file>
  <file src="src/Runner/Filter/GroupFilterIterator.php">
    <MissingTemplateParam>
      <code>GroupFilterIterator</code>
    </MissingTemplateParam>
    <PropertyTypeCoercion>
      <code><![CDATA[$this->groupTests]]></code>
    </PropertyTypeCoercion>
  </file>
  <file src="src/Runner/Filter/NameFilterIterator.php">
    <ArgumentTypeCoercion>
      <code>$filter</code>
      <code><![CDATA[$this->filter]]></code>
    </ArgumentTypeCoercion>
    <MissingTemplateParam>
      <code>NameFilterIterator</code>
    </MissingTemplateParam>
    <PossiblyNullArgument>
      <code><![CDATA[$this->filter]]></code>
    </PossiblyNullArgument>
  </file>
  <file src="src/Runner/Filter/TestIdFilterIterator.php">
    <MissingTemplateParam>
      <code>TestIdFilterIterator</code>
    </MissingTemplateParam>
  </file>
  <file src="src/Runner/PhptTestCase.php">
    <ArgumentTypeCoercion>
      <code>$message</code>
    </ArgumentTypeCoercion>
    <InternalClass>
      <code>RawCodeCoverageData::fromXdebugWithoutPathCoverage([])</code>
      <code>RawCodeCoverageData::fromXdebugWithoutPathCoverage([])</code>
    </InternalClass>
    <InternalMethod>
      <code>RawCodeCoverageData::fromXdebugWithoutPathCoverage([])</code>
      <code>RawCodeCoverageData::fromXdebugWithoutPathCoverage([])</code>
    </InternalMethod>
    <MissingThrowsDocblock>
      <code>bootstrap</code>
    </MissingThrowsDocblock>
    <PossiblyInvalidArgument>
      <code><![CDATA[$sections['FILEEOF']]]></code>
    </PossiblyInvalidArgument>
    <PossiblyUndefinedArrayOffset>
      <code>$setting[1]</code>
    </PossiblyUndefinedArrayOffset>
  </file>
  <file src="src/Runner/TestResult/Collector.php">
    <RedundantCondition>
      <code>assert($testSuite instanceof TestSuiteForTestMethodWithDataProvider)</code>
    </RedundantCondition>
  </file>
  <file src="src/Runner/TestSuiteLoader.php">
    <UnresolvableInclude>
      <code>require_once $suiteClassFile</code>
    </UnresolvableInclude>
  </file>
  <file src="src/Runner/TestSuiteSorter.php">
    <ArgumentTypeCoercion>
      <code>$tests</code>
      <code><![CDATA[$this->randomize($suite->tests())]]></code>
      <code><![CDATA[$this->resolveDependencies($tests)]]></code>
      <code><![CDATA[$this->reverse($suite->tests())]]></code>
      <code><![CDATA[$this->sortByDuration($suite->tests())]]></code>
      <code><![CDATA[$this->sortBySize($suite->tests())]]></code>
      <code><![CDATA[$this->sortDefectsFirst($suite->tests())]]></code>
    </ArgumentTypeCoercion>
  </file>
<<<<<<< HEAD
  <file src="src/TextUI/Application.php">
=======
  <file src="src/Runner/Version.php">
    <LessSpecificReturnStatement>
      <code><![CDATA[implode('.', array_slice(explode('.', $version), 0, 2))]]></code>
    </LessSpecificReturnStatement>
    <MoreSpecificReturnType>
      <code>non-empty-string</code>
    </MoreSpecificReturnType>
  </file>
  <file src="src/TextUI/CliArguments/Builder.php">
>>>>>>> 68bf9dee
    <ArgumentTypeCoercion>
      <code><![CDATA[$configuration->generateBaseline()]]></code>
    </ArgumentTypeCoercion>
    <DeprecatedMethod>
      <code>exportObjects</code>
      <code>exportObjects</code>
      <code>requiresExportOfObjects</code>
    </DeprecatedMethod>
    <InternalMethod>
      <code>nameAndVersion</code>
    </InternalMethod>
    <MissingThrowsDocblock>
      <code><![CDATA[DefaultPrinter::from(
                    $configuration->logfileTeamcity(),
                )]]></code>
      <code><![CDATA[DefaultPrinter::from(
                    $configuration->logfileTeamcity(),
                )]]></code>
      <code><![CDATA[OutputFacade::printerFor($configuration->logfileJunit())]]></code>
      <code><![CDATA[OutputFacade::printerFor($configuration->logfileJunit())]]></code>
      <code>atLeastVersion</code>
      <code>build</code>
      <code>configurationFile</code>
      <code>listTestsXml</code>
      <code>logEventsText</code>
      <code>logEventsText</code>
      <code>logEventsText</code>
      <code>logEventsVerboseText</code>
      <code>logEventsVerboseText</code>
      <code>logEventsVerboseText</code>
      <code>logfileJunit</code>
      <code>logfileTeamcity</code>
    </MissingThrowsDocblock>
    <UnresolvableInclude>
      <code>include_once $filename</code>
    </UnresolvableInclude>
  </file>
  <file src="src/TextUI/Configuration/Builder.php">
    <MissingThrowsDocblock>
      <code>Registry::init(
                $cliConfiguration,
                $xmlConfiguration,
            )</code>
    </MissingThrowsDocblock>
  </file>
  <file src="src/TextUI/Configuration/Cli/Builder.php">
    <ArgumentTypeCoercion>
      <code>$options[1]</code>
      <code>$parameters</code>
      <code>$testSuffixes</code>
    </ArgumentTypeCoercion>
  </file>
  <file src="src/TextUI/Configuration/Cli/Configuration.php">
    <DeprecatedMethod>
      <code>hasCacheResultFile</code>
      <code>hasCoverageCacheDirectory</code>
    </DeprecatedMethod>
    <InvalidNullableReturnType>
      <code>bool</code>
      <code>string</code>
    </InvalidNullableReturnType>
    <NullableReturnStatement>
      <code><![CDATA[$this->excludeTestSuite]]></code>
      <code><![CDATA[$this->teamCityPrinter]]></code>
    </NullableReturnStatement>
  </file>
  <file src="src/TextUI/Configuration/Cli/XmlConfigurationFileFinder.php">
    <MissingThrowsDocblock>
      <code>configurationFile</code>
      <code>configurationFile</code>
      <code>configurationFile</code>
    </MissingThrowsDocblock>
  </file>
  <file src="src/TextUI/Configuration/Configuration.php">
    <LessSpecificReturnStatement>
      <code><![CDATA[$this->testsCovering]]></code>
      <code><![CDATA[$this->testsUsing]]></code>
    </LessSpecificReturnStatement>
    <MoreSpecificReturnType>
      <code><![CDATA[list<string>]]></code>
      <code><![CDATA[list<string>]]></code>
    </MoreSpecificReturnType>
    <PossiblyInvalidPropertyAssignmentValue>
      <code>$columns</code>
    </PossiblyInvalidPropertyAssignmentValue>
  </file>
  <file src="src/TextUI/Configuration/Merger.php">
    <DeprecatedMethod>
      <code>cacheDirectory</code>
      <code>cacheResultFile</code>
      <code>cacheResultFile</code>
      <code>coverageCacheDirectory</code>
      <code>coverageCacheDirectory</code>
      <code>hasCacheDirectory</code>
      <code>hasCacheResultFile</code>
      <code>hasCacheResultFile</code>
      <code>hasCoverageCacheDirectory</code>
      <code>registerMockObjectsFromTestArgumentsRecursively</code>
    </DeprecatedMethod>
    <MissingThrowsDocblock>
      <code>baseline</code>
      <code>detect</code>
    </MissingThrowsDocblock>
    <PossiblyUndefinedArrayOffset>
      <code><![CDATA[$_SERVER['PHP_SELF']]]></code>
    </PossiblyUndefinedArrayOffset>
    <RedundantCondition>
      <code>assert($xmlConfiguration instanceof LoadedFromFileConfiguration)</code>
    </RedundantCondition>
  </file>
  <file src="src/TextUI/Configuration/SourceMapper.php">
    <InvalidArgument>
      <code>$files</code>
      <code>$source</code>
      <code>$source</code>
      <code>$source</code>
      <code>$source</code>
    </InvalidArgument>
  </file>
  <file src="src/TextUI/Configuration/TestSuiteBuilder.php">
    <MissingThrowsDocblock>
      <code>\PHPUnit\Event\TestSuite\TestSuiteBuilder::from($testSuite)</code>
    </MissingThrowsDocblock>
  </file>
  <file src="src/TextUI/Configuration/Value/ConstantCollection.php">
    <PropertyTypeCoercion>
      <code>$constants</code>
    </PropertyTypeCoercion>
  </file>
  <file src="src/TextUI/Configuration/Value/DirectoryCollection.php">
    <PropertyTypeCoercion>
      <code>$directories</code>
    </PropertyTypeCoercion>
  </file>
  <file src="src/TextUI/Configuration/Value/ExtensionBootstrapCollection.php">
    <PropertyTypeCoercion>
      <code>$extensionBootstraps</code>
    </PropertyTypeCoercion>
  </file>
  <file src="src/TextUI/Configuration/Value/FileCollection.php">
    <PropertyTypeCoercion>
      <code>$files</code>
    </PropertyTypeCoercion>
  </file>
  <file src="src/TextUI/Configuration/Value/FilterDirectoryCollection.php">
    <PropertyTypeCoercion>
      <code>$directories</code>
    </PropertyTypeCoercion>
  </file>
  <file src="src/TextUI/Configuration/Value/GroupCollection.php">
    <PropertyTypeCoercion>
      <code>$groups</code>
    </PropertyTypeCoercion>
  </file>
  <file src="src/TextUI/Configuration/Value/IniSettingCollection.php">
    <PropertyTypeCoercion>
      <code>$iniSettings</code>
    </PropertyTypeCoercion>
  </file>
  <file src="src/TextUI/Configuration/Value/TestDirectoryCollection.php">
    <PropertyTypeCoercion>
      <code>$directories</code>
    </PropertyTypeCoercion>
  </file>
  <file src="src/TextUI/Configuration/Value/TestFileCollection.php">
    <PropertyTypeCoercion>
      <code>$files</code>
    </PropertyTypeCoercion>
  </file>
  <file src="src/TextUI/Configuration/Value/TestSuiteCollection.php">
    <PropertyTypeCoercion>
      <code>$testSuites</code>
    </PropertyTypeCoercion>
  </file>
  <file src="src/TextUI/Configuration/Value/VariableCollection.php">
    <PropertyTypeCoercion>
      <code>$variables</code>
    </PropertyTypeCoercion>
  </file>
  <file src="src/TextUI/Configuration/Xml/CodeCoverage/CodeCoverage.php">
    <DeprecatedMethod>
      <code>hasCacheDirectory</code>
    </DeprecatedMethod>
  </file>
  <file src="src/TextUI/Configuration/Xml/Loader.php">
    <ArgumentTypeCoercion>
      <code><![CDATA[$bootstrap->getAttribute('class')]]></code>
      <code><![CDATA[$directoryNode->getAttribute('phpVersionOperator')]]></code>
      <code><![CDATA[$fileNode->getAttribute('phpVersionOperator')]]></code>
    </ArgumentTypeCoercion>
    <RedundantConditionGivenDocblockType>
      <code>assert($directoryNode instanceof DOMElement)</code>
      <code>assert($fileNode instanceof DOMElement)</code>
    </RedundantConditionGivenDocblockType>
  </file>
  <file src="src/TextUI/Configuration/Xml/Migration/Migrations/CoverageCloverToReport.php">
    <PossiblyNullReference>
      <code>createElement</code>
    </PossiblyNullReference>
  </file>
  <file src="src/TextUI/Configuration/Xml/Migration/Migrations/CoverageCrap4jToReport.php">
    <PossiblyNullReference>
      <code>createElement</code>
    </PossiblyNullReference>
  </file>
  <file src="src/TextUI/Configuration/Xml/Migration/Migrations/CoverageHtmlToReport.php">
    <PossiblyNullReference>
      <code>createElement</code>
    </PossiblyNullReference>
  </file>
  <file src="src/TextUI/Configuration/Xml/Migration/Migrations/CoveragePhpToReport.php">
    <PossiblyNullReference>
      <code>createElement</code>
    </PossiblyNullReference>
  </file>
  <file src="src/TextUI/Configuration/Xml/Migration/Migrations/CoverageTextToReport.php">
    <PossiblyNullReference>
      <code>createElement</code>
    </PossiblyNullReference>
  </file>
  <file src="src/TextUI/Configuration/Xml/Migration/Migrations/CoverageXmlToReport.php">
    <PossiblyNullReference>
      <code>createElement</code>
    </PossiblyNullReference>
  </file>
  <file src="src/TextUI/Configuration/Xml/Migration/Migrations/LogToReportMigration.php">
    <PossiblyNullReference>
      <code>removeChild</code>
    </PossiblyNullReference>
  </file>
  <file src="src/TextUI/Configuration/Xml/Migration/Migrations/MoveCoverageDirectoriesToSource.php">
    <InvalidArgument>
      <code><![CDATA[$xpath->query('//coverage/' . $element)]]></code>
    </InvalidArgument>
  </file>
  <file src="src/TextUI/Configuration/Xml/Migration/Migrations/RemoveEmptyFilter.php">
    <PossiblyNullReference>
      <code>removeChild</code>
      <code>removeChild</code>
    </PossiblyNullReference>
  </file>
  <file src="src/TextUI/Configuration/Xml/PHPUnit.php">
    <DeprecatedMethod>
      <code>hasCacheResultFile</code>
    </DeprecatedMethod>
  </file>
  <file src="src/TextUI/Help.php">
    <PossiblyUndefinedArrayOffset>
      <code><![CDATA[$option['desc']]]></code>
      <code><![CDATA[$option['desc']]]></code>
    </PossiblyUndefinedArrayOffset>
  </file>
  <file src="src/TextUI/Output/Default/ResultPrinter.php">
    <MissingThrowsDocblock>
      <code>dataFromDataProvider</code>
    </MissingThrowsDocblock>
    <RedundantCondition>
      <code>assert($test instanceof TestMethod)</code>
      <code>assert($test instanceof TestMethod)</code>
    </RedundantCondition>
  </file>
  <file src="src/TextUI/Output/Facade.php">
    <InvalidNullableReturnType>
      <code>Printer</code>
    </InvalidNullableReturnType>
    <MissingThrowsDocblock>
      <code>DefaultPrinter::standardError()</code>
      <code>DefaultPrinter::standardError()</code>
      <code>DefaultPrinter::standardOutput()</code>
      <code>DefaultPrinter::standardOutput()</code>
      <code>DefaultPrinter::standardOutput()</code>
      <code>DefaultPrinter::standardOutput()</code>
      <code><![CDATA[new DefaultProgressPrinter(
            self::$printer,
            EventFacade::instance(),
            $configuration->colors(),
            $configuration->columns(),
            $configuration->source(),
        )]]></code>
      <code><![CDATA[new DefaultProgressPrinter(
            self::$printer,
            EventFacade::instance(),
            $configuration->colors(),
            $configuration->columns(),
            $configuration->source(),
        )]]></code>
    </MissingThrowsDocblock>
    <NullableReturnStatement>
      <code>self::$printer</code>
    </NullableReturnStatement>
  </file>
  <file src="src/TextUI/Output/Printer/DefaultPrinter.php">
    <PossiblyInvalidArgument>
      <code><![CDATA[$this->stream]]></code>
      <code><![CDATA[$this->stream]]></code>
    </PossiblyInvalidArgument>
  </file>
  <file src="src/TextUI/TestSuiteFilterProcessor.php">
    <ArgumentTypeCoercion>
      <code><![CDATA[$configuration->excludeGroups()]]></code>
      <code><![CDATA[$configuration->filter()]]></code>
      <code><![CDATA[$configuration->groups()]]></code>
    </ArgumentTypeCoercion>
  </file>
  <file src="src/Util/ExcludeList.php">
    <InvalidPropertyAssignmentValue>
      <code>self::$directories</code>
      <code>self::$directories</code>
      <code>self::$directories</code>
    </InvalidPropertyAssignmentValue>
  </file>
  <file src="src/Util/PHP/DefaultPhpProcess.php">
    <DocblockTypeContradiction>
      <code>is_array($envVar)</code>
    </DocblockTypeContradiction>
    <RedundantCondition>
      <code>$_SERVER</code>
    </RedundantCondition>
    <TypeDoesNotContainNull>
      <code>[]</code>
    </TypeDoesNotContainNull>
  </file>
  <file src="src/Util/Reflection.php">
    <ArgumentTypeCoercion>
      <code>$filter</code>
    </ArgumentTypeCoercion>
  </file>
  <file src="src/Util/VersionComparisonOperator.php">
    <DocblockTypeContradiction>
      <code><![CDATA[in_array($operator, ['<', 'lt', '<=', 'le', '>', 'gt', '>=', 'ge', '==', '=', 'eq', '!=', '<>', 'ne'], true)]]></code>
    </DocblockTypeContradiction>
    <NoValue>
      <code>$operator</code>
    </NoValue>
  </file>
</files><|MERGE_RESOLUTION|>--- conflicted
+++ resolved
@@ -1,6 +1,5 @@
 <?xml version="1.0" encoding="UTF-8"?>
-<<<<<<< HEAD
-<files psalm-version="5.18.0@b113f3ed0259fd6e212d87c3df80eec95a6abf19">
+<files psalm-version="5.19.1@b9583493b08eb36259c0f6b746a787c4c9b3ac45">
   <file src="src/Event/Dispatcher/DirectDispatcher.php">
     <UndefinedInterfaceMethod>
       <code>notify</code>
@@ -89,10 +88,6 @@
     </PropertyTypeCoercion>
   </file>
   <file src="src/Event/Facade.php">
-=======
-<files psalm-version="5.19.1@b9583493b08eb36259c0f6b746a787c4c9b3ac45">
-  <file src="src/Framework/Assert.php">
->>>>>>> 68bf9dee
     <ArgumentTypeCoercion>
       <code><![CDATA[$eventClass . 'Subscriber']]></code>
     </ArgumentTypeCoercion>
@@ -880,19 +875,7 @@
       <code><![CDATA[$this->sortDefectsFirst($suite->tests())]]></code>
     </ArgumentTypeCoercion>
   </file>
-<<<<<<< HEAD
   <file src="src/TextUI/Application.php">
-=======
-  <file src="src/Runner/Version.php">
-    <LessSpecificReturnStatement>
-      <code><![CDATA[implode('.', array_slice(explode('.', $version), 0, 2))]]></code>
-    </LessSpecificReturnStatement>
-    <MoreSpecificReturnType>
-      <code>non-empty-string</code>
-    </MoreSpecificReturnType>
-  </file>
-  <file src="src/TextUI/CliArguments/Builder.php">
->>>>>>> 68bf9dee
     <ArgumentTypeCoercion>
       <code><![CDATA[$configuration->generateBaseline()]]></code>
     </ArgumentTypeCoercion>
@@ -1139,6 +1122,14 @@
       <code>hasCacheResultFile</code>
     </DeprecatedMethod>
   </file>
+  <file src="src/TextUI/Configuration/Xml/SchemaFinder.php">
+    <LessSpecificReturnStatement>
+      <code>$result</code>
+    </LessSpecificReturnStatement>
+    <MoreSpecificReturnType>
+      <code><![CDATA[non-empty-list<non-empty-string>]]></code>
+    </MoreSpecificReturnType>
+  </file>
   <file src="src/TextUI/Help.php">
     <PossiblyUndefinedArrayOffset>
       <code><![CDATA[$option['desc']]]></code>
