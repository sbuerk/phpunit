--- conflicted
+++ resolved
@@ -664,33 +664,10 @@
       <code>stop</code>
     </PossiblyNullReference>
   </file>
-  <file src="src/Runner/Filter/GroupFilterIterator.php">
-<<<<<<< HEAD
-    <UndefinedInterfaceMethod occurrences="1">
-      <code>current</code>
-    </UndefinedInterfaceMethod>
-  </file>
   <file src="src/Runner/Filter/NameFilterIterator.php">
     <PossiblyNullArgument occurrences="1">
       <code>$this-&gt;filter</code>
     </PossiblyNullArgument>
-    <UndefinedInterfaceMethod occurrences="1">
-      <code>current</code>
-    </UndefinedInterfaceMethod>
-=======
-    <MissingReturnType occurrences="1">
-      <code>doAccept</code>
-    </MissingReturnType>
-  </file>
-  <file src="src/Runner/Filter/NameFilterIterator.php">
-    <PropertyNotSetInConstructor occurrences="2">
-      <code>$filterMax</code>
-      <code>$filterMin</code>
-    </PropertyNotSetInConstructor>
-    <RedundantPropertyInitializationCheck occurrences="1">
-      <code>$accepted &amp;&amp; isset($this-&gt;filterMax)</code>
-    </RedundantPropertyInitializationCheck>
->>>>>>> 945290fc
   </file>
   <file src="src/Runner/PhptTestCase.php">
     <InternalClass occurrences="2">
