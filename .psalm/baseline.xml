<?xml version="1.0" encoding="UTF-8"?>
<<<<<<< HEAD
<files psalm-version="dev-master@">
  <file src="src/Event/Dispatcher/DirectDispatcher.php">
    <UndefinedInterfaceMethod occurrences="1">
      <code>notify</code>
    </UndefinedInterfaceMethod>
  </file>
  <file src="src/Event/Events/Test/HookMethod/AfterLastTestMethodFinished.php">
    <PropertyTypeCoercion occurrences="1">
      <code>$calledMethods</code>
    </PropertyTypeCoercion>
  </file>
  <file src="src/Event/Events/Test/HookMethod/AfterTestMethodFinished.php">
    <PropertyTypeCoercion occurrences="1">
      <code>$calledMethods</code>
    </PropertyTypeCoercion>
  </file>
  <file src="src/Event/Events/Test/HookMethod/BeforeFirstTestMethodFinished.php">
    <PropertyTypeCoercion occurrences="1">
      <code>$calledMethods</code>
    </PropertyTypeCoercion>
  </file>
  <file src="src/Event/Events/Test/HookMethod/BeforeTestMethodFinished.php">
    <PropertyTypeCoercion occurrences="1">
      <code>$calledMethods</code>
    </PropertyTypeCoercion>
  </file>
  <file src="src/Event/Events/Test/HookMethod/PostConditionFinished.php">
    <PropertyTypeCoercion occurrences="1">
      <code>$calledMethods</code>
    </PropertyTypeCoercion>
  </file>
  <file src="src/Event/Events/Test/HookMethod/PreConditionFinished.php">
    <PropertyTypeCoercion occurrences="1">
      <code>$calledMethods</code>
    </PropertyTypeCoercion>
  </file>
  <file src="src/Event/Events/Test/TestDouble/MockObjectFromWsdlCreated.php">
    <PropertyTypeCoercion occurrences="1">
      <code>$methods</code>
    </PropertyTypeCoercion>
  </file>
  <file src="src/Event/Events/Test/TestDouble/PartialMockObjectCreated.php">
    <PropertyTypeCoercion occurrences="1">
      <code>$methodNames</code>
    </PropertyTypeCoercion>
  </file>
  <file src="src/Event/Facade.php">
    <ArgumentTypeCoercion occurrences="1">
      <code>$eventClass . 'Subscriber'</code>
    </ArgumentTypeCoercion>
    <PossiblyNullReference occurrences="1">
      <code>flush</code>
    </PossiblyNullReference>
  </file>
  <file src="src/Event/Value/Runtime/PHP.php">
    <ImpureFunctionCall occurrences="1">
      <code>get_loaded_extensions</code>
    </ImpureFunctionCall>
  </file>
  <file src="src/Event/Value/Telemetry/HRTime.php">
    <ImpureMethodCall occurrences="1">
      <code>fromSecondsAndNanoseconds</code>
    </ImpureMethodCall>
  </file>
  <file src="src/Event/Value/Telemetry/MemoryUsage.php">
    <ImpureMethodCall occurrences="1">
      <code>fromBytes</code>
    </ImpureMethodCall>
  </file>
  <file src="src/Event/Value/Test/TestCollection.php">
    <PropertyTypeCoercion occurrences="1">
      <code>$tests</code>
    </PropertyTypeCoercion>
  </file>
  <file src="src/Event/Value/Test/TestData/TestDataCollection.php">
    <ArgumentTypeCoercion occurrences="1">
      <code>$data</code>
    </ArgumentTypeCoercion>
    <PropertyTypeCoercion occurrences="1">
      <code>$data</code>
    </PropertyTypeCoercion>
  </file>
  <file src="src/Event/Value/Test/TestMethod.php">
    <ImpureMethodCall occurrences="4">
      <code>dataFromDataProvider</code>
      <code>dataFromDataProvider</code>
      <code>hasDataFromDataProvider</code>
      <code>hasDataFromDataProvider</code>
    </ImpureMethodCall>
  </file>
  <file src="src/Event/Value/TestSuite/TestSuite.php">
    <ArgumentTypeCoercion occurrences="4">
      <code>$className</code>
      <code>$testSuite-&gt;getName()</code>
      <code>$testSuite-&gt;getName()</code>
      <code>$testSuite-&gt;getName()</code>
    </ArgumentTypeCoercion>
  </file>
  <file src="src/Event/Value/TestSuite/TestSuiteForTestMethodWithDataProvider.php">
    <PropertyTypeCoercion occurrences="1">
      <code>$className</code>
    </PropertyTypeCoercion>
  </file>
  <file src="src/Framework/Assert/Functions.php">
    <TooManyArguments occurrences="14">
=======
<files psalm-version="5.5.0@b63061a27f2683ec0f3509012bb22daab3b65b61">
  <file src="src/Framework/Assert.php">
    <ArgumentTypeCoercion>
      <code>$actualElement-&gt;childNodes-&gt;item($i)</code>
      <code>$expectedElement-&gt;childNodes-&gt;item($i)</code>
    </ArgumentTypeCoercion>
    <DeprecatedMethod>
      <code>Xml::import($actualElement)</code>
      <code>Xml::import($expectedElement)</code>
      <code>Xml::removeCharacterDataNodes($actualElement)</code>
      <code>Xml::removeCharacterDataNodes($expectedElement)</code>
      <code>static::assertEqualXMLStructure(
                $expectedElement-&gt;childNodes-&gt;item($i),
                $actualElement-&gt;childNodes-&gt;item($i),
                $checkAttributes,
                $message
            )</code>
    </DeprecatedMethod>
    <DocblockTypeContradiction>
      <code>!$actual instanceof Countable &amp;&amp; !is_iterable($actual)</code>
      <code>!$actual instanceof Countable &amp;&amp; !is_iterable($actual)</code>
      <code>!$expected instanceof Countable &amp;&amp; !is_iterable($expected)</code>
      <code>!$expected instanceof Countable &amp;&amp; !is_iterable($expected)</code>
      <code>!$haystack instanceof Countable &amp;&amp; !is_iterable($haystack)</code>
      <code>!$haystack instanceof Countable &amp;&amp; !is_iterable($haystack)</code>
      <code>is_int($key) || is_string($key)</code>
      <code>is_int($key) || is_string($key)</code>
      <code>is_object($object)</code>
      <code>is_object($object)</code>
      <code>is_string($key)</code>
      <code>is_string($key)</code>
    </DocblockTypeContradiction>
    <MissingParamType>
      <code>$actual</code>
      <code>$actual</code>
      <code>$actual</code>
      <code>$actual</code>
      <code>$actual</code>
      <code>$actual</code>
      <code>$actual</code>
      <code>$actual</code>
      <code>$actual</code>
      <code>$actual</code>
      <code>$actual</code>
      <code>$actual</code>
      <code>$actual</code>
      <code>$actual</code>
      <code>$actual</code>
      <code>$actual</code>
      <code>$actual</code>
      <code>$actual</code>
      <code>$actual</code>
      <code>$actual</code>
      <code>$actual</code>
      <code>$actual</code>
      <code>$actual</code>
      <code>$actual</code>
      <code>$actual</code>
      <code>$actual</code>
      <code>$actual</code>
      <code>$actual</code>
      <code>$actual</code>
      <code>$actual</code>
      <code>$actual</code>
      <code>$actual</code>
      <code>$actual</code>
      <code>$actual</code>
      <code>$actual</code>
      <code>$actual</code>
      <code>$actual</code>
      <code>$actual</code>
      <code>$actual</code>
      <code>$actual</code>
      <code>$actual</code>
      <code>$actual</code>
      <code>$actual</code>
      <code>$actual</code>
      <code>$actual</code>
      <code>$actual</code>
      <code>$actual</code>
      <code>$attributeName</code>
      <code>$condition</code>
      <code>$condition</code>
      <code>$condition</code>
      <code>$condition</code>
      <code>$expected</code>
      <code>$expected</code>
      <code>$expected</code>
      <code>$expected</code>
      <code>$expected</code>
      <code>$expected</code>
      <code>$expected</code>
      <code>$expected</code>
      <code>$expected</code>
      <code>$expected</code>
      <code>$expected</code>
      <code>$expected</code>
      <code>$expected</code>
      <code>$needle</code>
      <code>$needle</code>
      <code>$needle</code>
      <code>$needle</code>
      <code>$prefix</code>
      <code>$value</code>
      <code>$value</code>
      <code>$value</code>
      <code>$value</code>
      <code>$value</code>
      <code>$value</code>
      <code>$value</code>
      <code>$value</code>
      <code>$value</code>
      <code>$value</code>
      <code>$value</code>
      <code>$value</code>
    </MissingParamType>
    <MissingThrowsDocblock>
      <code>loadFile</code>
      <code>loadFile</code>
      <code>loadFile</code>
      <code>loadFile</code>
      <code>new IsType($type)</code>
      <code>new IsType(IsType::TYPE_ARRAY)</code>
      <code>new IsType(IsType::TYPE_ARRAY)</code>
      <code>new IsType(IsType::TYPE_BOOL)</code>
      <code>new IsType(IsType::TYPE_BOOL)</code>
      <code>new IsType(IsType::TYPE_CALLABLE)</code>
      <code>new IsType(IsType::TYPE_CALLABLE)</code>
      <code>new IsType(IsType::TYPE_CLOSED_RESOURCE)</code>
      <code>new IsType(IsType::TYPE_CLOSED_RESOURCE)</code>
      <code>new IsType(IsType::TYPE_FLOAT)</code>
      <code>new IsType(IsType::TYPE_FLOAT)</code>
      <code>new IsType(IsType::TYPE_INT)</code>
      <code>new IsType(IsType::TYPE_INT)</code>
      <code>new IsType(IsType::TYPE_ITERABLE)</code>
      <code>new IsType(IsType::TYPE_ITERABLE)</code>
      <code>new IsType(IsType::TYPE_NUMERIC)</code>
      <code>new IsType(IsType::TYPE_NUMERIC)</code>
      <code>new IsType(IsType::TYPE_OBJECT)</code>
      <code>new IsType(IsType::TYPE_OBJECT)</code>
      <code>new IsType(IsType::TYPE_RESOURCE)</code>
      <code>new IsType(IsType::TYPE_RESOURCE)</code>
      <code>new IsType(IsType::TYPE_SCALAR)</code>
      <code>new IsType(IsType::TYPE_SCALAR)</code>
      <code>new IsType(IsType::TYPE_STRING)</code>
      <code>new IsType(IsType::TYPE_STRING)</code>
      <code>new TraversableContainsOnly(
                    $type,
                    $isNativeType
                )</code>
      <code>new TraversableContainsOnly(
                $className,
                false
            )</code>
      <code>new TraversableContainsOnly(
                $type,
                $isNativeType
            )</code>
      <code>new TraversableContainsOnly($className, false)</code>
      <code>new TraversableContainsOnly($type)</code>
      <code>static::assertThat(
            $actual,
            static::objectEquals($expected, $method),
            $message
        )</code>
      <code>static::assertThat($haystack, $constraint, $message)</code>
      <code>static::assertThat($haystack, $constraint, $message)</code>
      <code>static::assertThat($haystack, $constraint, $message)</code>
      <code>static::assertThat($haystack, $constraint, $message)</code>
    </MissingThrowsDocblock>
    <PossiblyInvalidArgument>
      <code>$expected</code>
      <code>$expected</code>
    </PossiblyInvalidArgument>
    <RedundantCondition>
      <code>assert($step['object'] instanceof TestCase)</code>
    </RedundantCondition>
  </file>
  <file src="src/Framework/Assert/Functions.php">
    <DeprecatedClass>
      <code>InvokedAtIndexMatcher</code>
      <code>new InvokedAtIndexMatcher($index)</code>
    </DeprecatedClass>
    <DeprecatedMethod>
      <code>Assert::assertDirectoryNotExists(...func_get_args())</code>
      <code>Assert::assertDirectoryNotIsReadable(...func_get_args())</code>
      <code>Assert::assertDirectoryNotIsWritable(...func_get_args())</code>
      <code>Assert::assertEqualXMLStructure(...func_get_args())</code>
      <code>Assert::assertFileNotExists(...func_get_args())</code>
      <code>Assert::assertFileNotIsReadable(...func_get_args())</code>
      <code>Assert::assertFileNotIsWritable(...func_get_args())</code>
      <code>Assert::assertNotIsReadable(...func_get_args())</code>
      <code>Assert::assertNotIsWritable(...func_get_args())</code>
      <code>Assert::assertNotRegExp(...func_get_args())</code>
      <code>Assert::assertRegExp(...func_get_args())</code>
    </DeprecatedMethod>
    <MissingParamType>
      <code>$actual</code>
      <code>$actual</code>
      <code>$actual</code>
      <code>$actual</code>
      <code>$actual</code>
      <code>$actual</code>
      <code>$actual</code>
      <code>$actual</code>
      <code>$actual</code>
      <code>$actual</code>
      <code>$actual</code>
      <code>$actual</code>
      <code>$actual</code>
      <code>$actual</code>
      <code>$actual</code>
      <code>$actual</code>
      <code>$actual</code>
      <code>$actual</code>
      <code>$actual</code>
      <code>$actual</code>
      <code>$actual</code>
      <code>$actual</code>
      <code>$actual</code>
      <code>$actual</code>
      <code>$actual</code>
      <code>$actual</code>
      <code>$actual</code>
      <code>$actual</code>
      <code>$actual</code>
      <code>$actual</code>
      <code>$actual</code>
      <code>$actual</code>
      <code>$actual</code>
      <code>$actual</code>
      <code>$actual</code>
      <code>$actual</code>
      <code>$actual</code>
      <code>$actual</code>
      <code>$actual</code>
      <code>$actual</code>
      <code>$actual</code>
      <code>$actual</code>
      <code>$actual</code>
      <code>$actual</code>
      <code>$actual</code>
      <code>$actual</code>
      <code>$actual</code>
      <code>$attributeName</code>
      <code>$callback</code>
      <code>$condition</code>
      <code>$condition</code>
      <code>$condition</code>
      <code>$condition</code>
      <code>$expected</code>
      <code>$expected</code>
      <code>$expected</code>
      <code>$expected</code>
      <code>$expected</code>
      <code>$expected</code>
      <code>$expected</code>
      <code>$expected</code>
      <code>$expected</code>
      <code>$expected</code>
      <code>$expected</code>
      <code>$expected</code>
      <code>$expected</code>
      <code>$key</code>
      <code>$needle</code>
      <code>$needle</code>
      <code>$needle</code>
      <code>$needle</code>
      <code>$prefix</code>
      <code>$value</code>
      <code>$value</code>
      <code>$value</code>
      <code>$value</code>
      <code>$value</code>
      <code>$value</code>
      <code>$value</code>
      <code>$value</code>
      <code>$value</code>
      <code>$value</code>
      <code>$value</code>
      <code>$value</code>
      <code>$value</code>
    </MissingParamType>
    <MissingThrowsDocblock>
      <code>Assert::logicalAnd(...func_get_args())</code>
    </MissingThrowsDocblock>
    <TooManyArguments>
>>>>>>> 43d092c2
      <code>Assert::anything(...func_get_args())</code>
      <code>Assert::directoryExists(...func_get_args())</code>
      <code>Assert::fileExists(...func_get_args())</code>
      <code>Assert::isEmpty(...func_get_args())</code>
      <code>Assert::isFalse(...func_get_args())</code>
      <code>Assert::isFinite(...func_get_args())</code>
      <code>Assert::isInfinite(...func_get_args())</code>
      <code>Assert::isJson(...func_get_args())</code>
      <code>Assert::isList(...func_get_args())</code>
      <code>Assert::isNan(...func_get_args())</code>
      <code>Assert::isNull(...func_get_args())</code>
      <code>Assert::isReadable(...func_get_args())</code>
      <code>Assert::isTrue(...func_get_args())</code>
      <code>Assert::isWritable(...func_get_args())</code>
    </TooManyArguments>
  </file>
  <file src="src/Framework/Constraint/Cardinality/Count.php">
<<<<<<< HEAD
    <PossiblyInvalidArgument occurrences="1">
      <code>$e-&gt;getCode()</code>
    </PossiblyInvalidArgument>
  </file>
  <file src="src/Framework/Constraint/ObjectEquals.php">
    <ArgumentTypeCoercion occurrences="1">
      <code>$this-&gt;method</code>
    </ArgumentTypeCoercion>
    <MissingThrowsDocblock occurrences="1">
      <code>getMethod</code>
    </MissingThrowsDocblock>
  </file>
  <file src="src/Framework/Constraint/Operator/BinaryOperator.php">
    <PropertyTypeCoercion occurrences="1"/>
  </file>
  <file src="src/Framework/Constraint/Operator/LogicalXor.php">
    <InvalidArgument occurrences="1">
      <code>bool</code>
    </InvalidArgument>
=======
    <MissingParamType>
      <code>$other</code>
    </MissingParamType>
    <MissingThrowsDocblock>
      <code>getCountOf</code>
    </MissingThrowsDocblock>
  </file>
  <file src="src/Framework/Constraint/Cardinality/SameSize.php">
    <MissingThrowsDocblock>
      <code>getCountOf</code>
    </MissingThrowsDocblock>
  </file>
  <file src="src/Framework/Constraint/Constraint.php">
    <MissingParamType>
      <code>$other</code>
    </MissingParamType>
  </file>
  <file src="src/Framework/Constraint/Equality/IsEqual.php">
    <MissingParamType>
      <code>$other</code>
      <code>$value</code>
    </MissingParamType>
  </file>
  <file src="src/Framework/Constraint/Equality/IsEqualCanonicalizing.php">
    <MissingParamType>
      <code>$other</code>
      <code>$value</code>
    </MissingParamType>
  </file>
  <file src="src/Framework/Constraint/Equality/IsEqualIgnoringCase.php">
    <MissingParamType>
      <code>$other</code>
      <code>$value</code>
    </MissingParamType>
  </file>
  <file src="src/Framework/Constraint/Equality/IsEqualWithDelta.php">
    <MissingParamType>
      <code>$other</code>
      <code>$value</code>
    </MissingParamType>
  </file>
  <file src="src/Framework/Constraint/Exception/Exception.php">
    <MissingThrowsDocblock>
      <code>Filter::getFilteredStacktrace($other)</code>
    </MissingThrowsDocblock>
  </file>
  <file src="src/Framework/Constraint/Exception/ExceptionCode.php">
    <MoreSpecificImplementedParamType>
      <code>$other</code>
    </MoreSpecificImplementedParamType>
  </file>
  <file src="src/Framework/Constraint/Exception/ExceptionMessage.php">
    <MoreSpecificImplementedParamType>
      <code>$other</code>
    </MoreSpecificImplementedParamType>
    <RedundantCast>
      <code>(string) $other-&gt;getMessage()</code>
    </RedundantCast>
  </file>
  <file src="src/Framework/Constraint/Exception/ExceptionMessageRegularExpression.php">
    <MoreSpecificImplementedParamType>
      <code>$other</code>
    </MoreSpecificImplementedParamType>
  </file>
  <file src="src/Framework/Constraint/IsAnything.php">
    <MissingParamType>
      <code>$other</code>
    </MissingParamType>
  </file>
  <file src="src/Framework/Constraint/IsIdentical.php">
    <MissingParamType>
      <code>$other</code>
      <code>$value</code>
    </MissingParamType>
  </file>
  <file src="src/Framework/Constraint/Object/ClassHasAttribute.php">
    <MissingThrowsDocblock>
      <code>throw new Exception(
                $e-&gt;getMessage(),
                $e-&gt;getCode(),
                $e
            );</code>
    </MissingThrowsDocblock>
  </file>
  <file src="src/Framework/Constraint/Object/ClassHasStaticAttribute.php">
    <MissingThrowsDocblock>
      <code>throw new Exception(
                $e-&gt;getMessage(),
                $e-&gt;getCode(),
                $e
            );</code>
    </MissingThrowsDocblock>
  </file>
  <file src="src/Framework/Constraint/Object/ObjectEquals.php">
    <MissingThrowsDocblock>
      <code>getMethod</code>
    </MissingThrowsDocblock>
  </file>
  <file src="src/Framework/Constraint/Object/ObjectHasAttribute.php">
    <MissingThrowsDocblock>
      <code>hasProperty</code>
    </MissingThrowsDocblock>
  </file>
  <file src="src/Framework/Constraint/Operator/BinaryOperator.php">
    <UnsafeInstantiation>
      <code>new static</code>
    </UnsafeInstantiation>
  </file>
  <file src="src/Framework/Constraint/Operator/LogicalNot.php">
    <MissingThrowsDocblock>
      <code>evaluate</code>
      <code>evaluate</code>
    </MissingThrowsDocblock>
  </file>
  <file src="src/Framework/Constraint/Operator/Operator.php">
    <MissingParamType>
      <code>$constraint</code>
    </MissingParamType>
  </file>
  <file src="src/Framework/Constraint/String/StringMatchesFormatDescription.php">
    <MissingThrowsDocblock>
      <code>new Differ(new UnifiedDiffOutputBuilder("--- Expected\n+++ Actual\n"))</code>
    </MissingThrowsDocblock>
  </file>
  <file src="src/Framework/Constraint/String/StringStartsWith.php">
    <MissingThrowsDocblock>
      <code>throw InvalidArgumentException::create(1, 'non-empty string');</code>
    </MissingThrowsDocblock>
  </file>
  <file src="src/Framework/Constraint/Traversable/TraversableContains.php">
    <MissingParamType>
      <code>$value</code>
    </MissingParamType>
    <MissingReturnType>
      <code>value</code>
    </MissingReturnType>
>>>>>>> 43d092c2
  </file>
  <file src="src/Framework/Constraint/Type/IsInstanceOf.php">
    <ArgumentTypeCoercion>
      <code>$this-&gt;className</code>
    </ArgumentTypeCoercion>
  </file>
  <file src="src/Framework/DataProviderTestSuite.php">
    <ArgumentTypeCoercion>
      <code>$className</code>
    </ArgumentTypeCoercion>
<<<<<<< HEAD
    <LessSpecificReturnStatement occurrences="1">
      <code>$this-&gt;providedTests</code>
    </LessSpecificReturnStatement>
    <MoreSpecificReturnType occurrences="1">
      <code>list&lt;ExecutionOrderDependency&gt;</code>
    </MoreSpecificReturnType>
  </file>
  <file src="src/Framework/MockObject/Builder/InvocationMocker.php">
    <PropertyTypeCoercion occurrences="1">
      <code>$configurableMethods</code>
    </PropertyTypeCoercion>
  </file>
  <file src="src/Framework/MockObject/Generator.php">
    <ArgumentTypeCoercion occurrences="6">
=======
    <PropertyNotSetInConstructor>
      <code>DataProviderTestSuite</code>
      <code>DataProviderTestSuite</code>
    </PropertyNotSetInConstructor>
  </file>
  <file src="src/Framework/ErrorTestCase.php">
    <NonInvariantDocblockPropertyType>
      <code>$backupGlobals</code>
    </NonInvariantDocblockPropertyType>
  </file>
  <file src="src/Framework/Exception/Exception.php">
    <MissingParamType>
      <code>$code</code>
      <code>$message</code>
    </MissingParamType>
    <MissingThrowsDocblock>
      <code>Filter::getFilteredStacktrace($this)</code>
    </MissingThrowsDocblock>
  </file>
  <file src="src/Framework/Exception/ExpectationFailedException.php">
    <PossiblyNullPropertyAssignmentValue>
      <code>$comparisonFailure</code>
    </PossiblyNullPropertyAssignmentValue>
  </file>
  <file src="src/Framework/ExceptionWrapper.php">
    <MissingThrowsDocblock>
      <code>Filter::getFilteredStacktrace($this)</code>
    </MissingThrowsDocblock>
    <PossiblyNullArgument>
      <code>$t-&gt;getPrevious()</code>
    </PossiblyNullArgument>
  </file>
  <file src="src/Framework/ExecutionOrderDependency.php">
    <PossiblyUndefinedArrayOffset>
      <code>$parts[1]</code>
    </PossiblyUndefinedArrayOffset>
  </file>
  <file src="src/Framework/IncompleteTestCase.php">
    <NonInvariantDocblockPropertyType>
      <code>$backupGlobals</code>
    </NonInvariantDocblockPropertyType>
  </file>
  <file src="src/Framework/MockObject/Builder/Identity.php">
    <MissingReturnType>
      <code>id</code>
    </MissingReturnType>
  </file>
  <file src="src/Framework/MockObject/Builder/InvocationMocker.php">
    <DeprecatedClass>
      <code>new Rule\ConsecutiveParameters($arguments)</code>
    </DeprecatedClass>
    <MissingParamType>
      <code>$id</code>
      <code>$id</code>
    </MissingParamType>
  </file>
  <file src="src/Framework/MockObject/Builder/InvocationStubber.php">
    <MissingParamType>
      <code>$nextValues</code>
      <code>$value</code>
    </MissingParamType>
  </file>
  <file src="src/Framework/MockObject/Builder/ParametersMatch.php">
    <MissingParamType>
      <code>$arguments</code>
    </MissingParamType>
  </file>
  <file src="src/Framework/MockObject/ConfigurableMethod.php">
    <MissingParamType>
      <code>$value</code>
    </MissingParamType>
  </file>
  <file src="src/Framework/MockObject/Generator.php">
    <ArgumentTypeCoercion>
      <code>$arguments</code>
      <code>$arguments</code>
>>>>>>> 43d092c2
      <code>$className</code>
      <code>$className</code>
      <code>$interfaceName</code>
      <code>$methods</code>
      <code>$type</code>
    </ArgumentTypeCoercion>
<<<<<<< HEAD
    <InvalidReturnStatement occurrences="1"/>
    <InvalidReturnType occurrences="1">
      <code>MockObject&amp;RealInstanceType</code>
    </InvalidReturnType>
    <MissingThrowsDocblock occurrences="1">
      <code>getMethod</code>
    </MissingThrowsDocblock>
    <PossiblyNullArgument occurrences="1">
=======
    <DocblockTypeContradiction>
      <code>!is_array($methods) &amp;&amp; null !== $methods</code>
    </DocblockTypeContradiction>
    <InvalidReturnStatement>
      <code>$this-&gt;getMock(
                $originalClassName,
                $methods,
                $arguments,
                $mockClassName,
                $callOriginalConstructor,
                $callOriginalClone,
                $callAutoload,
                $cloneArguments
            )</code>
    </InvalidReturnStatement>
    <InvalidReturnType>
      <code>MockObject&amp;RealInstanceType</code>
    </InvalidReturnType>
    <MissingParamType>
      <code>$type</code>
    </MissingParamType>
    <MissingReturnType>
      <code>getObject</code>
    </MissingReturnType>
    <PossiblyNullArgument>
>>>>>>> 43d092c2
      <code>$client-&gt;__getFunctions()</code>
    </PossiblyNullArgument>
  </file>
  <file src="src/Framework/MockObject/Invocation.php">
    <InvalidArgument>
      <code>$types</code>
    </InvalidArgument>
<<<<<<< HEAD
  </file>
  <file src="src/Framework/MockObject/Matcher.php">
    <InvalidNullableReturnType occurrences="1">
      <code>MethodName</code>
    </InvalidNullableReturnType>
    <NullableReturnStatement occurrences="1">
      <code>$this-&gt;methodNameRule</code>
    </NullableReturnStatement>
=======
    <MissingThrowsDocblock>
      <code>throw $t;</code>
    </MissingThrowsDocblock>
  </file>
  <file src="src/Framework/MockObject/InvocationHandler.php">
    <MissingReturnType>
      <code>invoke</code>
    </MissingReturnType>
    <PropertyNotSetInConstructor>
      <code>$deferredError</code>
    </PropertyNotSetInConstructor>
    <RedundantConditionGivenDocblockType>
      <code>$this-&gt;deferredError</code>
    </RedundantConditionGivenDocblockType>
  </file>
  <file src="src/Framework/MockObject/Matcher.php">
    <DocblockTypeContradiction>
      <code>$this-&gt;methodNameRule === null</code>
      <code>$this-&gt;methodNameRule === null</code>
      <code>$this-&gt;methodNameRule === null</code>
      <code>$this-&gt;parametersRule === null</code>
    </DocblockTypeContradiction>
    <MissingReturnType>
      <code>invoked</code>
    </MissingReturnType>
    <PropertyNotSetInConstructor>
      <code>$methodNameRule</code>
      <code>$parametersRule</code>
      <code>$stub</code>
    </PropertyNotSetInConstructor>
    <RedundantConditionGivenDocblockType>
      <code>$this-&gt;invocationRule !== null</code>
      <code>$this-&gt;methodNameRule !== null</code>
      <code>$this-&gt;methodNameRule !== null</code>
      <code>$this-&gt;parametersRule !== null</code>
      <code>$this-&gt;parametersRule !== null</code>
      <code>$this-&gt;parametersRule !== null</code>
      <code>$this-&gt;stub</code>
      <code>$this-&gt;stub !== null</code>
    </RedundantConditionGivenDocblockType>
>>>>>>> 43d092c2
  </file>
  <file src="src/Framework/MockObject/MockBuilder.php">
    <ArgumentTypeCoercion>
      <code>$this-&gt;type</code>
      <code>$this-&gt;type</code>
      <code>$this-&gt;type</code>
      <code>$this-&gt;type</code>
    </ArgumentTypeCoercion>
<<<<<<< HEAD
    <InvalidReturnStatement occurrences="3">
=======
    <DeprecatedMethod>
      <code>setMethods</code>
    </DeprecatedMethod>
    <InvalidReturnStatement>
>>>>>>> 43d092c2
      <code>$object</code>
      <code>$object</code>
      <code>$object</code>
    </InvalidReturnStatement>
    <InvalidReturnType>
      <code>MockObject&amp;MockedType</code>
      <code>MockObject&amp;MockedType</code>
      <code>MockObject&amp;MockedType</code>
    </InvalidReturnType>
<<<<<<< HEAD
  </file>
  <file src="src/Framework/MockObject/MockMethod.php">
    <InvalidArgument occurrences="1"/>
    <PossiblyFalseOperand occurrences="1">
      <code>strpos($parameterAsString, '&lt;optional&gt; ')</code>
    </PossiblyFalseOperand>
  </file>
  <file src="src/Framework/MockObject/Rule/Parameters.php">
    <PropertyNotSetInConstructor occurrences="1">
      <code>$parameterVerificationResult</code>
    </PropertyNotSetInConstructor>
  </file>
  <file src="src/Framework/MockObject/Stub/ReturnCallback.php">
    <PossiblyInvalidOperand occurrences="1">
      <code>$this-&gt;callback</code>
    </PossiblyInvalidOperand>
  </file>
  <file src="src/Framework/TestBuilder.php">
    <LessSpecificReturnStatement occurrences="1">
      <code>$test</code>
    </LessSpecificReturnStatement>
    <MoreSpecificReturnType occurrences="1">
      <code>Test</code>
    </MoreSpecificReturnType>
  </file>
  <file src="src/Framework/TestCase.php">
    <ArgumentTypeCoercion occurrences="5">
      <code>$methodName</code>
      <code>$methodName</code>
      <code>$mockClassName</code>
      <code>$originalClassName</code>
      <code>$this-&gt;expectedException</code>
    </ArgumentTypeCoercion>
    <InvalidReturnStatement occurrences="1">
=======
    <PossiblyInvalidPropertyAssignmentValue>
      <code>$type</code>
    </PossiblyInvalidPropertyAssignmentValue>
  </file>
  <file src="src/Framework/MockObject/MockMethod.php">
    <PossiblyFalseOperand>
      <code>strpos($parameterAsString, '&lt;optional&gt; ')</code>
    </PossiblyFalseOperand>
    <RedundantCastGivenDocblockType>
      <code>(string) explode(
                ' = ',
                substr(
                    substr(
                        $parameterAsString,
                        strpos($parameterAsString, '&lt;optional&gt; ') + strlen('&lt;optional&gt; ')
                    ),
                    0,
                    -2
                )
            )[1]</code>
      <code>(string) var_export($defaultValue, true)</code>
    </RedundantCastGivenDocblockType>
  </file>
  <file src="src/Framework/MockObject/MockObject.php">
    <MissingParamType>
      <code>$originalObject</code>
    </MissingParamType>
  </file>
  <file src="src/Framework/MockObject/Rule/InvocationOrder.php">
    <MissingReturnType>
      <code>invoked</code>
      <code>invokedDo</code>
    </MissingReturnType>
  </file>
  <file src="src/Framework/MockObject/Rule/Parameters.php">
    <DocblockTypeContradiction>
      <code>$this-&gt;invocation === null</code>
    </DocblockTypeContradiction>
    <PossiblyNullPropertyAssignmentValue>
      <code>null</code>
    </PossiblyNullPropertyAssignmentValue>
    <PropertyNotSetInConstructor>
      <code>$invocation</code>
      <code>$parameterVerificationResult</code>
    </PropertyNotSetInConstructor>
    <RedundantCastGivenDocblockType>
      <code>(bool) $this-&gt;parameterVerificationResult</code>
    </RedundantCastGivenDocblockType>
    <RedundantPropertyInitializationCheck>
      <code>isset($this-&gt;parameterVerificationResult)</code>
    </RedundantPropertyInitializationCheck>
  </file>
  <file src="src/Framework/MockObject/Stub/ConsecutiveCalls.php">
    <MissingReturnType>
      <code>invoke</code>
    </MissingReturnType>
  </file>
  <file src="src/Framework/MockObject/Stub/ReturnArgument.php">
    <MissingParamType>
      <code>$argumentIndex</code>
    </MissingParamType>
    <MissingReturnType>
      <code>invoke</code>
    </MissingReturnType>
  </file>
  <file src="src/Framework/MockObject/Stub/ReturnCallback.php">
    <MissingParamType>
      <code>$callback</code>
    </MissingParamType>
    <MissingPropertyType>
      <code>$callback</code>
    </MissingPropertyType>
    <MissingReturnType>
      <code>invoke</code>
    </MissingReturnType>
  </file>
  <file src="src/Framework/MockObject/Stub/ReturnReference.php">
    <MissingParamType>
      <code>$reference</code>
    </MissingParamType>
    <MissingReturnType>
      <code>invoke</code>
    </MissingReturnType>
  </file>
  <file src="src/Framework/MockObject/Stub/ReturnSelf.php">
    <MissingReturnType>
      <code>invoke</code>
    </MissingReturnType>
  </file>
  <file src="src/Framework/MockObject/Stub/ReturnStub.php">
    <MissingParamType>
      <code>$value</code>
    </MissingParamType>
    <MissingReturnType>
      <code>invoke</code>
    </MissingReturnType>
  </file>
  <file src="src/Framework/MockObject/Stub/ReturnValueMap.php">
    <MissingReturnType>
      <code>invoke</code>
    </MissingReturnType>
  </file>
  <file src="src/Framework/MockObject/Stub/Stub.php">
    <MissingReturnType>
      <code>invoke</code>
    </MissingReturnType>
  </file>
  <file src="src/Framework/SkippedTestCase.php">
    <NonInvariantDocblockPropertyType>
      <code>$backupGlobals</code>
    </NonInvariantDocblockPropertyType>
  </file>
  <file src="src/Framework/TestBuilder.php">
    <MissingParamType>
      <code>$data</code>
    </MissingParamType>
    <MissingReturnType>
      <code>buildTestWithoutData</code>
    </MissingReturnType>
    <MissingThrowsDocblock>
      <code>Filter::getFilteredStacktrace($t)</code>
      <code>Filter::getFilteredStacktrace($t)</code>
      <code>new DataProviderTestSuite(
            $className . '::' . $methodName
        )</code>
      <code>throw new Exception('No valid test provided.');</code>
    </MissingThrowsDocblock>
  </file>
  <file src="src/Framework/TestCase.php">
    <ArgumentTypeCoercion>
      <code>$this-&gt;expectedException</code>
    </ArgumentTypeCoercion>
    <DeprecatedClass>
      <code>InvokedAtIndexMatcher</code>
      <code>new InvokedAtIndexMatcher($index)</code>
    </DeprecatedClass>
    <DeprecatedMethod>
      <code>setMethods</code>
    </DeprecatedMethod>
    <DeprecatedProperty>
      <code>$this-&gt;backupGlobalsBlacklist</code>
      <code>$this-&gt;backupGlobalsBlacklist</code>
      <code>$this-&gt;backupStaticAttributesBlacklist</code>
      <code>$this-&gt;backupStaticAttributesBlacklist</code>
    </DeprecatedProperty>
    <DocblockTypeContradiction>
      <code>$this-&gt;backupStaticAttributes === null</code>
      <code>$this-&gt;mockObjectGenerator === null</code>
      <code>$this-&gt;prophet === null</code>
      <code>$this-&gt;runClassInSeparateProcess === null</code>
      <code>$this-&gt;runTestInSeparateProcess === null</code>
    </DocblockTypeContradiction>
    <InvalidArgument>
      <code>$header</code>
    </InvalidArgument>
    <InvalidReturnStatement>
>>>>>>> 43d092c2
      <code>$mockObject</code>
    </InvalidReturnStatement>
<<<<<<< HEAD
    <InvalidReturnType occurrences="1">
=======
    <InvalidReturnType>
>>>>>>> 43d092c2
      <code>MockObject&amp;RealInstanceType</code>
    </InvalidReturnType>
<<<<<<< HEAD
    <MissingThrowsDocblock occurrences="1">
      <code>getMethod</code>
    </MissingThrowsDocblock>
    <PropertyNotSetInConstructor occurrences="1">
=======
    <MissingParamType>
      <code>$args</code>
      <code>$args</code>
      <code>$callback</code>
      <code>$result</code>
      <code>$value</code>
    </MissingParamType>
    <MissingReturnType>
      <code>getResult</code>
      <code>runTest</code>
    </MissingReturnType>
    <MissingThrowsDocblock>
      <code>TestUtil::getMissingRequirements(
            static::class,
            $this-&gt;name
        )</code>
      <code>cacheDirectory</code>
      <code>endTest</code>
      <code>endTest</code>
      <code>endTest</code>
      <code>generateClassFromWsdl</code>
      <code>generateClassFromWsdl</code>
      <code>getMock</code>
      <code>getMock</code>
      <code>getMock</code>
      <code>getMock</code>
      <code>getMock</code>
      <code>getMock</code>
      <code>getMock</code>
      <code>getMock</code>
      <code>getMock</code>
      <code>getMock</code>
      <code>getMock</code>
      <code>getMock</code>
      <code>getMock</code>
      <code>getMock</code>
      <code>getMock</code>
      <code>getMock</code>
      <code>getMock</code>
      <code>getMock</code>
      <code>getMock</code>
      <code>getMock</code>
      <code>getMock</code>
      <code>getMock</code>
      <code>getMock</code>
      <code>getMock</code>
      <code>getMock</code>
      <code>getMock</code>
      <code>getMock</code>
      <code>getMock</code>
      <code>getMock</code>
      <code>getMock</code>
      <code>getMock</code>
      <code>getMock</code>
      <code>getMock</code>
      <code>getMock</code>
      <code>getMock</code>
      <code>getMock</code>
      <code>getMock</code>
      <code>getMock</code>
      <code>getMock</code>
      <code>getMock</code>
      <code>getMock</code>
      <code>getMock</code>
      <code>getMock</code>
      <code>getMock</code>
      <code>getMock</code>
      <code>getMock</code>
      <code>getMock</code>
      <code>getMock</code>
      <code>getMock</code>
      <code>getMock</code>
      <code>getMockForAbstractClass</code>
      <code>getMockForAbstractClass</code>
      <code>getMockForAbstractClass</code>
      <code>getMockForAbstractClass</code>
      <code>getMockForAbstractClass</code>
      <code>getMockForAbstractClass</code>
      <code>getMockForAbstractClass</code>
      <code>getMockForAbstractClass</code>
      <code>getMockForAbstractClass</code>
      <code>getMockForAbstractClass</code>
      <code>getMockForAbstractClass</code>
      <code>getMockForTrait</code>
      <code>getMockForTrait</code>
      <code>getMockForTrait</code>
      <code>getMockForTrait</code>
      <code>getMockForTrait</code>
      <code>getMockForTrait</code>
      <code>getMockForTrait</code>
      <code>getMockForTrait</code>
      <code>getMockForTrait</code>
      <code>getMockForTrait</code>
      <code>getMockForTrait</code>
      <code>getMockForTrait</code>
      <code>getObjectForTrait</code>
      <code>getObjectForTrait</code>
      <code>getObjectForTrait</code>
      <code>new Differ($header)</code>
      <code>new Template(
                    __DIR__ . '/../Util/PHP/Template/TestCaseClass.tpl'
                )</code>
      <code>new Template(
                    __DIR__ . '/../Util/PHP/Template/TestCaseMethod.tpl'
                )</code>
      <code>throw new Exception(
                    $e-&gt;getMessage(),
                    $e-&gt;getCode(),
                    $e
                );</code>
      <code>throw new Exception(
                $e-&gt;getMessage(),
                $e-&gt;getCode(),
                $e
            );</code>
      <code>throw new Exception('This test uses TestCase::prophesize(), but phpspec/prophecy is not installed. Please run "composer require --dev phpspec/prophecy".');</code>
    </MissingThrowsDocblock>
    <PossiblyNullPropertyAssignmentValue>
      <code>$beStrictAboutChangesToGlobalState</code>
      <code>null</code>
      <code>null</code>
    </PossiblyNullPropertyAssignmentValue>
    <PropertyNotSetInConstructor>
      <code>$backupStaticAttributes</code>
      <code>$mockObjectGenerator</code>
>>>>>>> 43d092c2
      <code>$outputBufferingLevel</code>
    </PropertyNotSetInConstructor>
<<<<<<< HEAD
    <PropertyTypeCoercion occurrences="2">
      <code>$backupGlobalsExcludeList</code>
      <code>$groups</code>
    </PropertyTypeCoercion>
  </file>
  <file src="src/Framework/TestRunner.php">
    <InvalidArgument occurrences="1">
      <code>$var</code>
    </InvalidArgument>
    <MissingThrowsDocblock occurrences="1">
      <code>bootstrap</code>
    </MissingThrowsDocblock>
  </file>
  <file src="src/Framework/TestSuite.php">
    <ArgumentTypeCoercion occurrences="4">
      <code>$methodName</code>
      <code>$this-&gt;name</code>
      <code>$this-&gt;name</code>
      <code>$this-&gt;name</code>
    </ArgumentTypeCoercion>
    <LessSpecificReturnStatement occurrences="2">
      <code>$this-&gt;providedTests</code>
      <code>$this-&gt;requiredTests</code>
    </LessSpecificReturnStatement>
    <MoreSpecificReturnType occurrences="2">
      <code>list&lt;ExecutionOrderDependency&gt;</code>
      <code>list&lt;ExecutionOrderDependency&gt;</code>
    </MoreSpecificReturnType>
  </file>
  <file src="src/Logging/JUnit/JunitXmlLogger.php">
    <InvalidPropertyAssignmentValue occurrences="1">
      <code>$this-&gt;testSuiteTimes</code>
    </InvalidPropertyAssignmentValue>
    <RedundantCondition occurrences="1">
      <code>assert($test instanceof TestMethod)</code>
    </RedundantCondition>
  </file>
  <file src="src/Logging/TeamCity/TeamCityLogger.php">
    <MissingThrowsDocblock occurrences="2">
      <code>comparisonFailure</code>
      <code>comparisonFailure</code>
    </MissingThrowsDocblock>
    <PropertyNotSetInConstructor occurrences="1">
      <code>$flowId</code>
    </PropertyNotSetInConstructor>
    <RedundantCondition occurrences="4">
      <code>assert($test instanceof TestMethod)</code>
      <code>assert($testSuite instanceof TestSuiteForTestClass)</code>
      <code>assert($testSuite instanceof TestSuiteForTestMethodWithDataProvider)</code>
      <code>assert($testSuite instanceof TestSuiteForTestMethodWithDataProvider)</code>
    </RedundantCondition>
  </file>
  <file src="src/Logging/TestDox/NamePrettifier.php">
    <InvalidCast occurrences="1">
      <code>$value</code>
    </InvalidCast>
  </file>
  <file src="src/Logging/TestDox/TestMethod/TestResultCollection.php">
    <PropertyTypeCoercion occurrences="1">
      <code>$testResults</code>
    </PropertyTypeCoercion>
  </file>
  <file src="src/Logging/TestDox/TestMethod/TestResultCollector.php">
    <PossiblyNullArgument occurrences="2">
      <code>$this-&gt;status</code>
      <code>$this-&gt;time</code>
    </PossiblyNullArgument>
    <RedundantCondition occurrences="1">
      <code>assert($test instanceof TestMethod)</code>
    </RedundantCondition>
  </file>
  <file src="src/Metadata/Api/CodeCoverage.php">
    <RedundantCondition occurrences="4">
      <code>$metadata instanceof CoversFunction</code>
      <code>$metadata instanceof UsesFunction</code>
      <code>assert($metadata instanceof Covers)</code>
      <code>assert($metadata instanceof Uses)</code>
    </RedundantCondition>
    <UndefinedMethod occurrences="2">
      <code>className</code>
      <code>className</code>
    </UndefinedMethod>
  </file>
  <file src="src/Metadata/Api/DataProvider.php">
    <ArgumentTypeCoercion occurrences="1">
      <code>$_dataProvider-&gt;methodName()</code>
    </ArgumentTypeCoercion>
    <PossiblyInvalidArgument occurrences="1">
      <code>$e-&gt;getCode()</code>
    </PossiblyInvalidArgument>
  </file>
  <file src="src/Metadata/Api/Dependencies.php">
    <RedundantCondition occurrences="2">
      <code>assert($metadata instanceof DependsOnClass)</code>
      <code>assert($metadata instanceof DependsOnMethod)</code>
    </RedundantCondition>
  </file>
  <file src="src/Metadata/Api/Groups.php">
    <LessSpecificReturnStatement occurrences="2">
      <code>array_unique($groups)</code>
      <code>array_unique($groups)</code>
    </LessSpecificReturnStatement>
    <MoreSpecificReturnType occurrences="1">
      <code>list&lt;string&gt;</code>
    </MoreSpecificReturnType>
    <RedundantCondition occurrences="4">
      <code>$metadata instanceof CoversFunction</code>
      <code>$metadata instanceof UsesFunction</code>
      <code>assert($metadata instanceof Covers)</code>
      <code>assert($metadata instanceof Uses)</code>
    </RedundantCondition>
  </file>
  <file src="src/Metadata/Api/Requirements.php">
    <RedundantCondition occurrences="8">
      <code>assert($metadata instanceof RequiresFunction)</code>
      <code>assert($metadata instanceof RequiresMethod)</code>
      <code>assert($metadata instanceof RequiresOperatingSystem)</code>
      <code>assert($metadata instanceof RequiresOperatingSystemFamily)</code>
      <code>assert($metadata instanceof RequiresPhp)</code>
      <code>assert($metadata instanceof RequiresPhpExtension)</code>
      <code>assert($metadata instanceof RequiresPhpunit)</code>
      <code>assert($metadata instanceof RequiresSetting)</code>
    </RedundantCondition>
  </file>
  <file src="src/Metadata/Metadata.php">
    <ArgumentTypeCoercion occurrences="2">
      <code>$className</code>
      <code>$className</code>
    </ArgumentTypeCoercion>
  </file>
  <file src="src/Metadata/MetadataCollection.php">
    <PropertyTypeCoercion occurrences="1">
      <code>$metadata</code>
    </PropertyTypeCoercion>
  </file>
  <file src="src/Metadata/Parser/Annotation/DocBlock.php">
    <MoreSpecificReturnType occurrences="1"/>
  </file>
  <file src="src/Metadata/Parser/AnnotationParser.php">
    <ArgumentTypeCoercion occurrences="7">
      <code>$className</code>
      <code>$className</code>
      <code>$className</code>
      <code>$pieces[0]</code>
      <code>$pieces[0]</code>
      <code>explode('::', $value)</code>
      <code>trim($tmp[0])</code>
    </ArgumentTypeCoercion>
  </file>
  <file src="src/Metadata/Version/Requirement.php">
    <ArgumentTypeCoercion occurrences="1">
      <code>!empty($matches['operator']) ? $matches['operator'] : '&gt;='</code>
    </ArgumentTypeCoercion>
  </file>
  <file src="src/Runner/CodeCoverage.php">
    <InvalidNullableReturnType occurrences="2">
      <code>Driver</code>
      <code>\SebastianBergmann\CodeCoverage\CodeCoverage</code>
    </InvalidNullableReturnType>
    <MissingThrowsDocblock occurrences="22">
      <code>coverageCacheDirectory</code>
      <code>coverageClover</code>
      <code>coverageCobertura</code>
      <code>coverageCrap4j</code>
      <code>coverageHtml</code>
      <code>coverageHtmlCustomCssFile</code>
      <code>coveragePhp</code>
      <code>coverageText</code>
      <code>coverageText</code>
      <code>coverageXml</code>
      <code>self::codeCoverageGenerationFailed($printer, $e)</code>
      <code>self::codeCoverageGenerationFailed($printer, $e)</code>
      <code>self::codeCoverageGenerationFailed($printer, $e)</code>
      <code>self::codeCoverageGenerationFailed($printer, $e)</code>
      <code>self::codeCoverageGenerationFailed($printer, $e)</code>
      <code>self::codeCoverageGenerationFailed($printer, $e)</code>
      <code>self::codeCoverageGenerationSucceeded($printer)</code>
      <code>self::codeCoverageGenerationSucceeded($printer)</code>
      <code>self::codeCoverageGenerationSucceeded($printer)</code>
      <code>self::codeCoverageGenerationSucceeded($printer)</code>
      <code>self::codeCoverageGenerationSucceeded($printer)</code>
      <code>self::codeCoverageGenerationSucceeded($printer)</code>
    </MissingThrowsDocblock>
    <NullableReturnStatement occurrences="2">
      <code>self::$driver</code>
      <code>self::$instance</code>
    </NullableReturnStatement>
    <PossiblyNullReference occurrences="2">
      <code>start</code>
      <code>stop</code>
    </PossiblyNullReference>
  </file>
  <file src="src/Runner/Filter/GroupFilterIterator.php">
    <MissingTemplateParam occurrences="1">
=======
    <RedundantCastGivenDocblockType>
      <code>(bool) $this-&gt;backupStaticAttributes</code>
    </RedundantCastGivenDocblockType>
    <RedundantCondition>
      <code>$this instanceof PhptTestCase</code>
    </RedundantCondition>
    <RedundantConditionGivenDocblockType>
      <code>$this-&gt;prophet !== null</code>
    </RedundantConditionGivenDocblockType>
    <UndefinedClass>
      <code>$e</code>
      <code>ObjectProphecy</code>
      <code>PredictionException</code>
      <code>PredictionException</code>
      <code>Prophet</code>
      <code>Prophet</code>
    </UndefinedClass>
    <UndefinedDocblockClass>
      <code>$this-&gt;prophet</code>
      <code>$this-&gt;prophet</code>
      <code>\Prophecy\Exception\Doubler\ClassNotFoundException</code>
      <code>\Prophecy\Exception\Doubler\DoubleException</code>
      <code>\Prophecy\Exception\Doubler\InterfaceNotFoundException</code>
      <code>\Prophecy\Prophet</code>
    </UndefinedDocblockClass>
  </file>
  <file src="src/Framework/TestResult.php">
    <ArgumentTypeCoercion>
      <code>$test</code>
    </ArgumentTypeCoercion>
    <DeprecatedInterface>
      <code>TestListener</code>
      <code>TestListener</code>
      <code>TestListener[]</code>
      <code>private $listeners = [];</code>
    </DeprecatedInterface>
    <DeprecatedProperty>
      <code>$this-&gt;listeners</code>
      <code>$this-&gt;listeners</code>
      <code>$this-&gt;listeners</code>
      <code>$this-&gt;listeners</code>
      <code>$this-&gt;listeners</code>
      <code>$this-&gt;listeners</code>
      <code>$this-&gt;listeners</code>
      <code>$this-&gt;listeners</code>
      <code>$this-&gt;listeners</code>
      <code>$this-&gt;listeners</code>
      <code>$this-&gt;listeners</code>
    </DeprecatedProperty>
    <InvalidArgument>
      <code>[$test, 'runBare']</code>
    </InvalidArgument>
    <MissingConstructor>
      <code>$codeCoverage</code>
    </MissingConstructor>
    <MissingThrowsDocblock>
      <code>stop</code>
      <code>throw new Exception(
                        $e-&gt;getMessage(),
                        $e-&gt;getCode(),
                        $e
                    );</code>
      <code>throw new Exception(
                    $e-&gt;getMessage(),
                    $e-&gt;getCode(),
                    $e
                );</code>
    </MissingThrowsDocblock>
    <PossiblyInvalidArgument>
      <code>$linesToBeCovered</code>
    </PossiblyInvalidArgument>
    <PossiblyUndefinedVariable>
      <code>$_timeout</code>
      <code>$e</code>
      <code>$e</code>
      <code>$e</code>
      <code>$isAnyCoverageRequired</code>
    </PossiblyUndefinedVariable>
    <RedundantConditionGivenDocblockType>
      <code>$this-&gt;codeCoverage !== null</code>
      <code>$this-&gt;codeCoverage !== null</code>
    </RedundantConditionGivenDocblockType>
    <UndefinedInterfaceMethod>
      <code>addToAssertionCount</code>
      <code>addToAssertionCount</code>
      <code>doesNotPerformAssertions</code>
      <code>doesNotPerformAssertions</code>
      <code>getActualOutput</code>
      <code>getName</code>
      <code>getName</code>
      <code>getNumAssertions</code>
      <code>getNumAssertions</code>
      <code>getNumAssertions</code>
      <code>getNumAssertions</code>
      <code>hasOutput</code>
      <code>runBare</code>
    </UndefinedInterfaceMethod>
  </file>
  <file src="src/Framework/TestSuite.php">
    <ArgumentTypeCoercion>
      <code>$className</code>
      <code>$className</code>
      <code>TestUtil::getDependencies($class-&gt;getName(), $methodName)</code>
      <code>TestUtil::getDependencies($class-&gt;getName(), $methodName)</code>
    </ArgumentTypeCoercion>
    <DocblockTypeContradiction>
      <code>!is_string($theClass) &amp;&amp; !$theClass instanceof ReflectionClass</code>
      <code>is_string($testClass)</code>
      <code>null === $this-&gt;backupGlobals</code>
      <code>null === $this-&gt;backupStaticAttributes</code>
      <code>null === $this-&gt;beStrictAboutChangesToGlobalState</code>
    </DocblockTypeContradiction>
    <MissingThrowsDocblock>
      <code>FileLoader::checkAndLoad($filename)</code>
      <code>new PhptTestCase($filename)</code>
      <code>throw new Exception(
                $e-&gt;getMessage(),
                $e-&gt;getCode(),
                $e
            );</code>
    </MissingThrowsDocblock>
    <PropertyNotSetInConstructor>
      <code>$backupGlobals</code>
      <code>$backupStaticAttributes</code>
      <code>$beStrictAboutChangesToGlobalState</code>
      <code>$iteratorFilter</code>
    </PropertyNotSetInConstructor>
    <RedundantCastGivenDocblockType>
      <code>(string) $key</code>
    </RedundantCastGivenDocblockType>
    <RedundantConditionGivenDocblockType>
      <code>$this-&gt;iteratorFilter !== null</code>
      <code>is_bool($backupGlobals)</code>
      <code>is_bool($backupStaticAttributes)</code>
      <code>is_bool($beStrictAboutChangesToGlobalState)</code>
      <code>null === $this-&gt;backupGlobals &amp;&amp; is_bool($backupGlobals)</code>
      <code>null === $this-&gt;backupStaticAttributes &amp;&amp; is_bool($backupStaticAttributes)</code>
      <code>null === $this-&gt;beStrictAboutChangesToGlobalState &amp;&amp; is_bool($beStrictAboutChangesToGlobalState)</code>
    </RedundantConditionGivenDocblockType>
  </file>
  <file src="src/Framework/WarningTestCase.php">
    <NonInvariantDocblockPropertyType>
      <code>$backupGlobals</code>
    </NonInvariantDocblockPropertyType>
  </file>
  <file src="src/Runner/BaseTestRunner.php">
    <DeprecatedClass>
      <code>new StandardTestSuiteLoader</code>
    </DeprecatedClass>
    <DeprecatedInterface>
      <code>TestSuiteLoader</code>
    </DeprecatedInterface>
  </file>
  <file src="src/Runner/Extension/ExtensionHandler.php">
    <ArgumentTypeCoercion>
      <code>$extensionConfiguration-&gt;arguments()</code>
    </ArgumentTypeCoercion>
    <DeprecatedInterface>
      <code>TestListener</code>
    </DeprecatedInterface>
  </file>
  <file src="src/Runner/Filter/GroupFilterIterator.php">
    <MissingReturnType>
      <code>doAccept</code>
    </MissingReturnType>
    <MissingTemplateParam>
>>>>>>> 43d092c2
      <code>GroupFilterIterator</code>
    </MissingTemplateParam>
    <PropertyTypeCoercion occurrences="1">
      <code>$this-&gt;groupTests</code>
    </PropertyTypeCoercion>
  </file>
  <file src="src/Runner/Filter/NameFilterIterator.php">
    <MissingTemplateParam>
      <code>NameFilterIterator</code>
    </MissingTemplateParam>
<<<<<<< HEAD
    <PossiblyNullArgument occurrences="1">
      <code>$this-&gt;filter</code>
    </PossiblyNullArgument>
=======
    <PropertyNotSetInConstructor>
      <code>$filterMax</code>
      <code>$filterMin</code>
    </PropertyNotSetInConstructor>
    <RedundantPropertyInitializationCheck>
      <code>$accepted &amp;&amp; isset($this-&gt;filterMax)</code>
    </RedundantPropertyInitializationCheck>
  </file>
  <file src="src/Runner/Hook/TestListenerAdapter.php">
    <DeprecatedInterface>
      <code>TestListenerAdapter</code>
    </DeprecatedInterface>
    <MissingConstructor>
      <code>$lastTestWasNotSuccessful</code>
    </MissingConstructor>
>>>>>>> 43d092c2
  </file>
  <file src="src/Runner/PhptTestCase.php">
    <InternalClass>
      <code>RawCodeCoverageData::fromXdebugWithoutPathCoverage([])</code>
      <code>RawCodeCoverageData::fromXdebugWithoutPathCoverage([])</code>
    </InternalClass>
    <InternalMethod>
      <code>RawCodeCoverageData::fromXdebugWithoutPathCoverage([])</code>
      <code>RawCodeCoverageData::fromXdebugWithoutPathCoverage([])</code>
    </InternalMethod>
<<<<<<< HEAD
    <MissingThrowsDocblock occurrences="1">
      <code>bootstrap</code>
=======
    <MissingThrowsDocblock>
      <code>cacheDirectory</code>
      <code>new Template(
            __DIR__ . '/../Util/PHP/Template/PhptTestCase.tpl'
        )</code>
      <code>stop</code>
>>>>>>> 43d092c2
    </MissingThrowsDocblock>
    <PossiblyInvalidArgument>
      <code>$sections['FILEEOF']</code>
    </PossiblyInvalidArgument>
    <PossiblyUndefinedArrayOffset>
      <code>$setting[1]</code>
    </PossiblyUndefinedArrayOffset>
  </file>
<<<<<<< HEAD
  <file src="src/Runner/TestResult/Collector.php">
    <RedundantCondition occurrences="1">
      <code>assert($testSuite instanceof TestSuiteForTestClass)</code>
    </RedundantCondition>
  </file>
  <file src="src/Runner/TestSuiteLoader.php">
    <UnresolvableInclude occurrences="1">
      <code>include_once $suiteClassFile</code>
    </UnresolvableInclude>
  </file>
  <file src="src/Runner/TestSuiteSorter.php">
    <ArgumentTypeCoercion occurrences="7">
      <code>$tests</code>
      <code>$this-&gt;randomize($suite-&gt;tests())</code>
      <code>$this-&gt;resolveDependencies($tests)</code>
      <code>$this-&gt;reverse($suite-&gt;tests())</code>
      <code>$this-&gt;sortByDuration($suite-&gt;tests())</code>
      <code>$this-&gt;sortBySize($suite-&gt;tests())</code>
      <code>$this-&gt;sortDefectsFirst($suite-&gt;tests())</code>
    </ArgumentTypeCoercion>
    <RedundantCondition occurrences="4">
=======
  <file src="src/Runner/StandardTestSuiteLoader.php">
    <DeprecatedInterface>
      <code>StandardTestSuiteLoader</code>
    </DeprecatedInterface>
    <MissingThrowsDocblock>
      <code>FileLoader::checkAndLoad($suiteClassFile)</code>
    </MissingThrowsDocblock>
  </file>
  <file src="src/Runner/TestSuiteSorter.php">
    <MissingClosureParamType>
      <code>$left</code>
      <code>$left</code>
      <code>$left</code>
      <code>$right</code>
      <code>$right</code>
      <code>$right</code>
    </MissingClosureParamType>
    <RedundantConditionGivenDocblockType>
>>>>>>> 43d092c2
      <code>$order === self::ORDER_DURATION &amp;&amp; $this-&gt;cache !== null</code>
      <code>$orderDefects === self::ORDER_DEFECTS_FIRST &amp;&amp; $this-&gt;cache !== null</code>
      <code>$this-&gt;cache !== null</code>
      <code>$this-&gt;cache !== null</code>
<<<<<<< HEAD
    </RedundantCondition>
  </file>
  <file src="src/TextUI/Application.php">
    <InternalMethod occurrences="1">
      <code>nameAndVersion</code>
    </InternalMethod>
    <MissingThrowsDocblock occurrences="25">
      <code>OutputFacade::printerFor($configuration-&gt;logfileJunit())</code>
      <code>OutputFacade::printerFor($configuration-&gt;logfileJunit())</code>
      <code>atLeastVersion</code>
      <code>build</code>
      <code>configurationFile</code>
      <code>listTestsXml</code>
      <code>logEventsText</code>
      <code>logEventsText</code>
      <code>logEventsText</code>
      <code>logEventsVerboseText</code>
      <code>logEventsVerboseText</code>
      <code>logEventsVerboseText</code>
      <code>logfileJunit</code>
      <code>logfileTeamcity</code>
      <code>new TestDoxResultCollector</code>
      <code>new TestDoxResultCollector</code>
      <code>unrecognizedOrderBy</code>
    </MissingThrowsDocblock>
    <UnresolvableInclude occurrences="1">
      <code>include_once $filename</code>
    </UnresolvableInclude>
  </file>
  <file src="src/TextUI/Configuration/Cli/Builder.php">
    <ArgumentTypeCoercion occurrences="1">
      <code>$parameters</code>
    </ArgumentTypeCoercion>
  </file>
  <file src="src/TextUI/Configuration/Cli/Configuration.php">
    <InvalidNullableReturnType occurrences="3">
      <code>bool</code>
      <code>string</code>
      <code>string</code>
    </InvalidNullableReturnType>
    <NullableReturnStatement occurrences="3">
      <code>$this-&gt;configurationFile</code>
      <code>$this-&gt;excludeTestSuite</code>
      <code>$this-&gt;teamCityPrinter</code>
    </NullableReturnStatement>
  </file>
  <file src="src/TextUI/Configuration/Configuration.php">
    <LessSpecificReturnStatement occurrences="2">
      <code>$this-&gt;testsCovering</code>
      <code>$this-&gt;testsUsing</code>
    </LessSpecificReturnStatement>
    <MoreSpecificReturnType occurrences="2">
      <code>list&lt;string&gt;</code>
      <code>list&lt;string&gt;</code>
    </MoreSpecificReturnType>
    <PossiblyInvalidPropertyAssignmentValue occurrences="1">
      <code>$columns</code>
    </PossiblyInvalidPropertyAssignmentValue>
  </file>
  <file src="src/TextUI/Configuration/Merger.php">
    <DeprecatedMethod occurrences="4">
      <code>cacheDirectory</code>
      <code>cacheResultFile</code>
      <code>hasCacheDirectory</code>
      <code>hasCacheResultFile</code>
    </DeprecatedMethod>
    <MissingThrowsDocblock occurrences="1">
=======
    </RedundantConditionGivenDocblockType>
  </file>
  <file src="src/TextUI/CliArguments/Builder.php">
    <ArgumentTypeCoercion>
      <code>$parameters</code>
      <code>array_merge(self::LONG_OPTIONS, $additionalLongOptions)</code>
    </ArgumentTypeCoercion>
    <MissingThrowsDocblock>
      <code>throw new Exception(
                $e-&gt;getMessage(),
                $e-&gt;getCode(),
                $e
            );</code>
    </MissingThrowsDocblock>
  </file>
  <file src="src/TextUI/CliArguments/Configuration.php">
    <MissingReturnType>
      <code>columns</code>
    </MissingReturnType>
  </file>
  <file src="src/TextUI/Command.php">
    <ArgumentTypeCoercion>
      <code>$printerClass</code>
    </ArgumentTypeCoercion>
    <DeprecatedClass>
      <code>StandardTestSuiteLoader::class</code>
    </DeprecatedClass>
    <DeprecatedInterface>
      <code>?TestSuiteLoader</code>
    </DeprecatedInterface>
    <DeprecatedMethod>
      <code>handleLoader</code>
      <code>handleLoader</code>
      <code>hasTestSuiteLoaderClass</code>
      <code>hasTestSuiteLoaderFile</code>
      <code>testSuiteLoaderClass</code>
      <code>testSuiteLoaderFile</code>
    </DeprecatedMethod>
    <LessSpecificReturnStatement>
      <code>$class-&gt;newInstance($outputStream)</code>
    </LessSpecificReturnStatement>
    <MissingThrowsDocblock>
      <code>argument</code>
      <code>argument</code>
      <code>atLeastVersion</code>
      <code>bootstrap</code>
      <code>cacheDirectory</code>
      <code>defaultTestSuite</code>
      <code>detect</code>
      <code>extensionsDirectory</code>
      <code>getTest</code>
      <code>handleListSuites</code>
      <code>handleListSuites</code>
      <code>handleListTests</code>
      <code>handleListTestsXml</code>
      <code>includePath</code>
      <code>iniSettings</code>
      <code>mapToLegacyArray</code>
      <code>printerClass</code>
      <code>stop</code>
      <code>testSuiteLoaderClass</code>
      <code>throw new ReflectionException(
                    $e-&gt;getMessage(),
                    $e-&gt;getCode(),
                    $e
                );</code>
      <code>throw new ReflectionException(
                $e-&gt;getMessage(),
                $e-&gt;getCode(),
                $e
            );</code>
      <code>unrecognizedOrderBy</code>
    </MissingThrowsDocblock>
    <MoreSpecificReturnType>
      <code>null|Printer|string</code>
    </MoreSpecificReturnType>
    <PossiblyNullArgument>
      <code>$suite</code>
      <code>$suite</code>
      <code>$suite</code>
      <code>$suite</code>
    </PossiblyNullArgument>
    <PossiblyUndefinedArrayOffset>
      <code>$_SERVER['argv']</code>
    </PossiblyUndefinedArrayOffset>
    <RedundantCondition>
      <code>assert(isset($arguments) &amp;&amp; $arguments instanceof Configuration)</code>
    </RedundantCondition>
    <UnsafeInstantiation>
      <code>new static</code>
    </UnsafeInstantiation>
  </file>
  <file src="src/TextUI/DefaultResultPrinter.php">
    <DeprecatedInterface>
      <code>DefaultResultPrinter</code>
    </DeprecatedInterface>
    <MissingThrowsDocblock>
      <code>parent::__construct($out)</code>
      <code>stop</code>
    </MissingThrowsDocblock>
    <PropertyNotSetInConstructor>
      <code>$maxColumn</code>
      <code>$numTestsWidth</code>
    </PropertyNotSetInConstructor>
  </file>
  <file src="src/TextUI/Help.php">
    <PossiblyUndefinedArrayOffset>
      <code>$option['desc']</code>
      <code>$option['desc']</code>
    </PossiblyUndefinedArrayOffset>
  </file>
  <file src="src/TextUI/TestRunner.php">
    <DeprecatedClass>
      <code>new StandardTestSuiteLoader</code>
      <code>new XdebugFilterScriptGenerator</code>
    </DeprecatedClass>
    <DeprecatedInterface>
      <code>TestSuiteLoader</code>
      <code>TestSuiteLoader</code>
      <code>TestSuiteLoader</code>
    </DeprecatedInterface>
    <DeprecatedMethod>
      <code>addListener</code>
      <code>addListener</code>
      <code>addListener</code>
      <code>addListener</code>
      <code>addListener</code>
      <code>addListener</code>
      <code>addListener</code>
      <code>addListener</code>
      <code>createTestListenerInstance</code>
      <code>flushListeners</code>
    </DeprecatedMethod>
    <DocblockTypeContradiction>
      <code>$this-&gt;loader === null</code>
      <code>$this-&gt;printer === null</code>
    </DocblockTypeContradiction>
    <InvalidArgument>
      <code>$e</code>
      <code>$e</code>
      <code>$e</code>
      <code>$e</code>
      <code>$e</code>
      <code>$e</code>
    </InvalidArgument>
    <InvalidStringClass>
      <code>new $class(
            (isset($arguments['stderr']) &amp;&amp; $arguments['stderr'] === true) ? 'php://stderr' : null,
            $arguments['verbose'],
            $arguments['colors'],
            $arguments['debug'],
            $arguments['columns'],
            $arguments['reverseList']
        )</code>
    </InvalidStringClass>
    <MissingThrowsDocblock>
      <code>addFilter</code>
      <code>addFilter</code>
      <code>addFilter</code>
      <code>addFilter</code>
      <code>addFilter</code>
>>>>>>> 43d092c2
      <code>detect</code>
    </MissingThrowsDocblock>
<<<<<<< HEAD
    <PossiblyUndefinedArrayOffset occurrences="1">
=======
    <PossiblyNullPropertyAssignmentValue>
      <code>$loader</code>
    </PossiblyNullPropertyAssignmentValue>
    <PossiblyUndefinedArrayOffset>
>>>>>>> 43d092c2
      <code>$_SERVER['PHP_SELF']</code>
    </PossiblyUndefinedArrayOffset>
<<<<<<< HEAD
    <RedundantCondition occurrences="1">
      <code>assert($xmlConfiguration instanceof LoadedFromFileConfiguration)</code>
    </RedundantCondition>
  </file>
  <file src="src/TextUI/Configuration/TestSuiteBuilder.php">
    <MissingThrowsDocblock occurrences="3">
      <code>\PHPUnit\Event\TestSuite\TestSuite::fromTestSuite($testSuite)</code>
      <code>cliArgument</code>
      <code>cliArgument</code>
    </MissingThrowsDocblock>
  </file>
  <file src="src/TextUI/Configuration/Value/ConstantCollection.php">
    <PropertyTypeCoercion occurrences="1">
      <code>$constants</code>
    </PropertyTypeCoercion>
  </file>
  <file src="src/TextUI/Configuration/Value/DirectoryCollection.php">
    <PropertyTypeCoercion occurrences="1">
      <code>$directories</code>
    </PropertyTypeCoercion>
  </file>
  <file src="src/TextUI/Configuration/Value/ExtensionBootstrapCollection.php">
    <PropertyTypeCoercion occurrences="1">
      <code>$extensionBootstraps</code>
    </PropertyTypeCoercion>
  </file>
  <file src="src/TextUI/Configuration/Value/FileCollection.php">
    <PropertyTypeCoercion occurrences="1">
      <code>$files</code>
    </PropertyTypeCoercion>
  </file>
  <file src="src/TextUI/Configuration/Value/FilterDirectoryCollection.php">
    <PropertyTypeCoercion occurrences="1">
      <code>$directories</code>
    </PropertyTypeCoercion>
  </file>
  <file src="src/TextUI/Configuration/Value/GroupCollection.php">
    <PropertyTypeCoercion occurrences="1">
      <code>$groups</code>
    </PropertyTypeCoercion>
  </file>
  <file src="src/TextUI/Configuration/Value/IniSettingCollection.php">
    <PropertyTypeCoercion occurrences="1">
      <code>$iniSettings</code>
    </PropertyTypeCoercion>
  </file>
  <file src="src/TextUI/Configuration/Value/TestDirectoryCollection.php">
    <PropertyTypeCoercion occurrences="1">
      <code>$directories</code>
    </PropertyTypeCoercion>
  </file>
  <file src="src/TextUI/Configuration/Value/TestFileCollection.php">
    <PropertyTypeCoercion occurrences="1">
      <code>$files</code>
    </PropertyTypeCoercion>
  </file>
  <file src="src/TextUI/Configuration/Value/TestSuiteCollection.php">
    <PropertyTypeCoercion occurrences="1">
      <code>$testSuites</code>
    </PropertyTypeCoercion>
  </file>
  <file src="src/TextUI/Configuration/Value/VariableCollection.php">
    <PropertyTypeCoercion occurrences="1">
      <code>$variables</code>
    </PropertyTypeCoercion>
  </file>
  <file src="src/TextUI/Configuration/Xml/CodeCoverage/CodeCoverage.php">
    <DeprecatedMethod occurrences="1">
      <code>hasCacheDirectory</code>
    </DeprecatedMethod>
  </file>
  <file src="src/TextUI/Configuration/Xml/ConfigurationFileFinder.php">
    <MissingThrowsDocblock occurrences="3">
      <code>configurationFile</code>
      <code>configurationFile</code>
      <code>configurationFile</code>
    </MissingThrowsDocblock>
  </file>
  <file src="src/TextUI/Configuration/Xml/Loader.php">
    <ArgumentTypeCoercion occurrences="3">
      <code>$bootstrap-&gt;getAttribute('class')</code>
      <code>$directoryNode-&gt;getAttribute('phpVersionOperator')</code>
      <code>$fileNode-&gt;getAttribute('phpVersionOperator')</code>
    </ArgumentTypeCoercion>
    <RedundantConditionGivenDocblockType occurrences="2">
      <code>assert($directoryNode instanceof DOMElement)</code>
      <code>assert($fileNode instanceof DOMElement)</code>
    </RedundantConditionGivenDocblockType>
  </file>
  <file src="src/TextUI/Configuration/Xml/Migration/Migrations/CoverageCloverToReport.php">
    <PossiblyNullReference occurrences="1">
      <code>createElement</code>
    </PossiblyNullReference>
  </file>
  <file src="src/TextUI/Configuration/Xml/Migration/Migrations/CoverageCrap4jToReport.php">
    <PossiblyNullReference occurrences="1">
      <code>createElement</code>
    </PossiblyNullReference>
  </file>
  <file src="src/TextUI/Configuration/Xml/Migration/Migrations/CoverageHtmlToReport.php">
    <PossiblyNullReference occurrences="1">
      <code>createElement</code>
    </PossiblyNullReference>
  </file>
  <file src="src/TextUI/Configuration/Xml/Migration/Migrations/CoveragePhpToReport.php">
    <PossiblyNullReference occurrences="1">
      <code>createElement</code>
    </PossiblyNullReference>
  </file>
  <file src="src/TextUI/Configuration/Xml/Migration/Migrations/CoverageTextToReport.php">
    <PossiblyNullReference occurrences="1">
      <code>createElement</code>
    </PossiblyNullReference>
  </file>
  <file src="src/TextUI/Configuration/Xml/Migration/Migrations/CoverageXmlToReport.php">
    <PossiblyNullReference occurrences="1">
      <code>createElement</code>
    </PossiblyNullReference>
  </file>
  <file src="src/TextUI/Configuration/Xml/Migration/Migrations/LogToReportMigration.php">
    <PossiblyNullReference occurrences="1">
      <code>removeChild</code>
    </PossiblyNullReference>
  </file>
  <file src="src/TextUI/Configuration/Xml/Migration/Migrations/RemoveEmptyFilter.php">
    <PossiblyNullReference occurrences="2">
=======
    <PropertyNotSetInConstructor>
      <code>$printer</code>
    </PropertyNotSetInConstructor>
    <RedundantCondition>
      <code>assert($this-&gt;printer instanceof CliTestDoxPrinter)</code>
    </RedundantCondition>
    <RedundantConditionGivenDocblockType>
      <code>$this-&gt;printer !== null</code>
    </RedundantConditionGivenDocblockType>
  </file>
  <file src="src/TextUI/XmlConfiguration/CodeCoverage/Filter/DirectoryCollectionIterator.php">
    <PropertyNotSetInConstructor>
      <code>$position</code>
    </PropertyNotSetInConstructor>
  </file>
  <file src="src/TextUI/XmlConfiguration/Filesystem/DirectoryCollectionIterator.php">
    <PropertyNotSetInConstructor>
      <code>$position</code>
    </PropertyNotSetInConstructor>
  </file>
  <file src="src/TextUI/XmlConfiguration/Filesystem/FileCollectionIterator.php">
    <PropertyNotSetInConstructor>
      <code>$position</code>
    </PropertyNotSetInConstructor>
  </file>
  <file src="src/TextUI/XmlConfiguration/Group/GroupCollectionIterator.php">
    <PropertyNotSetInConstructor>
      <code>$position</code>
    </PropertyNotSetInConstructor>
  </file>
  <file src="src/TextUI/XmlConfiguration/Loader.php">
    <DeprecatedMethod>
      <code>legacyCodeCoverage</code>
    </DeprecatedMethod>
    <RedundantCast>
      <code>(string) $argument-&gt;textContent</code>
      <code>(string) $const-&gt;getAttribute('name')</code>
      <code>(string) $const-&gt;getAttribute('value')</code>
      <code>(string) $directoryNode-&gt;getAttribute('group')</code>
      <code>(string) $directoryNode-&gt;getAttribute('phpVersion')</code>
      <code>(string) $directoryNode-&gt;getAttribute('phpVersionOperator')</code>
      <code>(string) $directoryNode-&gt;getAttribute('prefix')</code>
      <code>(string) $directoryNode-&gt;getAttribute('prefix')</code>
      <code>(string) $directoryNode-&gt;getAttribute('suffix')</code>
      <code>(string) $directoryNode-&gt;getAttribute('suffix')</code>
      <code>(string) $directoryNode-&gt;textContent</code>
      <code>(string) $directoryNode-&gt;textContent</code>
      <code>(string) $document-&gt;documentElement-&gt;getAttribute('columns')</code>
      <code>(string) $element-&gt;getAttribute($attribute)</code>
      <code>(string) $element-&gt;getAttribute($attribute)</code>
      <code>(string) $element-&gt;getAttribute($attribute)</code>
      <code>(string) $element-&gt;getAttribute('addUncoveredFilesFromWhitelist')</code>
      <code>(string) $element-&gt;getAttribute('class')</code>
      <code>(string) $element-&gt;getAttribute('file')</code>
      <code>(string) $element-&gt;getAttribute('name')</code>
      <code>(string) $element-&gt;getAttribute('processUncoveredFilesFromWhitelist')</code>
      <code>(string) $excludeNode-&gt;textContent</code>
      <code>(string) $file-&gt;textContent</code>
      <code>(string) $fileNode-&gt;getAttribute('phpVersion')</code>
      <code>(string) $fileNode-&gt;getAttribute('phpVersionOperator')</code>
      <code>(string) $fileNode-&gt;textContent</code>
      <code>(string) $group-&gt;textContent</code>
      <code>(string) $group-&gt;textContent</code>
      <code>(string) $includePath-&gt;textContent</code>
      <code>(string) $ini-&gt;getAttribute('name')</code>
      <code>(string) $ini-&gt;getAttribute('value')</code>
      <code>(string) $log-&gt;getAttribute('target')</code>
      <code>(string) $log-&gt;getAttribute('target')</code>
      <code>(string) $log-&gt;getAttribute('type')</code>
      <code>(string) $log-&gt;getAttribute('type')</code>
      <code>(string) $var-&gt;getAttribute('name')</code>
      <code>(string) $var-&gt;getAttribute('value')</code>
    </RedundantCast>
    <RedundantConditionGivenDocblockType>
      <code>assert($directoryNode instanceof DOMElement)</code>
      <code>assert($fileNode instanceof DOMElement)</code>
    </RedundantConditionGivenDocblockType>
  </file>
  <file src="src/TextUI/XmlConfiguration/Logging/Logging.php">
    <MissingThrowsDocblock>
      <code>throw new Exception('Logger "JUnit XML" is not configured');</code>
      <code>throw new Exception('Logger "Team City" is not configured');</code>
      <code>throw new Exception('Logger "TestDox HTML" is not configured');</code>
      <code>throw new Exception('Logger "TestDox Text" is not configured');</code>
      <code>throw new Exception('Logger "TestDox XML" is not configured');</code>
      <code>throw new Exception('Logger "Text" is not configured');</code>
    </MissingThrowsDocblock>
  </file>
  <file src="src/TextUI/XmlConfiguration/Migration/Migrations/CoverageCloverToReport.php">
    <PossiblyNullReference>
      <code>createElement</code>
    </PossiblyNullReference>
  </file>
  <file src="src/TextUI/XmlConfiguration/Migration/Migrations/CoverageCrap4jToReport.php">
    <PossiblyNullReference>
      <code>createElement</code>
    </PossiblyNullReference>
  </file>
  <file src="src/TextUI/XmlConfiguration/Migration/Migrations/CoverageHtmlToReport.php">
    <PossiblyNullReference>
      <code>createElement</code>
    </PossiblyNullReference>
  </file>
  <file src="src/TextUI/XmlConfiguration/Migration/Migrations/CoveragePhpToReport.php">
    <PossiblyNullReference>
      <code>createElement</code>
    </PossiblyNullReference>
  </file>
  <file src="src/TextUI/XmlConfiguration/Migration/Migrations/CoverageTextToReport.php">
    <PossiblyNullReference>
      <code>createElement</code>
    </PossiblyNullReference>
  </file>
  <file src="src/TextUI/XmlConfiguration/Migration/Migrations/CoverageXmlToReport.php">
    <PossiblyNullReference>
      <code>createElement</code>
    </PossiblyNullReference>
  </file>
  <file src="src/TextUI/XmlConfiguration/Migration/Migrations/LogToReportMigration.php">
    <PossiblyNullReference>
      <code>removeChild</code>
    </PossiblyNullReference>
  </file>
  <file src="src/TextUI/XmlConfiguration/Migration/Migrations/RemoveEmptyFilter.php">
    <PossiblyNullReference>
>>>>>>> 43d092c2
      <code>removeChild</code>
      <code>removeChild</code>
    </PossiblyNullReference>
  </file>
<<<<<<< HEAD
  <file src="src/TextUI/Configuration/Xml/PHPUnit.php">
    <DeprecatedMethod occurrences="1">
      <code>hasCacheResultFile</code>
    </DeprecatedMethod>
  </file>
  <file src="src/TextUI/Help.php">
    <PossiblyUndefinedArrayOffset occurrences="2">
      <code>$option['desc']</code>
      <code>$option['desc']</code>
    </PossiblyUndefinedArrayOffset>
  </file>
  <file src="src/TextUI/Output/Default/ResultPrinter.php">
    <RedundantCondition occurrences="2">
      <code>assert($test instanceof TestMethod)</code>
      <code>assert($test instanceof TestMethod)</code>
    </RedundantCondition>
  </file>
  <file src="src/TextUI/Output/Facade.php">
    <InvalidNullableReturnType occurrences="1">
      <code>Printer</code>
    </InvalidNullableReturnType>
    <MissingThrowsDocblock occurrences="11">
      <code>DefaultPrinter::standardError()</code>
      <code>DefaultPrinter::standardError()</code>
      <code>DefaultPrinter::standardOutput()</code>
      <code>DefaultPrinter::standardOutput()</code>
      <code>DefaultPrinter::standardOutput()</code>
      <code>DefaultPrinter::standardOutput()</code>
      <code>new TeamCityLogger(DefaultPrinter::standardOutput())</code>
      <code>new TeamCityLogger(DefaultPrinter::standardOutput())</code>
      <code>resourceUsageSinceStartOfRequest</code>
    </MissingThrowsDocblock>
    <NullableReturnStatement occurrences="1">
      <code>self::$printer</code>
    </NullableReturnStatement>
    <PossiblyNullArgument occurrences="1">
      <code>self::$printer</code>
    </PossiblyNullArgument>
    <PossiblyNullReference occurrences="2">
      <code>print</code>
      <code>print</code>
    </PossiblyNullReference>
  </file>
  <file src="src/TextUI/Output/Printer/DefaultPrinter.php">
    <PossiblyInvalidArgument occurrences="2">
      <code>$this-&gt;stream</code>
      <code>$this-&gt;stream</code>
    </PossiblyInvalidArgument>
=======
  <file src="src/TextUI/XmlConfiguration/PHP/Constant.php">
    <MissingParamType>
      <code>$value</code>
    </MissingParamType>
    <MissingReturnType>
      <code>value</code>
    </MissingReturnType>
  </file>
  <file src="src/TextUI/XmlConfiguration/PHP/ConstantCollectionIterator.php">
    <PropertyNotSetInConstructor>
      <code>$position</code>
    </PropertyNotSetInConstructor>
  </file>
  <file src="src/TextUI/XmlConfiguration/PHP/IniSettingCollectionIterator.php">
    <PropertyNotSetInConstructor>
      <code>$position</code>
    </PropertyNotSetInConstructor>
  </file>
  <file src="src/TextUI/XmlConfiguration/PHP/Variable.php">
    <MissingParamType>
      <code>$value</code>
    </MissingParamType>
    <MissingReturnType>
      <code>value</code>
    </MissingReturnType>
  </file>
  <file src="src/TextUI/XmlConfiguration/PHP/VariableCollectionIterator.php">
    <PropertyNotSetInConstructor>
      <code>$position</code>
    </PropertyNotSetInConstructor>
  </file>
  <file src="src/TextUI/XmlConfiguration/PHPUnit/ExtensionCollectionIterator.php">
    <PropertyNotSetInConstructor>
      <code>$position</code>
    </PropertyNotSetInConstructor>
  </file>
  <file src="src/TextUI/XmlConfiguration/PHPUnit/PHPUnit.php">
    <DeprecatedMethod>
      <code>hasTestSuiteLoaderClass</code>
      <code>hasTestSuiteLoaderFile</code>
    </DeprecatedMethod>
    <DeprecatedProperty>
      <code>$this-&gt;testSuiteLoaderClass</code>
      <code>$this-&gt;testSuiteLoaderClass</code>
      <code>$this-&gt;testSuiteLoaderClass</code>
      <code>$this-&gt;testSuiteLoaderFile</code>
      <code>$this-&gt;testSuiteLoaderFile</code>
      <code>$this-&gt;testSuiteLoaderFile</code>
    </DeprecatedProperty>
    <MissingParamType>
      <code>$columns</code>
    </MissingParamType>
    <MissingReturnType>
      <code>columns</code>
    </MissingReturnType>
    <RedundantCastGivenDocblockType>
      <code>(string) $this-&gt;bootstrap</code>
      <code>(string) $this-&gt;cacheResultFile</code>
      <code>(string) $this-&gt;defaultTestSuite</code>
      <code>(string) $this-&gt;extensionsDirectory</code>
      <code>(string) $this-&gt;printerClass</code>
      <code>(string) $this-&gt;printerFile</code>
      <code>(string) $this-&gt;testSuiteLoaderClass</code>
      <code>(string) $this-&gt;testSuiteLoaderFile</code>
    </RedundantCastGivenDocblockType>
  </file>
  <file src="src/TextUI/XmlConfiguration/TestSuite/TestDirectoryCollectionIterator.php">
    <PropertyNotSetInConstructor>
      <code>$position</code>
    </PropertyNotSetInConstructor>
  </file>
  <file src="src/TextUI/XmlConfiguration/TestSuite/TestFileCollectionIterator.php">
    <PropertyNotSetInConstructor>
      <code>$position</code>
    </PropertyNotSetInConstructor>
  </file>
  <file src="src/TextUI/XmlConfiguration/TestSuite/TestSuiteCollectionIterator.php">
    <PropertyNotSetInConstructor>
      <code>$position</code>
    </PropertyNotSetInConstructor>
  </file>
  <file src="src/Util/Annotation/DocBlock.php">
    <MissingThrowsDocblock>
      <code>throw new SkippedTestError;</code>
    </MissingThrowsDocblock>
    <MoreSpecificReturnType>
      <code>array{
     *   __OFFSET: array&lt;string, int&gt;&amp;array{__FILE: string},
     *   setting?: array&lt;string, string&gt;,
     *   extension_versions?: array&lt;string, array{version: string, operator: string}&gt;
     * }&amp;array&lt;
     *   string,
     *   string|array{version: string, operator: string}|array{constraint: string}|array&lt;int|string, string&gt;
     * &gt;</code>
    </MoreSpecificReturnType>
    <RedundantCast>
      <code>(string) $matches['value'][$i]</code>
    </RedundantCast>
  </file>
  <file src="src/Util/ErrorHandler.php">
    <InvalidArgument>
      <code>static function ($errorNumber, $errorString)
            {
                if ($errorNumber === E_WARNING) {
                    return;
                }

                return false;
            }</code>
    </InvalidArgument>
    <MissingReturnType>
      <code>invokeIgnoringWarnings</code>
    </MissingReturnType>
  </file>
  <file src="src/Util/ExcludeList.php">
    <InvalidConstantAssignmentValue>
      <code>EXCLUDED_CLASS_NAMES = [
        // composer
        ClassLoader::class        =&gt; 1,

        // doctrine/instantiator
        Instantiator::class       =&gt; 1,

        // myclabs/deepcopy
        DeepCopy::class           =&gt; 1,

        // nikic/php-parser
        Parser::class             =&gt; 1,

        // phar-io/manifest
        Manifest::class           =&gt; 1,

        // phar-io/version
        PharIoVersion::class      =&gt; 1,

        // phpdocumentor/reflection-common
        Project::class            =&gt; 1,

        // phpdocumentor/reflection-docblock
        DocBlock::class           =&gt; 1,

        // phpdocumentor/type-resolver
        Type::class               =&gt; 1,

        // phpspec/prophecy
        Prophet::class            =&gt; 1,

        // phpunit/phpunit
        TestCase::class           =&gt; 2,

        // phpunit/php-code-coverage
        CodeCoverage::class       =&gt; 1,

        // phpunit/php-file-iterator
        FileIteratorFacade::class =&gt; 1,

        // phpunit/php-invoker
        Invoker::class            =&gt; 1,

        // phpunit/php-text-template
        Template::class           =&gt; 1,

        // phpunit/php-timer
        Timer::class              =&gt; 1,

        // sebastian/cli-parser
        CliParser::class          =&gt; 1,

        // sebastian/code-unit
        CodeUnit::class           =&gt; 1,

        // sebastian/code-unit-reverse-lookup
        Wizard::class             =&gt; 1,

        // sebastian/comparator
        Comparator::class         =&gt; 1,

        // sebastian/complexity
        Calculator::class         =&gt; 1,

        // sebastian/diff
        Diff::class               =&gt; 1,

        // sebastian/environment
        Runtime::class            =&gt; 1,

        // sebastian/exporter
        Exporter::class           =&gt; 1,

        // sebastian/global-state
        Snapshot::class           =&gt; 1,

        // sebastian/lines-of-code
        Counter::class            =&gt; 1,

        // sebastian/object-enumerator
        Enumerator::class         =&gt; 1,

        // sebastian/recursion-context
        Context::class            =&gt; 1,

        // sebastian/resource-operations
        ResourceOperations::class =&gt; 1,

        // sebastian/type
        TypeName::class           =&gt; 1,

        // sebastian/version
        Version::class            =&gt; 1,

        // theseer/tokenizer
        Tokenizer::class          =&gt; 1,

        // webmozart/assert
        Assert::class             =&gt; 1,
    ]</code>
    </InvalidConstantAssignmentValue>
    <MissingThrowsDocblock>
      <code>throw new Exception(
                sprintf(
                    '"%s" is not a directory',
                    $directory
                )
            );</code>
    </MissingThrowsDocblock>
    <UndefinedClass>
      <code>Assert</code>
      <code>DocBlock</code>
      <code>Project</code>
      <code>Prophet</code>
      <code>Type</code>
    </UndefinedClass>
  </file>
  <file src="src/Util/Filter.php">
    <MissingParamType>
      <code>$prefix</code>
    </MissingParamType>
  </file>
  <file src="src/Util/GlobalState.php">
    <MissingParamType>
      <code>$variable</code>
    </MissingParamType>
  </file>
  <file src="src/Util/Json.php">
    <MissingParamType>
      <code>$json</code>
    </MissingParamType>
  </file>
  <file src="src/Util/Log/JUnit.php">
    <ArgumentTypeCoercion>
      <code>$suite-&gt;getName()</code>
    </ArgumentTypeCoercion>
    <DeprecatedInterface>
      <code>JUnit</code>
    </DeprecatedInterface>
    <DocblockTypeContradiction>
      <code>$this-&gt;currentTestCase === null</code>
      <code>$this-&gt;currentTestCase === null</code>
    </DocblockTypeContradiction>
    <InvalidPropertyAssignmentValue>
      <code>$this-&gt;testSuiteTimes</code>
    </InvalidPropertyAssignmentValue>
    <MissingThrowsDocblock>
      <code>Filter::getFilteredStacktrace($t)</code>
      <code>parent::__construct($out)</code>
      <code>throw new Exception(
                    $e-&gt;getMessage(),
                    $e-&gt;getCode(),
                    $e
                );</code>
      <code>throw new Exception(
                $e-&gt;getMessage(),
                $e-&gt;getCode(),
                $e
            );</code>
    </MissingThrowsDocblock>
    <PossiblyNullPropertyAssignmentValue>
      <code>null</code>
    </PossiblyNullPropertyAssignmentValue>
    <PropertyNotSetInConstructor>
      <code>$currentTestCase</code>
    </PropertyNotSetInConstructor>
    <UndefinedInterfaceMethod>
      <code>getName</code>
      <code>getName</code>
    </UndefinedInterfaceMethod>
  </file>
  <file src="src/Util/Log/TeamCity.php">
    <ArgumentTypeCoercion>
      <code>$className</code>
    </ArgumentTypeCoercion>
    <DeprecatedInterface>
      <code>TeamCity</code>
    </DeprecatedInterface>
    <DocblockTypeContradiction>
      <code>$actualString === null</code>
      <code>$expectedString === null</code>
    </DocblockTypeContradiction>
    <MissingParamType>
      <code>$value</code>
    </MissingParamType>
    <MissingThrowsDocblock>
      <code>Filter::getFilteredStacktrace($t)</code>
      <code>throw new Exception(
                $e-&gt;getMessage(),
                $e-&gt;getCode(),
                $e
            );</code>
    </MissingThrowsDocblock>
    <PropertyNotSetInConstructor>
      <code>$flowId</code>
      <code>$startedTestName</code>
      <code>TeamCity</code>
      <code>TeamCity</code>
    </PropertyNotSetInConstructor>
    <UndefinedInterfaceMethod>
      <code>getName</code>
      <code>getName</code>
      <code>getName</code>
      <code>getName</code>
      <code>getName</code>
      <code>getName</code>
    </UndefinedInterfaceMethod>
  </file>
  <file src="src/Util/PHP/AbstractPhpProcess.php">
    <ArgumentTypeCoercion>
      <code>$this-&gt;getException($failures[0])</code>
      <code>$this-&gt;getException($warnings[0])</code>
    </ArgumentTypeCoercion>
    <LessSpecificReturnStatement>
      <code>$exception</code>
    </LessSpecificReturnStatement>
    <MissingClosureParamType>
      <code>$errfile</code>
      <code>$errline</code>
      <code>$errno</code>
      <code>$errstr</code>
    </MissingClosureParamType>
    <MoreSpecificReturnType>
      <code>Exception</code>
    </MoreSpecificReturnType>
    <PossiblyFalseOperand>
      <code>strrpos($key, "\0")</code>
    </PossiblyFalseOperand>
    <PossiblyNullArgument>
      <code>$childResult-&gt;getCodeCoverage()</code>
    </PossiblyNullArgument>
    <PossiblyNullReference>
      <code>merge</code>
    </PossiblyNullReference>
    <UndefinedInterfaceMethod>
      <code>addToAssertionCount</code>
      <code>setResult</code>
    </UndefinedInterfaceMethod>
>>>>>>> 43d092c2
  </file>
  <file src="src/Util/PHP/DefaultPhpProcess.php">
    <DocblockTypeContradiction>
      <code>is_array($envVar)</code>
    </DocblockTypeContradiction>
<<<<<<< HEAD
    <RedundantCondition occurrences="1">
=======
    <PropertyNotSetInConstructor>
      <code>$tempFile</code>
    </PropertyNotSetInConstructor>
    <RedundantCondition>
>>>>>>> 43d092c2
      <code>$_SERVER</code>
    </RedundantCondition>
    <TypeDoesNotContainNull>
      <code>[]</code>
    </TypeDoesNotContainNull>
  </file>
<<<<<<< HEAD
=======
  <file src="src/Util/PHP/WindowsPhpProcess.php">
    <PropertyNotSetInConstructor>
      <code>WindowsPhpProcess</code>
    </PropertyNotSetInConstructor>
  </file>
  <file src="src/Util/Printer.php">
    <PropertyNotSetInConstructor>
      <code>$stream</code>
    </PropertyNotSetInConstructor>
  </file>
>>>>>>> 43d092c2
  <file src="src/Util/Reflection.php">
    <ArgumentTypeCoercion>
      <code>$filter</code>
    </ArgumentTypeCoercion>
  </file>
<<<<<<< HEAD
  <file src="src/Util/VersionComparisonOperator.php">
    <DocblockTypeContradiction occurrences="1">
      <code>in_array($operator, ['&lt;', 'lt', '&lt;=', 'le', '&gt;', 'gt', '&gt;=', 'ge', '==', '=', 'eq', '!=', '&lt;&gt;', 'ne'], true)</code>
    </DocblockTypeContradiction>
    <NoValue occurrences="1">
      <code>$operator</code>
    </NoValue>
=======
  <file src="src/Util/Test.php">
    <MissingReturnType>
      <code>sanitizeVersionNumber</code>
    </MissingReturnType>
    <MissingThrowsDocblock>
      <code>forClassName</code>
      <code>forMethod</code>
      <code>forMethod</code>
      <code>getName</code>
      <code>requirements</code>
      <code>requirements</code>
    </MissingThrowsDocblock>
  </file>
  <file src="src/Util/TestDox/CliTestDoxPrinter.php">
    <DeprecatedInterface>
      <code>CliTestDoxPrinter</code>
    </DeprecatedInterface>
    <InvalidArrayOffset>
      <code>self::SPINNER_ICONS[$id]</code>
      <code>self::SPINNER_ICONS[$id]</code>
    </InvalidArrayOffset>
    <MissingThrowsDocblock>
      <code>\PHPUnit\Util\Filter::getFilteredStacktrace($t)</code>
      <code>stop</code>
    </MissingThrowsDocblock>
    <PossiblyInvalidArrayOffset>
      <code>$prefix['default']</code>
      <code>$prefix['diff']</code>
      <code>$prefix['last']</code>
      <code>$prefix['message']</code>
      <code>$prefix['start']</code>
      <code>$prefix['trace']</code>
    </PossiblyInvalidArrayOffset>
    <PossiblyUndefinedArrayOffset>
      <code>self::STATUS_STYLES[$result['status']]['message']</code>
    </PossiblyUndefinedArrayOffset>
    <PropertyNotSetInConstructor>
      <code>CliTestDoxPrinter</code>
      <code>CliTestDoxPrinter</code>
    </PropertyNotSetInConstructor>
  </file>
  <file src="src/Util/TestDox/HtmlResultPrinter.php">
    <DeprecatedInterface>
      <code>HtmlResultPrinter</code>
    </DeprecatedInterface>
    <PossiblyNullArgument>
      <code>$this-&gt;currentTestClassPrettified</code>
    </PossiblyNullArgument>
    <PropertyNotSetInConstructor>
      <code>HtmlResultPrinter</code>
    </PropertyNotSetInConstructor>
  </file>
  <file src="src/Util/TestDox/NamePrettifier.php">
    <InvalidCast>
      <code>$value</code>
    </InvalidCast>
    <MissingThrowsDocblock>
      <code>throw new UtilException(
                $e-&gt;getMessage(),
                $e-&gt;getCode(),
                $e
            );</code>
    </MissingThrowsDocblock>
    <RedundantConditionGivenDocblockType>
      <code>is_string($value)</code>
    </RedundantConditionGivenDocblockType>
  </file>
  <file src="src/Util/TestDox/ResultPrinter.php">
    <DeprecatedInterface>
      <code>ResultPrinter</code>
    </DeprecatedInterface>
    <MissingThrowsDocblock>
      <code>parent::__construct($out)</code>
    </MissingThrowsDocblock>
    <PropertyNotSetInConstructor>
      <code>$testStatus</code>
    </PropertyNotSetInConstructor>
  </file>
  <file src="src/Util/TestDox/TestDoxPrinter.php">
    <DeprecatedInterface>
      <code>TestDoxPrinter</code>
    </DeprecatedInterface>
    <MissingThrowsDocblock>
      <code>\PHPUnit\Util\Filter::getFilteredStacktrace($t)</code>
    </MissingThrowsDocblock>
    <PropertyNotSetInConstructor>
      <code>TestDoxPrinter</code>
      <code>TestDoxPrinter</code>
    </PropertyNotSetInConstructor>
    <UndefinedInterfaceMethod>
      <code>getName</code>
    </UndefinedInterfaceMethod>
  </file>
  <file src="src/Util/TestDox/TextResultPrinter.php">
    <DeprecatedInterface>
      <code>TextResultPrinter</code>
    </DeprecatedInterface>
    <PropertyNotSetInConstructor>
      <code>TextResultPrinter</code>
    </PropertyNotSetInConstructor>
  </file>
  <file src="src/Util/TestDox/XmlResultPrinter.php">
    <DeprecatedInterface>
      <code>XmlResultPrinter</code>
    </DeprecatedInterface>
    <MissingThrowsDocblock>
      <code>parent::__construct($out)</code>
      <code>throw new Exception(
                    $e-&gt;getMessage(),
                    $e-&gt;getCode(),
                    $e
                );</code>
    </MissingThrowsDocblock>
  </file>
  <file src="src/Util/TextTestListRenderer.php">
    <ArgumentTypeCoercion>
      <code>$suite-&gt;getIterator()</code>
    </ArgumentTypeCoercion>
  </file>
  <file src="src/Util/VersionComparisonOperator.php">
    <MissingThrowsDocblock>
      <code>ensureOperatorIsValid</code>
    </MissingThrowsDocblock>
  </file>
  <file src="src/Util/Xml.php">
    <ArgumentTypeCoercion>
      <code>$item</code>
    </ArgumentTypeCoercion>
    <InvalidStringClass>
      <code>new $className</code>
    </InvalidStringClass>
    <LessSpecificReturnStatement>
      <code>(new DOMDocument)-&gt;importNode($element, true)</code>
    </LessSpecificReturnStatement>
    <MissingReturnType>
      <code>xmlToVariable</code>
    </MissingReturnType>
    <MissingThrowsDocblock>
      <code>throw new Exception(
                            $e-&gt;getMessage(),
                            $e-&gt;getCode(),
                            $e
                        );</code>
    </MissingThrowsDocblock>
    <MoreSpecificReturnType>
      <code>DOMElement</code>
    </MoreSpecificReturnType>
    <RedundantCast>
      <code>(string) $entry-&gt;getAttribute('key')</code>
    </RedundantCast>
  </file>
  <file src="src/Util/XmlTestListRenderer.php">
    <ArgumentTypeCoercion>
      <code>$suite-&gt;getIterator()</code>
    </ArgumentTypeCoercion>
>>>>>>> 43d092c2
  </file>
</files><|MERGE_RESOLUTION|>--- conflicted
+++ resolved
@@ -1,89 +1,88 @@
 <?xml version="1.0" encoding="UTF-8"?>
-<<<<<<< HEAD
-<files psalm-version="dev-master@">
+<files psalm-version="5.5.0@b63061a27f2683ec0f3509012bb22daab3b65b61">
   <file src="src/Event/Dispatcher/DirectDispatcher.php">
-    <UndefinedInterfaceMethod occurrences="1">
+    <UndefinedInterfaceMethod>
       <code>notify</code>
     </UndefinedInterfaceMethod>
   </file>
   <file src="src/Event/Events/Test/HookMethod/AfterLastTestMethodFinished.php">
-    <PropertyTypeCoercion occurrences="1">
+    <PropertyTypeCoercion>
       <code>$calledMethods</code>
     </PropertyTypeCoercion>
   </file>
   <file src="src/Event/Events/Test/HookMethod/AfterTestMethodFinished.php">
-    <PropertyTypeCoercion occurrences="1">
+    <PropertyTypeCoercion>
       <code>$calledMethods</code>
     </PropertyTypeCoercion>
   </file>
   <file src="src/Event/Events/Test/HookMethod/BeforeFirstTestMethodFinished.php">
-    <PropertyTypeCoercion occurrences="1">
+    <PropertyTypeCoercion>
       <code>$calledMethods</code>
     </PropertyTypeCoercion>
   </file>
   <file src="src/Event/Events/Test/HookMethod/BeforeTestMethodFinished.php">
-    <PropertyTypeCoercion occurrences="1">
+    <PropertyTypeCoercion>
       <code>$calledMethods</code>
     </PropertyTypeCoercion>
   </file>
   <file src="src/Event/Events/Test/HookMethod/PostConditionFinished.php">
-    <PropertyTypeCoercion occurrences="1">
+    <PropertyTypeCoercion>
       <code>$calledMethods</code>
     </PropertyTypeCoercion>
   </file>
   <file src="src/Event/Events/Test/HookMethod/PreConditionFinished.php">
-    <PropertyTypeCoercion occurrences="1">
+    <PropertyTypeCoercion>
       <code>$calledMethods</code>
     </PropertyTypeCoercion>
   </file>
   <file src="src/Event/Events/Test/TestDouble/MockObjectFromWsdlCreated.php">
-    <PropertyTypeCoercion occurrences="1">
+    <PropertyTypeCoercion>
       <code>$methods</code>
     </PropertyTypeCoercion>
   </file>
   <file src="src/Event/Events/Test/TestDouble/PartialMockObjectCreated.php">
-    <PropertyTypeCoercion occurrences="1">
+    <PropertyTypeCoercion>
       <code>$methodNames</code>
     </PropertyTypeCoercion>
   </file>
   <file src="src/Event/Facade.php">
-    <ArgumentTypeCoercion occurrences="1">
+    <ArgumentTypeCoercion>
       <code>$eventClass . 'Subscriber'</code>
     </ArgumentTypeCoercion>
-    <PossiblyNullReference occurrences="1">
+    <PossiblyNullReference>
       <code>flush</code>
     </PossiblyNullReference>
   </file>
   <file src="src/Event/Value/Runtime/PHP.php">
-    <ImpureFunctionCall occurrences="1">
+    <ImpureFunctionCall>
       <code>get_loaded_extensions</code>
     </ImpureFunctionCall>
   </file>
   <file src="src/Event/Value/Telemetry/HRTime.php">
-    <ImpureMethodCall occurrences="1">
+    <ImpureMethodCall>
       <code>fromSecondsAndNanoseconds</code>
     </ImpureMethodCall>
   </file>
   <file src="src/Event/Value/Telemetry/MemoryUsage.php">
-    <ImpureMethodCall occurrences="1">
+    <ImpureMethodCall>
       <code>fromBytes</code>
     </ImpureMethodCall>
   </file>
   <file src="src/Event/Value/Test/TestCollection.php">
-    <PropertyTypeCoercion occurrences="1">
+    <PropertyTypeCoercion>
       <code>$tests</code>
     </PropertyTypeCoercion>
   </file>
   <file src="src/Event/Value/Test/TestData/TestDataCollection.php">
-    <ArgumentTypeCoercion occurrences="1">
+    <ArgumentTypeCoercion>
       <code>$data</code>
     </ArgumentTypeCoercion>
-    <PropertyTypeCoercion occurrences="1">
+    <PropertyTypeCoercion>
       <code>$data</code>
     </PropertyTypeCoercion>
   </file>
   <file src="src/Event/Value/Test/TestMethod.php">
-    <ImpureMethodCall occurrences="4">
+    <ImpureMethodCall>
       <code>dataFromDataProvider</code>
       <code>dataFromDataProvider</code>
       <code>hasDataFromDataProvider</code>
@@ -91,7 +90,7 @@
     </ImpureMethodCall>
   </file>
   <file src="src/Event/Value/TestSuite/TestSuite.php">
-    <ArgumentTypeCoercion occurrences="4">
+    <ArgumentTypeCoercion>
       <code>$className</code>
       <code>$testSuite-&gt;getName()</code>
       <code>$testSuite-&gt;getName()</code>
@@ -99,301 +98,12 @@
     </ArgumentTypeCoercion>
   </file>
   <file src="src/Event/Value/TestSuite/TestSuiteForTestMethodWithDataProvider.php">
-    <PropertyTypeCoercion occurrences="1">
+    <PropertyTypeCoercion>
       <code>$className</code>
     </PropertyTypeCoercion>
   </file>
   <file src="src/Framework/Assert/Functions.php">
-    <TooManyArguments occurrences="14">
-=======
-<files psalm-version="5.5.0@b63061a27f2683ec0f3509012bb22daab3b65b61">
-  <file src="src/Framework/Assert.php">
-    <ArgumentTypeCoercion>
-      <code>$actualElement-&gt;childNodes-&gt;item($i)</code>
-      <code>$expectedElement-&gt;childNodes-&gt;item($i)</code>
-    </ArgumentTypeCoercion>
-    <DeprecatedMethod>
-      <code>Xml::import($actualElement)</code>
-      <code>Xml::import($expectedElement)</code>
-      <code>Xml::removeCharacterDataNodes($actualElement)</code>
-      <code>Xml::removeCharacterDataNodes($expectedElement)</code>
-      <code>static::assertEqualXMLStructure(
-                $expectedElement-&gt;childNodes-&gt;item($i),
-                $actualElement-&gt;childNodes-&gt;item($i),
-                $checkAttributes,
-                $message
-            )</code>
-    </DeprecatedMethod>
-    <DocblockTypeContradiction>
-      <code>!$actual instanceof Countable &amp;&amp; !is_iterable($actual)</code>
-      <code>!$actual instanceof Countable &amp;&amp; !is_iterable($actual)</code>
-      <code>!$expected instanceof Countable &amp;&amp; !is_iterable($expected)</code>
-      <code>!$expected instanceof Countable &amp;&amp; !is_iterable($expected)</code>
-      <code>!$haystack instanceof Countable &amp;&amp; !is_iterable($haystack)</code>
-      <code>!$haystack instanceof Countable &amp;&amp; !is_iterable($haystack)</code>
-      <code>is_int($key) || is_string($key)</code>
-      <code>is_int($key) || is_string($key)</code>
-      <code>is_object($object)</code>
-      <code>is_object($object)</code>
-      <code>is_string($key)</code>
-      <code>is_string($key)</code>
-    </DocblockTypeContradiction>
-    <MissingParamType>
-      <code>$actual</code>
-      <code>$actual</code>
-      <code>$actual</code>
-      <code>$actual</code>
-      <code>$actual</code>
-      <code>$actual</code>
-      <code>$actual</code>
-      <code>$actual</code>
-      <code>$actual</code>
-      <code>$actual</code>
-      <code>$actual</code>
-      <code>$actual</code>
-      <code>$actual</code>
-      <code>$actual</code>
-      <code>$actual</code>
-      <code>$actual</code>
-      <code>$actual</code>
-      <code>$actual</code>
-      <code>$actual</code>
-      <code>$actual</code>
-      <code>$actual</code>
-      <code>$actual</code>
-      <code>$actual</code>
-      <code>$actual</code>
-      <code>$actual</code>
-      <code>$actual</code>
-      <code>$actual</code>
-      <code>$actual</code>
-      <code>$actual</code>
-      <code>$actual</code>
-      <code>$actual</code>
-      <code>$actual</code>
-      <code>$actual</code>
-      <code>$actual</code>
-      <code>$actual</code>
-      <code>$actual</code>
-      <code>$actual</code>
-      <code>$actual</code>
-      <code>$actual</code>
-      <code>$actual</code>
-      <code>$actual</code>
-      <code>$actual</code>
-      <code>$actual</code>
-      <code>$actual</code>
-      <code>$actual</code>
-      <code>$actual</code>
-      <code>$actual</code>
-      <code>$attributeName</code>
-      <code>$condition</code>
-      <code>$condition</code>
-      <code>$condition</code>
-      <code>$condition</code>
-      <code>$expected</code>
-      <code>$expected</code>
-      <code>$expected</code>
-      <code>$expected</code>
-      <code>$expected</code>
-      <code>$expected</code>
-      <code>$expected</code>
-      <code>$expected</code>
-      <code>$expected</code>
-      <code>$expected</code>
-      <code>$expected</code>
-      <code>$expected</code>
-      <code>$expected</code>
-      <code>$needle</code>
-      <code>$needle</code>
-      <code>$needle</code>
-      <code>$needle</code>
-      <code>$prefix</code>
-      <code>$value</code>
-      <code>$value</code>
-      <code>$value</code>
-      <code>$value</code>
-      <code>$value</code>
-      <code>$value</code>
-      <code>$value</code>
-      <code>$value</code>
-      <code>$value</code>
-      <code>$value</code>
-      <code>$value</code>
-      <code>$value</code>
-    </MissingParamType>
-    <MissingThrowsDocblock>
-      <code>loadFile</code>
-      <code>loadFile</code>
-      <code>loadFile</code>
-      <code>loadFile</code>
-      <code>new IsType($type)</code>
-      <code>new IsType(IsType::TYPE_ARRAY)</code>
-      <code>new IsType(IsType::TYPE_ARRAY)</code>
-      <code>new IsType(IsType::TYPE_BOOL)</code>
-      <code>new IsType(IsType::TYPE_BOOL)</code>
-      <code>new IsType(IsType::TYPE_CALLABLE)</code>
-      <code>new IsType(IsType::TYPE_CALLABLE)</code>
-      <code>new IsType(IsType::TYPE_CLOSED_RESOURCE)</code>
-      <code>new IsType(IsType::TYPE_CLOSED_RESOURCE)</code>
-      <code>new IsType(IsType::TYPE_FLOAT)</code>
-      <code>new IsType(IsType::TYPE_FLOAT)</code>
-      <code>new IsType(IsType::TYPE_INT)</code>
-      <code>new IsType(IsType::TYPE_INT)</code>
-      <code>new IsType(IsType::TYPE_ITERABLE)</code>
-      <code>new IsType(IsType::TYPE_ITERABLE)</code>
-      <code>new IsType(IsType::TYPE_NUMERIC)</code>
-      <code>new IsType(IsType::TYPE_NUMERIC)</code>
-      <code>new IsType(IsType::TYPE_OBJECT)</code>
-      <code>new IsType(IsType::TYPE_OBJECT)</code>
-      <code>new IsType(IsType::TYPE_RESOURCE)</code>
-      <code>new IsType(IsType::TYPE_RESOURCE)</code>
-      <code>new IsType(IsType::TYPE_SCALAR)</code>
-      <code>new IsType(IsType::TYPE_SCALAR)</code>
-      <code>new IsType(IsType::TYPE_STRING)</code>
-      <code>new IsType(IsType::TYPE_STRING)</code>
-      <code>new TraversableContainsOnly(
-                    $type,
-                    $isNativeType
-                )</code>
-      <code>new TraversableContainsOnly(
-                $className,
-                false
-            )</code>
-      <code>new TraversableContainsOnly(
-                $type,
-                $isNativeType
-            )</code>
-      <code>new TraversableContainsOnly($className, false)</code>
-      <code>new TraversableContainsOnly($type)</code>
-      <code>static::assertThat(
-            $actual,
-            static::objectEquals($expected, $method),
-            $message
-        )</code>
-      <code>static::assertThat($haystack, $constraint, $message)</code>
-      <code>static::assertThat($haystack, $constraint, $message)</code>
-      <code>static::assertThat($haystack, $constraint, $message)</code>
-      <code>static::assertThat($haystack, $constraint, $message)</code>
-    </MissingThrowsDocblock>
-    <PossiblyInvalidArgument>
-      <code>$expected</code>
-      <code>$expected</code>
-    </PossiblyInvalidArgument>
-    <RedundantCondition>
-      <code>assert($step['object'] instanceof TestCase)</code>
-    </RedundantCondition>
-  </file>
-  <file src="src/Framework/Assert/Functions.php">
-    <DeprecatedClass>
-      <code>InvokedAtIndexMatcher</code>
-      <code>new InvokedAtIndexMatcher($index)</code>
-    </DeprecatedClass>
-    <DeprecatedMethod>
-      <code>Assert::assertDirectoryNotExists(...func_get_args())</code>
-      <code>Assert::assertDirectoryNotIsReadable(...func_get_args())</code>
-      <code>Assert::assertDirectoryNotIsWritable(...func_get_args())</code>
-      <code>Assert::assertEqualXMLStructure(...func_get_args())</code>
-      <code>Assert::assertFileNotExists(...func_get_args())</code>
-      <code>Assert::assertFileNotIsReadable(...func_get_args())</code>
-      <code>Assert::assertFileNotIsWritable(...func_get_args())</code>
-      <code>Assert::assertNotIsReadable(...func_get_args())</code>
-      <code>Assert::assertNotIsWritable(...func_get_args())</code>
-      <code>Assert::assertNotRegExp(...func_get_args())</code>
-      <code>Assert::assertRegExp(...func_get_args())</code>
-    </DeprecatedMethod>
-    <MissingParamType>
-      <code>$actual</code>
-      <code>$actual</code>
-      <code>$actual</code>
-      <code>$actual</code>
-      <code>$actual</code>
-      <code>$actual</code>
-      <code>$actual</code>
-      <code>$actual</code>
-      <code>$actual</code>
-      <code>$actual</code>
-      <code>$actual</code>
-      <code>$actual</code>
-      <code>$actual</code>
-      <code>$actual</code>
-      <code>$actual</code>
-      <code>$actual</code>
-      <code>$actual</code>
-      <code>$actual</code>
-      <code>$actual</code>
-      <code>$actual</code>
-      <code>$actual</code>
-      <code>$actual</code>
-      <code>$actual</code>
-      <code>$actual</code>
-      <code>$actual</code>
-      <code>$actual</code>
-      <code>$actual</code>
-      <code>$actual</code>
-      <code>$actual</code>
-      <code>$actual</code>
-      <code>$actual</code>
-      <code>$actual</code>
-      <code>$actual</code>
-      <code>$actual</code>
-      <code>$actual</code>
-      <code>$actual</code>
-      <code>$actual</code>
-      <code>$actual</code>
-      <code>$actual</code>
-      <code>$actual</code>
-      <code>$actual</code>
-      <code>$actual</code>
-      <code>$actual</code>
-      <code>$actual</code>
-      <code>$actual</code>
-      <code>$actual</code>
-      <code>$actual</code>
-      <code>$attributeName</code>
-      <code>$callback</code>
-      <code>$condition</code>
-      <code>$condition</code>
-      <code>$condition</code>
-      <code>$condition</code>
-      <code>$expected</code>
-      <code>$expected</code>
-      <code>$expected</code>
-      <code>$expected</code>
-      <code>$expected</code>
-      <code>$expected</code>
-      <code>$expected</code>
-      <code>$expected</code>
-      <code>$expected</code>
-      <code>$expected</code>
-      <code>$expected</code>
-      <code>$expected</code>
-      <code>$expected</code>
-      <code>$key</code>
-      <code>$needle</code>
-      <code>$needle</code>
-      <code>$needle</code>
-      <code>$needle</code>
-      <code>$prefix</code>
-      <code>$value</code>
-      <code>$value</code>
-      <code>$value</code>
-      <code>$value</code>
-      <code>$value</code>
-      <code>$value</code>
-      <code>$value</code>
-      <code>$value</code>
-      <code>$value</code>
-      <code>$value</code>
-      <code>$value</code>
-      <code>$value</code>
-      <code>$value</code>
-    </MissingParamType>
-    <MissingThrowsDocblock>
-      <code>Assert::logicalAnd(...func_get_args())</code>
-    </MissingThrowsDocblock>
     <TooManyArguments>
->>>>>>> 43d092c2
       <code>Assert::anything(...func_get_args())</code>
       <code>Assert::directoryExists(...func_get_args())</code>
       <code>Assert::fileExists(...func_get_args())</code>
@@ -411,164 +121,27 @@
     </TooManyArguments>
   </file>
   <file src="src/Framework/Constraint/Cardinality/Count.php">
-<<<<<<< HEAD
-    <PossiblyInvalidArgument occurrences="1">
+    <PossiblyInvalidArgument>
       <code>$e-&gt;getCode()</code>
     </PossiblyInvalidArgument>
   </file>
   <file src="src/Framework/Constraint/ObjectEquals.php">
-    <ArgumentTypeCoercion occurrences="1">
-      <code>$this-&gt;method</code>
-    </ArgumentTypeCoercion>
-    <MissingThrowsDocblock occurrences="1">
+    <MissingThrowsDocblock>
       <code>getMethod</code>
     </MissingThrowsDocblock>
   </file>
   <file src="src/Framework/Constraint/Operator/BinaryOperator.php">
-    <PropertyTypeCoercion occurrences="1"/>
+    <PropertyTypeCoercion>
+      <code>array_map(
+            fn ($constraint): Constraint =&gt; $this-&gt;checkConstraint($constraint),
+            $constraints
+        )</code>
+    </PropertyTypeCoercion>
   </file>
   <file src="src/Framework/Constraint/Operator/LogicalXor.php">
-    <InvalidArgument occurrences="1">
+    <InvalidArgument>
       <code>bool</code>
     </InvalidArgument>
-=======
-    <MissingParamType>
-      <code>$other</code>
-    </MissingParamType>
-    <MissingThrowsDocblock>
-      <code>getCountOf</code>
-    </MissingThrowsDocblock>
-  </file>
-  <file src="src/Framework/Constraint/Cardinality/SameSize.php">
-    <MissingThrowsDocblock>
-      <code>getCountOf</code>
-    </MissingThrowsDocblock>
-  </file>
-  <file src="src/Framework/Constraint/Constraint.php">
-    <MissingParamType>
-      <code>$other</code>
-    </MissingParamType>
-  </file>
-  <file src="src/Framework/Constraint/Equality/IsEqual.php">
-    <MissingParamType>
-      <code>$other</code>
-      <code>$value</code>
-    </MissingParamType>
-  </file>
-  <file src="src/Framework/Constraint/Equality/IsEqualCanonicalizing.php">
-    <MissingParamType>
-      <code>$other</code>
-      <code>$value</code>
-    </MissingParamType>
-  </file>
-  <file src="src/Framework/Constraint/Equality/IsEqualIgnoringCase.php">
-    <MissingParamType>
-      <code>$other</code>
-      <code>$value</code>
-    </MissingParamType>
-  </file>
-  <file src="src/Framework/Constraint/Equality/IsEqualWithDelta.php">
-    <MissingParamType>
-      <code>$other</code>
-      <code>$value</code>
-    </MissingParamType>
-  </file>
-  <file src="src/Framework/Constraint/Exception/Exception.php">
-    <MissingThrowsDocblock>
-      <code>Filter::getFilteredStacktrace($other)</code>
-    </MissingThrowsDocblock>
-  </file>
-  <file src="src/Framework/Constraint/Exception/ExceptionCode.php">
-    <MoreSpecificImplementedParamType>
-      <code>$other</code>
-    </MoreSpecificImplementedParamType>
-  </file>
-  <file src="src/Framework/Constraint/Exception/ExceptionMessage.php">
-    <MoreSpecificImplementedParamType>
-      <code>$other</code>
-    </MoreSpecificImplementedParamType>
-    <RedundantCast>
-      <code>(string) $other-&gt;getMessage()</code>
-    </RedundantCast>
-  </file>
-  <file src="src/Framework/Constraint/Exception/ExceptionMessageRegularExpression.php">
-    <MoreSpecificImplementedParamType>
-      <code>$other</code>
-    </MoreSpecificImplementedParamType>
-  </file>
-  <file src="src/Framework/Constraint/IsAnything.php">
-    <MissingParamType>
-      <code>$other</code>
-    </MissingParamType>
-  </file>
-  <file src="src/Framework/Constraint/IsIdentical.php">
-    <MissingParamType>
-      <code>$other</code>
-      <code>$value</code>
-    </MissingParamType>
-  </file>
-  <file src="src/Framework/Constraint/Object/ClassHasAttribute.php">
-    <MissingThrowsDocblock>
-      <code>throw new Exception(
-                $e-&gt;getMessage(),
-                $e-&gt;getCode(),
-                $e
-            );</code>
-    </MissingThrowsDocblock>
-  </file>
-  <file src="src/Framework/Constraint/Object/ClassHasStaticAttribute.php">
-    <MissingThrowsDocblock>
-      <code>throw new Exception(
-                $e-&gt;getMessage(),
-                $e-&gt;getCode(),
-                $e
-            );</code>
-    </MissingThrowsDocblock>
-  </file>
-  <file src="src/Framework/Constraint/Object/ObjectEquals.php">
-    <MissingThrowsDocblock>
-      <code>getMethod</code>
-    </MissingThrowsDocblock>
-  </file>
-  <file src="src/Framework/Constraint/Object/ObjectHasAttribute.php">
-    <MissingThrowsDocblock>
-      <code>hasProperty</code>
-    </MissingThrowsDocblock>
-  </file>
-  <file src="src/Framework/Constraint/Operator/BinaryOperator.php">
-    <UnsafeInstantiation>
-      <code>new static</code>
-    </UnsafeInstantiation>
-  </file>
-  <file src="src/Framework/Constraint/Operator/LogicalNot.php">
-    <MissingThrowsDocblock>
-      <code>evaluate</code>
-      <code>evaluate</code>
-    </MissingThrowsDocblock>
-  </file>
-  <file src="src/Framework/Constraint/Operator/Operator.php">
-    <MissingParamType>
-      <code>$constraint</code>
-    </MissingParamType>
-  </file>
-  <file src="src/Framework/Constraint/String/StringMatchesFormatDescription.php">
-    <MissingThrowsDocblock>
-      <code>new Differ(new UnifiedDiffOutputBuilder("--- Expected\n+++ Actual\n"))</code>
-    </MissingThrowsDocblock>
-  </file>
-  <file src="src/Framework/Constraint/String/StringStartsWith.php">
-    <MissingThrowsDocblock>
-      <code>throw InvalidArgumentException::create(1, 'non-empty string');</code>
-    </MissingThrowsDocblock>
-  </file>
-  <file src="src/Framework/Constraint/Traversable/TraversableContains.php">
-    <MissingParamType>
-      <code>$value</code>
-    </MissingParamType>
-    <MissingReturnType>
-      <code>value</code>
-    </MissingReturnType>
->>>>>>> 43d092c2
   </file>
   <file src="src/Framework/Constraint/Type/IsInstanceOf.php">
     <ArgumentTypeCoercion>
@@ -579,118 +152,26 @@
     <ArgumentTypeCoercion>
       <code>$className</code>
     </ArgumentTypeCoercion>
-<<<<<<< HEAD
-    <LessSpecificReturnStatement occurrences="1">
+    <LessSpecificReturnStatement>
       <code>$this-&gt;providedTests</code>
     </LessSpecificReturnStatement>
-    <MoreSpecificReturnType occurrences="1">
+    <MoreSpecificReturnType>
       <code>list&lt;ExecutionOrderDependency&gt;</code>
     </MoreSpecificReturnType>
   </file>
   <file src="src/Framework/MockObject/Builder/InvocationMocker.php">
-    <PropertyTypeCoercion occurrences="1">
+    <PropertyTypeCoercion>
       <code>$configurableMethods</code>
     </PropertyTypeCoercion>
   </file>
   <file src="src/Framework/MockObject/Generator.php">
-    <ArgumentTypeCoercion occurrences="6">
-=======
-    <PropertyNotSetInConstructor>
-      <code>DataProviderTestSuite</code>
-      <code>DataProviderTestSuite</code>
-    </PropertyNotSetInConstructor>
-  </file>
-  <file src="src/Framework/ErrorTestCase.php">
-    <NonInvariantDocblockPropertyType>
-      <code>$backupGlobals</code>
-    </NonInvariantDocblockPropertyType>
-  </file>
-  <file src="src/Framework/Exception/Exception.php">
-    <MissingParamType>
-      <code>$code</code>
-      <code>$message</code>
-    </MissingParamType>
-    <MissingThrowsDocblock>
-      <code>Filter::getFilteredStacktrace($this)</code>
-    </MissingThrowsDocblock>
-  </file>
-  <file src="src/Framework/Exception/ExpectationFailedException.php">
-    <PossiblyNullPropertyAssignmentValue>
-      <code>$comparisonFailure</code>
-    </PossiblyNullPropertyAssignmentValue>
-  </file>
-  <file src="src/Framework/ExceptionWrapper.php">
-    <MissingThrowsDocblock>
-      <code>Filter::getFilteredStacktrace($this)</code>
-    </MissingThrowsDocblock>
-    <PossiblyNullArgument>
-      <code>$t-&gt;getPrevious()</code>
-    </PossiblyNullArgument>
-  </file>
-  <file src="src/Framework/ExecutionOrderDependency.php">
-    <PossiblyUndefinedArrayOffset>
-      <code>$parts[1]</code>
-    </PossiblyUndefinedArrayOffset>
-  </file>
-  <file src="src/Framework/IncompleteTestCase.php">
-    <NonInvariantDocblockPropertyType>
-      <code>$backupGlobals</code>
-    </NonInvariantDocblockPropertyType>
-  </file>
-  <file src="src/Framework/MockObject/Builder/Identity.php">
-    <MissingReturnType>
-      <code>id</code>
-    </MissingReturnType>
-  </file>
-  <file src="src/Framework/MockObject/Builder/InvocationMocker.php">
-    <DeprecatedClass>
-      <code>new Rule\ConsecutiveParameters($arguments)</code>
-    </DeprecatedClass>
-    <MissingParamType>
-      <code>$id</code>
-      <code>$id</code>
-    </MissingParamType>
-  </file>
-  <file src="src/Framework/MockObject/Builder/InvocationStubber.php">
-    <MissingParamType>
-      <code>$nextValues</code>
-      <code>$value</code>
-    </MissingParamType>
-  </file>
-  <file src="src/Framework/MockObject/Builder/ParametersMatch.php">
-    <MissingParamType>
-      <code>$arguments</code>
-    </MissingParamType>
-  </file>
-  <file src="src/Framework/MockObject/ConfigurableMethod.php">
-    <MissingParamType>
-      <code>$value</code>
-    </MissingParamType>
-  </file>
-  <file src="src/Framework/MockObject/Generator.php">
-    <ArgumentTypeCoercion>
-      <code>$arguments</code>
-      <code>$arguments</code>
->>>>>>> 43d092c2
+    <ArgumentTypeCoercion>
       <code>$className</code>
       <code>$className</code>
       <code>$interfaceName</code>
       <code>$methods</code>
       <code>$type</code>
     </ArgumentTypeCoercion>
-<<<<<<< HEAD
-    <InvalidReturnStatement occurrences="1"/>
-    <InvalidReturnType occurrences="1">
-      <code>MockObject&amp;RealInstanceType</code>
-    </InvalidReturnType>
-    <MissingThrowsDocblock occurrences="1">
-      <code>getMethod</code>
-    </MissingThrowsDocblock>
-    <PossiblyNullArgument occurrences="1">
-=======
-    <DocblockTypeContradiction>
-      <code>!is_array($methods) &amp;&amp; null !== $methods</code>
-    </DocblockTypeContradiction>
     <InvalidReturnStatement>
       <code>$this-&gt;getMock(
                 $originalClassName,
@@ -706,14 +187,10 @@
     <InvalidReturnType>
       <code>MockObject&amp;RealInstanceType</code>
     </InvalidReturnType>
-    <MissingParamType>
-      <code>$type</code>
-    </MissingParamType>
-    <MissingReturnType>
-      <code>getObject</code>
-    </MissingReturnType>
+    <MissingThrowsDocblock>
+      <code>getMethod</code>
+    </MissingThrowsDocblock>
     <PossiblyNullArgument>
->>>>>>> 43d092c2
       <code>$client-&gt;__getFunctions()</code>
     </PossiblyNullArgument>
   </file>
@@ -721,57 +198,14 @@
     <InvalidArgument>
       <code>$types</code>
     </InvalidArgument>
-<<<<<<< HEAD
   </file>
   <file src="src/Framework/MockObject/Matcher.php">
-    <InvalidNullableReturnType occurrences="1">
+    <InvalidNullableReturnType>
       <code>MethodName</code>
     </InvalidNullableReturnType>
-    <NullableReturnStatement occurrences="1">
+    <NullableReturnStatement>
       <code>$this-&gt;methodNameRule</code>
     </NullableReturnStatement>
-=======
-    <MissingThrowsDocblock>
-      <code>throw $t;</code>
-    </MissingThrowsDocblock>
-  </file>
-  <file src="src/Framework/MockObject/InvocationHandler.php">
-    <MissingReturnType>
-      <code>invoke</code>
-    </MissingReturnType>
-    <PropertyNotSetInConstructor>
-      <code>$deferredError</code>
-    </PropertyNotSetInConstructor>
-    <RedundantConditionGivenDocblockType>
-      <code>$this-&gt;deferredError</code>
-    </RedundantConditionGivenDocblockType>
-  </file>
-  <file src="src/Framework/MockObject/Matcher.php">
-    <DocblockTypeContradiction>
-      <code>$this-&gt;methodNameRule === null</code>
-      <code>$this-&gt;methodNameRule === null</code>
-      <code>$this-&gt;methodNameRule === null</code>
-      <code>$this-&gt;parametersRule === null</code>
-    </DocblockTypeContradiction>
-    <MissingReturnType>
-      <code>invoked</code>
-    </MissingReturnType>
-    <PropertyNotSetInConstructor>
-      <code>$methodNameRule</code>
-      <code>$parametersRule</code>
-      <code>$stub</code>
-    </PropertyNotSetInConstructor>
-    <RedundantConditionGivenDocblockType>
-      <code>$this-&gt;invocationRule !== null</code>
-      <code>$this-&gt;methodNameRule !== null</code>
-      <code>$this-&gt;methodNameRule !== null</code>
-      <code>$this-&gt;parametersRule !== null</code>
-      <code>$this-&gt;parametersRule !== null</code>
-      <code>$this-&gt;parametersRule !== null</code>
-      <code>$this-&gt;stub</code>
-      <code>$this-&gt;stub !== null</code>
-    </RedundantConditionGivenDocblockType>
->>>>>>> 43d092c2
   </file>
   <file src="src/Framework/MockObject/MockBuilder.php">
     <ArgumentTypeCoercion>
@@ -780,14 +214,7 @@
       <code>$this-&gt;type</code>
       <code>$this-&gt;type</code>
     </ArgumentTypeCoercion>
-<<<<<<< HEAD
-    <InvalidReturnStatement occurrences="3">
-=======
-    <DeprecatedMethod>
-      <code>setMethods</code>
-    </DeprecatedMethod>
     <InvalidReturnStatement>
->>>>>>> 43d092c2
       <code>$object</code>
       <code>$object</code>
       <code>$object</code>
@@ -797,389 +224,108 @@
       <code>MockObject&amp;MockedType</code>
       <code>MockObject&amp;MockedType</code>
     </InvalidReturnType>
-<<<<<<< HEAD
   </file>
   <file src="src/Framework/MockObject/MockMethod.php">
-    <InvalidArgument occurrences="1"/>
-    <PossiblyFalseOperand occurrences="1">
+    <InvalidArgument>
+      <code>[
+                'arguments_decl'     =&gt; $this-&gt;argumentsForDeclaration,
+                'arguments_call'     =&gt; $this-&gt;argumentsForCall,
+                'return_declaration' =&gt; !empty($this-&gt;returnType-&gt;asString()) ? (': ' . $this-&gt;returnType-&gt;asString()) : '',
+                'return_type'        =&gt; $this-&gt;returnType-&gt;asString(),
+                'arguments_count'    =&gt; !empty($this-&gt;argumentsForCall) ? substr_count($this-&gt;argumentsForCall, ',') + 1 : 0,
+                'class_name'         =&gt; $this-&gt;className,
+                'method_name'        =&gt; $this-&gt;methodName,
+                'modifier'           =&gt; $this-&gt;modifier,
+                'reference'          =&gt; $this-&gt;reference,
+                'clone_arguments'    =&gt; $this-&gt;cloneArguments ? 'true' : 'false',
+                'deprecation'        =&gt; $deprecation,
+            ]</code>
+    </InvalidArgument>
+    <PossiblyFalseOperand>
       <code>strpos($parameterAsString, '&lt;optional&gt; ')</code>
     </PossiblyFalseOperand>
   </file>
   <file src="src/Framework/MockObject/Rule/Parameters.php">
-    <PropertyNotSetInConstructor occurrences="1">
+    <PropertyNotSetInConstructor>
       <code>$parameterVerificationResult</code>
     </PropertyNotSetInConstructor>
   </file>
   <file src="src/Framework/MockObject/Stub/ReturnCallback.php">
-    <PossiblyInvalidOperand occurrences="1">
+    <PossiblyInvalidOperand>
       <code>$this-&gt;callback</code>
     </PossiblyInvalidOperand>
   </file>
   <file src="src/Framework/TestBuilder.php">
-    <LessSpecificReturnStatement occurrences="1">
+    <LessSpecificReturnStatement>
       <code>$test</code>
     </LessSpecificReturnStatement>
-    <MoreSpecificReturnType occurrences="1">
+    <MoreSpecificReturnType>
       <code>Test</code>
     </MoreSpecificReturnType>
   </file>
   <file src="src/Framework/TestCase.php">
-    <ArgumentTypeCoercion occurrences="5">
-      <code>$methodName</code>
-      <code>$methodName</code>
+    <ArgumentTypeCoercion>
       <code>$mockClassName</code>
       <code>$originalClassName</code>
       <code>$this-&gt;expectedException</code>
     </ArgumentTypeCoercion>
-    <InvalidReturnStatement occurrences="1">
-=======
-    <PossiblyInvalidPropertyAssignmentValue>
-      <code>$type</code>
-    </PossiblyInvalidPropertyAssignmentValue>
-  </file>
-  <file src="src/Framework/MockObject/MockMethod.php">
-    <PossiblyFalseOperand>
-      <code>strpos($parameterAsString, '&lt;optional&gt; ')</code>
-    </PossiblyFalseOperand>
-    <RedundantCastGivenDocblockType>
-      <code>(string) explode(
-                ' = ',
-                substr(
-                    substr(
-                        $parameterAsString,
-                        strpos($parameterAsString, '&lt;optional&gt; ') + strlen('&lt;optional&gt; ')
-                    ),
-                    0,
-                    -2
-                )
-            )[1]</code>
-      <code>(string) var_export($defaultValue, true)</code>
-    </RedundantCastGivenDocblockType>
-  </file>
-  <file src="src/Framework/MockObject/MockObject.php">
-    <MissingParamType>
-      <code>$originalObject</code>
-    </MissingParamType>
-  </file>
-  <file src="src/Framework/MockObject/Rule/InvocationOrder.php">
-    <MissingReturnType>
-      <code>invoked</code>
-      <code>invokedDo</code>
-    </MissingReturnType>
-  </file>
-  <file src="src/Framework/MockObject/Rule/Parameters.php">
-    <DocblockTypeContradiction>
-      <code>$this-&gt;invocation === null</code>
-    </DocblockTypeContradiction>
-    <PossiblyNullPropertyAssignmentValue>
-      <code>null</code>
-    </PossiblyNullPropertyAssignmentValue>
-    <PropertyNotSetInConstructor>
-      <code>$invocation</code>
-      <code>$parameterVerificationResult</code>
-    </PropertyNotSetInConstructor>
-    <RedundantCastGivenDocblockType>
-      <code>(bool) $this-&gt;parameterVerificationResult</code>
-    </RedundantCastGivenDocblockType>
-    <RedundantPropertyInitializationCheck>
-      <code>isset($this-&gt;parameterVerificationResult)</code>
-    </RedundantPropertyInitializationCheck>
-  </file>
-  <file src="src/Framework/MockObject/Stub/ConsecutiveCalls.php">
-    <MissingReturnType>
-      <code>invoke</code>
-    </MissingReturnType>
-  </file>
-  <file src="src/Framework/MockObject/Stub/ReturnArgument.php">
-    <MissingParamType>
-      <code>$argumentIndex</code>
-    </MissingParamType>
-    <MissingReturnType>
-      <code>invoke</code>
-    </MissingReturnType>
-  </file>
-  <file src="src/Framework/MockObject/Stub/ReturnCallback.php">
-    <MissingParamType>
-      <code>$callback</code>
-    </MissingParamType>
-    <MissingPropertyType>
-      <code>$callback</code>
-    </MissingPropertyType>
-    <MissingReturnType>
-      <code>invoke</code>
-    </MissingReturnType>
-  </file>
-  <file src="src/Framework/MockObject/Stub/ReturnReference.php">
-    <MissingParamType>
-      <code>$reference</code>
-    </MissingParamType>
-    <MissingReturnType>
-      <code>invoke</code>
-    </MissingReturnType>
-  </file>
-  <file src="src/Framework/MockObject/Stub/ReturnSelf.php">
-    <MissingReturnType>
-      <code>invoke</code>
-    </MissingReturnType>
-  </file>
-  <file src="src/Framework/MockObject/Stub/ReturnStub.php">
-    <MissingParamType>
-      <code>$value</code>
-    </MissingParamType>
-    <MissingReturnType>
-      <code>invoke</code>
-    </MissingReturnType>
-  </file>
-  <file src="src/Framework/MockObject/Stub/ReturnValueMap.php">
-    <MissingReturnType>
-      <code>invoke</code>
-    </MissingReturnType>
-  </file>
-  <file src="src/Framework/MockObject/Stub/Stub.php">
-    <MissingReturnType>
-      <code>invoke</code>
-    </MissingReturnType>
-  </file>
-  <file src="src/Framework/SkippedTestCase.php">
-    <NonInvariantDocblockPropertyType>
-      <code>$backupGlobals</code>
-    </NonInvariantDocblockPropertyType>
-  </file>
-  <file src="src/Framework/TestBuilder.php">
-    <MissingParamType>
-      <code>$data</code>
-    </MissingParamType>
-    <MissingReturnType>
-      <code>buildTestWithoutData</code>
-    </MissingReturnType>
-    <MissingThrowsDocblock>
-      <code>Filter::getFilteredStacktrace($t)</code>
-      <code>Filter::getFilteredStacktrace($t)</code>
-      <code>new DataProviderTestSuite(
-            $className . '::' . $methodName
-        )</code>
-      <code>throw new Exception('No valid test provided.');</code>
-    </MissingThrowsDocblock>
-  </file>
-  <file src="src/Framework/TestCase.php">
-    <ArgumentTypeCoercion>
-      <code>$this-&gt;expectedException</code>
-    </ArgumentTypeCoercion>
-    <DeprecatedClass>
-      <code>InvokedAtIndexMatcher</code>
-      <code>new InvokedAtIndexMatcher($index)</code>
-    </DeprecatedClass>
-    <DeprecatedMethod>
-      <code>setMethods</code>
-    </DeprecatedMethod>
-    <DeprecatedProperty>
-      <code>$this-&gt;backupGlobalsBlacklist</code>
-      <code>$this-&gt;backupGlobalsBlacklist</code>
-      <code>$this-&gt;backupStaticAttributesBlacklist</code>
-      <code>$this-&gt;backupStaticAttributesBlacklist</code>
-    </DeprecatedProperty>
-    <DocblockTypeContradiction>
-      <code>$this-&gt;backupStaticAttributes === null</code>
-      <code>$this-&gt;mockObjectGenerator === null</code>
-      <code>$this-&gt;prophet === null</code>
-      <code>$this-&gt;runClassInSeparateProcess === null</code>
-      <code>$this-&gt;runTestInSeparateProcess === null</code>
-    </DocblockTypeContradiction>
-    <InvalidArgument>
-      <code>$header</code>
-    </InvalidArgument>
     <InvalidReturnStatement>
->>>>>>> 43d092c2
       <code>$mockObject</code>
     </InvalidReturnStatement>
-<<<<<<< HEAD
-    <InvalidReturnType occurrences="1">
-=======
     <InvalidReturnType>
->>>>>>> 43d092c2
       <code>MockObject&amp;RealInstanceType</code>
     </InvalidReturnType>
-<<<<<<< HEAD
-    <MissingThrowsDocblock occurrences="1">
+    <MissingThrowsDocblock>
       <code>getMethod</code>
     </MissingThrowsDocblock>
-    <PropertyNotSetInConstructor occurrences="1">
-=======
-    <MissingParamType>
-      <code>$args</code>
-      <code>$args</code>
-      <code>$callback</code>
-      <code>$result</code>
-      <code>$value</code>
-    </MissingParamType>
-    <MissingReturnType>
-      <code>getResult</code>
-      <code>runTest</code>
-    </MissingReturnType>
-    <MissingThrowsDocblock>
-      <code>TestUtil::getMissingRequirements(
-            static::class,
-            $this-&gt;name
-        )</code>
-      <code>cacheDirectory</code>
-      <code>endTest</code>
-      <code>endTest</code>
-      <code>endTest</code>
-      <code>generateClassFromWsdl</code>
-      <code>generateClassFromWsdl</code>
-      <code>getMock</code>
-      <code>getMock</code>
-      <code>getMock</code>
-      <code>getMock</code>
-      <code>getMock</code>
-      <code>getMock</code>
-      <code>getMock</code>
-      <code>getMock</code>
-      <code>getMock</code>
-      <code>getMock</code>
-      <code>getMock</code>
-      <code>getMock</code>
-      <code>getMock</code>
-      <code>getMock</code>
-      <code>getMock</code>
-      <code>getMock</code>
-      <code>getMock</code>
-      <code>getMock</code>
-      <code>getMock</code>
-      <code>getMock</code>
-      <code>getMock</code>
-      <code>getMock</code>
-      <code>getMock</code>
-      <code>getMock</code>
-      <code>getMock</code>
-      <code>getMock</code>
-      <code>getMock</code>
-      <code>getMock</code>
-      <code>getMock</code>
-      <code>getMock</code>
-      <code>getMock</code>
-      <code>getMock</code>
-      <code>getMock</code>
-      <code>getMock</code>
-      <code>getMock</code>
-      <code>getMock</code>
-      <code>getMock</code>
-      <code>getMock</code>
-      <code>getMock</code>
-      <code>getMock</code>
-      <code>getMock</code>
-      <code>getMock</code>
-      <code>getMock</code>
-      <code>getMock</code>
-      <code>getMock</code>
-      <code>getMock</code>
-      <code>getMock</code>
-      <code>getMock</code>
-      <code>getMock</code>
-      <code>getMock</code>
-      <code>getMockForAbstractClass</code>
-      <code>getMockForAbstractClass</code>
-      <code>getMockForAbstractClass</code>
-      <code>getMockForAbstractClass</code>
-      <code>getMockForAbstractClass</code>
-      <code>getMockForAbstractClass</code>
-      <code>getMockForAbstractClass</code>
-      <code>getMockForAbstractClass</code>
-      <code>getMockForAbstractClass</code>
-      <code>getMockForAbstractClass</code>
-      <code>getMockForAbstractClass</code>
-      <code>getMockForTrait</code>
-      <code>getMockForTrait</code>
-      <code>getMockForTrait</code>
-      <code>getMockForTrait</code>
-      <code>getMockForTrait</code>
-      <code>getMockForTrait</code>
-      <code>getMockForTrait</code>
-      <code>getMockForTrait</code>
-      <code>getMockForTrait</code>
-      <code>getMockForTrait</code>
-      <code>getMockForTrait</code>
-      <code>getMockForTrait</code>
-      <code>getObjectForTrait</code>
-      <code>getObjectForTrait</code>
-      <code>getObjectForTrait</code>
-      <code>new Differ($header)</code>
-      <code>new Template(
-                    __DIR__ . '/../Util/PHP/Template/TestCaseClass.tpl'
-                )</code>
-      <code>new Template(
-                    __DIR__ . '/../Util/PHP/Template/TestCaseMethod.tpl'
-                )</code>
-      <code>throw new Exception(
-                    $e-&gt;getMessage(),
-                    $e-&gt;getCode(),
-                    $e
-                );</code>
-      <code>throw new Exception(
-                $e-&gt;getMessage(),
-                $e-&gt;getCode(),
-                $e
-            );</code>
-      <code>throw new Exception('This test uses TestCase::prophesize(), but phpspec/prophecy is not installed. Please run "composer require --dev phpspec/prophecy".');</code>
-    </MissingThrowsDocblock>
-    <PossiblyNullPropertyAssignmentValue>
-      <code>$beStrictAboutChangesToGlobalState</code>
-      <code>null</code>
-      <code>null</code>
-    </PossiblyNullPropertyAssignmentValue>
     <PropertyNotSetInConstructor>
-      <code>$backupStaticAttributes</code>
-      <code>$mockObjectGenerator</code>
->>>>>>> 43d092c2
       <code>$outputBufferingLevel</code>
     </PropertyNotSetInConstructor>
-<<<<<<< HEAD
-    <PropertyTypeCoercion occurrences="2">
+    <PropertyTypeCoercion>
       <code>$backupGlobalsExcludeList</code>
       <code>$groups</code>
     </PropertyTypeCoercion>
   </file>
   <file src="src/Framework/TestRunner.php">
-    <InvalidArgument occurrences="1">
+    <InvalidArgument>
       <code>$var</code>
     </InvalidArgument>
-    <MissingThrowsDocblock occurrences="1">
+    <MissingThrowsDocblock>
       <code>bootstrap</code>
     </MissingThrowsDocblock>
   </file>
   <file src="src/Framework/TestSuite.php">
-    <ArgumentTypeCoercion occurrences="4">
-      <code>$methodName</code>
+    <ArgumentTypeCoercion>
       <code>$this-&gt;name</code>
       <code>$this-&gt;name</code>
       <code>$this-&gt;name</code>
     </ArgumentTypeCoercion>
-    <LessSpecificReturnStatement occurrences="2">
+    <LessSpecificReturnStatement>
       <code>$this-&gt;providedTests</code>
       <code>$this-&gt;requiredTests</code>
     </LessSpecificReturnStatement>
-    <MoreSpecificReturnType occurrences="2">
+    <MoreSpecificReturnType>
       <code>list&lt;ExecutionOrderDependency&gt;</code>
       <code>list&lt;ExecutionOrderDependency&gt;</code>
     </MoreSpecificReturnType>
   </file>
   <file src="src/Logging/JUnit/JunitXmlLogger.php">
-    <InvalidPropertyAssignmentValue occurrences="1">
+    <InvalidPropertyAssignmentValue>
       <code>$this-&gt;testSuiteTimes</code>
     </InvalidPropertyAssignmentValue>
-    <RedundantCondition occurrences="1">
+    <RedundantCondition>
       <code>assert($test instanceof TestMethod)</code>
     </RedundantCondition>
   </file>
   <file src="src/Logging/TeamCity/TeamCityLogger.php">
-    <MissingThrowsDocblock occurrences="2">
+    <MissingThrowsDocblock>
       <code>comparisonFailure</code>
       <code>comparisonFailure</code>
     </MissingThrowsDocblock>
-    <PropertyNotSetInConstructor occurrences="1">
+    <PropertyNotSetInConstructor>
       <code>$flowId</code>
     </PropertyNotSetInConstructor>
-    <RedundantCondition occurrences="4">
+    <RedundantCondition>
       <code>assert($test instanceof TestMethod)</code>
       <code>assert($testSuite instanceof TestSuiteForTestClass)</code>
       <code>assert($testSuite instanceof TestSuiteForTestMethodWithDataProvider)</code>
@@ -1187,59 +333,56 @@
     </RedundantCondition>
   </file>
   <file src="src/Logging/TestDox/NamePrettifier.php">
-    <InvalidCast occurrences="1">
+    <InvalidCast>
       <code>$value</code>
     </InvalidCast>
   </file>
   <file src="src/Logging/TestDox/TestMethod/TestResultCollection.php">
-    <PropertyTypeCoercion occurrences="1">
+    <PropertyTypeCoercion>
       <code>$testResults</code>
     </PropertyTypeCoercion>
   </file>
   <file src="src/Logging/TestDox/TestMethod/TestResultCollector.php">
-    <PossiblyNullArgument occurrences="2">
+    <PossiblyNullArgument>
       <code>$this-&gt;status</code>
       <code>$this-&gt;time</code>
     </PossiblyNullArgument>
-    <RedundantCondition occurrences="1">
+    <RedundantCondition>
       <code>assert($test instanceof TestMethod)</code>
     </RedundantCondition>
   </file>
   <file src="src/Metadata/Api/CodeCoverage.php">
-    <RedundantCondition occurrences="4">
+    <RedundantCondition>
       <code>$metadata instanceof CoversFunction</code>
       <code>$metadata instanceof UsesFunction</code>
       <code>assert($metadata instanceof Covers)</code>
       <code>assert($metadata instanceof Uses)</code>
     </RedundantCondition>
-    <UndefinedMethod occurrences="2">
+    <UndefinedMethod>
       <code>className</code>
       <code>className</code>
     </UndefinedMethod>
   </file>
   <file src="src/Metadata/Api/DataProvider.php">
-    <ArgumentTypeCoercion occurrences="1">
-      <code>$_dataProvider-&gt;methodName()</code>
-    </ArgumentTypeCoercion>
-    <PossiblyInvalidArgument occurrences="1">
+    <PossiblyInvalidArgument>
       <code>$e-&gt;getCode()</code>
     </PossiblyInvalidArgument>
   </file>
   <file src="src/Metadata/Api/Dependencies.php">
-    <RedundantCondition occurrences="2">
+    <RedundantCondition>
       <code>assert($metadata instanceof DependsOnClass)</code>
       <code>assert($metadata instanceof DependsOnMethod)</code>
     </RedundantCondition>
   </file>
   <file src="src/Metadata/Api/Groups.php">
-    <LessSpecificReturnStatement occurrences="2">
+    <LessSpecificReturnStatement>
       <code>array_unique($groups)</code>
       <code>array_unique($groups)</code>
     </LessSpecificReturnStatement>
-    <MoreSpecificReturnType occurrences="1">
+    <MoreSpecificReturnType>
       <code>list&lt;string&gt;</code>
     </MoreSpecificReturnType>
-    <RedundantCondition occurrences="4">
+    <RedundantCondition>
       <code>$metadata instanceof CoversFunction</code>
       <code>$metadata instanceof UsesFunction</code>
       <code>assert($metadata instanceof Covers)</code>
@@ -1247,7 +390,7 @@
     </RedundantCondition>
   </file>
   <file src="src/Metadata/Api/Requirements.php">
-    <RedundantCondition occurrences="8">
+    <RedundantCondition>
       <code>assert($metadata instanceof RequiresFunction)</code>
       <code>assert($metadata instanceof RequiresMethod)</code>
       <code>assert($metadata instanceof RequiresOperatingSystem)</code>
@@ -1259,21 +402,30 @@
     </RedundantCondition>
   </file>
   <file src="src/Metadata/Metadata.php">
-    <ArgumentTypeCoercion occurrences="2">
+    <ArgumentTypeCoercion>
       <code>$className</code>
       <code>$className</code>
     </ArgumentTypeCoercion>
   </file>
   <file src="src/Metadata/MetadataCollection.php">
-    <PropertyTypeCoercion occurrences="1">
+    <PropertyTypeCoercion>
       <code>$metadata</code>
     </PropertyTypeCoercion>
   </file>
   <file src="src/Metadata/Parser/Annotation/DocBlock.php">
-    <MoreSpecificReturnType occurrences="1"/>
+    <MoreSpecificReturnType>
+      <code>array{
+     *   __OFFSET: array&lt;string, int&gt;&amp;array{__FILE: string},
+     *   setting?: array&lt;string, string&gt;,
+     *   extension_versions?: array&lt;string, array{version: string, operator: string}&gt;
+     * }&amp;array&lt;
+     *   string,
+     *   string|array{version: string, operator: string}|array{constraint: string}|array&lt;int|string, string&gt;
+     * &gt;</code>
+    </MoreSpecificReturnType>
   </file>
   <file src="src/Metadata/Parser/AnnotationParser.php">
-    <ArgumentTypeCoercion occurrences="7">
+    <ArgumentTypeCoercion>
       <code>$className</code>
       <code>$className</code>
       <code>$className</code>
@@ -1284,16 +436,16 @@
     </ArgumentTypeCoercion>
   </file>
   <file src="src/Metadata/Version/Requirement.php">
-    <ArgumentTypeCoercion occurrences="1">
+    <ArgumentTypeCoercion>
       <code>!empty($matches['operator']) ? $matches['operator'] : '&gt;='</code>
     </ArgumentTypeCoercion>
   </file>
   <file src="src/Runner/CodeCoverage.php">
-    <InvalidNullableReturnType occurrences="2">
+    <InvalidNullableReturnType>
       <code>Driver</code>
       <code>\SebastianBergmann\CodeCoverage\CodeCoverage</code>
     </InvalidNullableReturnType>
-    <MissingThrowsDocblock occurrences="22">
+    <MissingThrowsDocblock>
       <code>coverageCacheDirectory</code>
       <code>coverageClover</code>
       <code>coverageCobertura</code>
@@ -1317,188 +469,20 @@
       <code>self::codeCoverageGenerationSucceeded($printer)</code>
       <code>self::codeCoverageGenerationSucceeded($printer)</code>
     </MissingThrowsDocblock>
-    <NullableReturnStatement occurrences="2">
+    <NullableReturnStatement>
       <code>self::$driver</code>
       <code>self::$instance</code>
     </NullableReturnStatement>
-    <PossiblyNullReference occurrences="2">
+    <PossiblyNullReference>
       <code>start</code>
       <code>stop</code>
     </PossiblyNullReference>
   </file>
   <file src="src/Runner/Filter/GroupFilterIterator.php">
-    <MissingTemplateParam occurrences="1">
-=======
-    <RedundantCastGivenDocblockType>
-      <code>(bool) $this-&gt;backupStaticAttributes</code>
-    </RedundantCastGivenDocblockType>
-    <RedundantCondition>
-      <code>$this instanceof PhptTestCase</code>
-    </RedundantCondition>
-    <RedundantConditionGivenDocblockType>
-      <code>$this-&gt;prophet !== null</code>
-    </RedundantConditionGivenDocblockType>
-    <UndefinedClass>
-      <code>$e</code>
-      <code>ObjectProphecy</code>
-      <code>PredictionException</code>
-      <code>PredictionException</code>
-      <code>Prophet</code>
-      <code>Prophet</code>
-    </UndefinedClass>
-    <UndefinedDocblockClass>
-      <code>$this-&gt;prophet</code>
-      <code>$this-&gt;prophet</code>
-      <code>\Prophecy\Exception\Doubler\ClassNotFoundException</code>
-      <code>\Prophecy\Exception\Doubler\DoubleException</code>
-      <code>\Prophecy\Exception\Doubler\InterfaceNotFoundException</code>
-      <code>\Prophecy\Prophet</code>
-    </UndefinedDocblockClass>
-  </file>
-  <file src="src/Framework/TestResult.php">
-    <ArgumentTypeCoercion>
-      <code>$test</code>
-    </ArgumentTypeCoercion>
-    <DeprecatedInterface>
-      <code>TestListener</code>
-      <code>TestListener</code>
-      <code>TestListener[]</code>
-      <code>private $listeners = [];</code>
-    </DeprecatedInterface>
-    <DeprecatedProperty>
-      <code>$this-&gt;listeners</code>
-      <code>$this-&gt;listeners</code>
-      <code>$this-&gt;listeners</code>
-      <code>$this-&gt;listeners</code>
-      <code>$this-&gt;listeners</code>
-      <code>$this-&gt;listeners</code>
-      <code>$this-&gt;listeners</code>
-      <code>$this-&gt;listeners</code>
-      <code>$this-&gt;listeners</code>
-      <code>$this-&gt;listeners</code>
-      <code>$this-&gt;listeners</code>
-    </DeprecatedProperty>
-    <InvalidArgument>
-      <code>[$test, 'runBare']</code>
-    </InvalidArgument>
-    <MissingConstructor>
-      <code>$codeCoverage</code>
-    </MissingConstructor>
-    <MissingThrowsDocblock>
-      <code>stop</code>
-      <code>throw new Exception(
-                        $e-&gt;getMessage(),
-                        $e-&gt;getCode(),
-                        $e
-                    );</code>
-      <code>throw new Exception(
-                    $e-&gt;getMessage(),
-                    $e-&gt;getCode(),
-                    $e
-                );</code>
-    </MissingThrowsDocblock>
-    <PossiblyInvalidArgument>
-      <code>$linesToBeCovered</code>
-    </PossiblyInvalidArgument>
-    <PossiblyUndefinedVariable>
-      <code>$_timeout</code>
-      <code>$e</code>
-      <code>$e</code>
-      <code>$e</code>
-      <code>$isAnyCoverageRequired</code>
-    </PossiblyUndefinedVariable>
-    <RedundantConditionGivenDocblockType>
-      <code>$this-&gt;codeCoverage !== null</code>
-      <code>$this-&gt;codeCoverage !== null</code>
-    </RedundantConditionGivenDocblockType>
-    <UndefinedInterfaceMethod>
-      <code>addToAssertionCount</code>
-      <code>addToAssertionCount</code>
-      <code>doesNotPerformAssertions</code>
-      <code>doesNotPerformAssertions</code>
-      <code>getActualOutput</code>
-      <code>getName</code>
-      <code>getName</code>
-      <code>getNumAssertions</code>
-      <code>getNumAssertions</code>
-      <code>getNumAssertions</code>
-      <code>getNumAssertions</code>
-      <code>hasOutput</code>
-      <code>runBare</code>
-    </UndefinedInterfaceMethod>
-  </file>
-  <file src="src/Framework/TestSuite.php">
-    <ArgumentTypeCoercion>
-      <code>$className</code>
-      <code>$className</code>
-      <code>TestUtil::getDependencies($class-&gt;getName(), $methodName)</code>
-      <code>TestUtil::getDependencies($class-&gt;getName(), $methodName)</code>
-    </ArgumentTypeCoercion>
-    <DocblockTypeContradiction>
-      <code>!is_string($theClass) &amp;&amp; !$theClass instanceof ReflectionClass</code>
-      <code>is_string($testClass)</code>
-      <code>null === $this-&gt;backupGlobals</code>
-      <code>null === $this-&gt;backupStaticAttributes</code>
-      <code>null === $this-&gt;beStrictAboutChangesToGlobalState</code>
-    </DocblockTypeContradiction>
-    <MissingThrowsDocblock>
-      <code>FileLoader::checkAndLoad($filename)</code>
-      <code>new PhptTestCase($filename)</code>
-      <code>throw new Exception(
-                $e-&gt;getMessage(),
-                $e-&gt;getCode(),
-                $e
-            );</code>
-    </MissingThrowsDocblock>
-    <PropertyNotSetInConstructor>
-      <code>$backupGlobals</code>
-      <code>$backupStaticAttributes</code>
-      <code>$beStrictAboutChangesToGlobalState</code>
-      <code>$iteratorFilter</code>
-    </PropertyNotSetInConstructor>
-    <RedundantCastGivenDocblockType>
-      <code>(string) $key</code>
-    </RedundantCastGivenDocblockType>
-    <RedundantConditionGivenDocblockType>
-      <code>$this-&gt;iteratorFilter !== null</code>
-      <code>is_bool($backupGlobals)</code>
-      <code>is_bool($backupStaticAttributes)</code>
-      <code>is_bool($beStrictAboutChangesToGlobalState)</code>
-      <code>null === $this-&gt;backupGlobals &amp;&amp; is_bool($backupGlobals)</code>
-      <code>null === $this-&gt;backupStaticAttributes &amp;&amp; is_bool($backupStaticAttributes)</code>
-      <code>null === $this-&gt;beStrictAboutChangesToGlobalState &amp;&amp; is_bool($beStrictAboutChangesToGlobalState)</code>
-    </RedundantConditionGivenDocblockType>
-  </file>
-  <file src="src/Framework/WarningTestCase.php">
-    <NonInvariantDocblockPropertyType>
-      <code>$backupGlobals</code>
-    </NonInvariantDocblockPropertyType>
-  </file>
-  <file src="src/Runner/BaseTestRunner.php">
-    <DeprecatedClass>
-      <code>new StandardTestSuiteLoader</code>
-    </DeprecatedClass>
-    <DeprecatedInterface>
-      <code>TestSuiteLoader</code>
-    </DeprecatedInterface>
-  </file>
-  <file src="src/Runner/Extension/ExtensionHandler.php">
-    <ArgumentTypeCoercion>
-      <code>$extensionConfiguration-&gt;arguments()</code>
-    </ArgumentTypeCoercion>
-    <DeprecatedInterface>
-      <code>TestListener</code>
-    </DeprecatedInterface>
-  </file>
-  <file src="src/Runner/Filter/GroupFilterIterator.php">
-    <MissingReturnType>
-      <code>doAccept</code>
-    </MissingReturnType>
     <MissingTemplateParam>
->>>>>>> 43d092c2
       <code>GroupFilterIterator</code>
     </MissingTemplateParam>
-    <PropertyTypeCoercion occurrences="1">
+    <PropertyTypeCoercion>
       <code>$this-&gt;groupTests</code>
     </PropertyTypeCoercion>
   </file>
@@ -1506,27 +490,9 @@
     <MissingTemplateParam>
       <code>NameFilterIterator</code>
     </MissingTemplateParam>
-<<<<<<< HEAD
-    <PossiblyNullArgument occurrences="1">
+    <PossiblyNullArgument>
       <code>$this-&gt;filter</code>
     </PossiblyNullArgument>
-=======
-    <PropertyNotSetInConstructor>
-      <code>$filterMax</code>
-      <code>$filterMin</code>
-    </PropertyNotSetInConstructor>
-    <RedundantPropertyInitializationCheck>
-      <code>$accepted &amp;&amp; isset($this-&gt;filterMax)</code>
-    </RedundantPropertyInitializationCheck>
-  </file>
-  <file src="src/Runner/Hook/TestListenerAdapter.php">
-    <DeprecatedInterface>
-      <code>TestListenerAdapter</code>
-    </DeprecatedInterface>
-    <MissingConstructor>
-      <code>$lastTestWasNotSuccessful</code>
-    </MissingConstructor>
->>>>>>> 43d092c2
   </file>
   <file src="src/Runner/PhptTestCase.php">
     <InternalClass>
@@ -1537,17 +503,8 @@
       <code>RawCodeCoverageData::fromXdebugWithoutPathCoverage([])</code>
       <code>RawCodeCoverageData::fromXdebugWithoutPathCoverage([])</code>
     </InternalMethod>
-<<<<<<< HEAD
-    <MissingThrowsDocblock occurrences="1">
+    <MissingThrowsDocblock>
       <code>bootstrap</code>
-=======
-    <MissingThrowsDocblock>
-      <code>cacheDirectory</code>
-      <code>new Template(
-            __DIR__ . '/../Util/PHP/Template/PhptTestCase.tpl'
-        )</code>
-      <code>stop</code>
->>>>>>> 43d092c2
     </MissingThrowsDocblock>
     <PossiblyInvalidArgument>
       <code>$sections['FILEEOF']</code>
@@ -1556,19 +513,18 @@
       <code>$setting[1]</code>
     </PossiblyUndefinedArrayOffset>
   </file>
-<<<<<<< HEAD
   <file src="src/Runner/TestResult/Collector.php">
-    <RedundantCondition occurrences="1">
+    <RedundantCondition>
       <code>assert($testSuite instanceof TestSuiteForTestClass)</code>
     </RedundantCondition>
   </file>
   <file src="src/Runner/TestSuiteLoader.php">
-    <UnresolvableInclude occurrences="1">
+    <UnresolvableInclude>
       <code>include_once $suiteClassFile</code>
     </UnresolvableInclude>
   </file>
   <file src="src/Runner/TestSuiteSorter.php">
-    <ArgumentTypeCoercion occurrences="7">
+    <ArgumentTypeCoercion>
       <code>$tests</code>
       <code>$this-&gt;randomize($suite-&gt;tests())</code>
       <code>$this-&gt;resolveDependencies($tests)</code>
@@ -1577,39 +533,36 @@
       <code>$this-&gt;sortBySize($suite-&gt;tests())</code>
       <code>$this-&gt;sortDefectsFirst($suite-&gt;tests())</code>
     </ArgumentTypeCoercion>
-    <RedundantCondition occurrences="4">
-=======
-  <file src="src/Runner/StandardTestSuiteLoader.php">
-    <DeprecatedInterface>
-      <code>StandardTestSuiteLoader</code>
-    </DeprecatedInterface>
-    <MissingThrowsDocblock>
-      <code>FileLoader::checkAndLoad($suiteClassFile)</code>
-    </MissingThrowsDocblock>
-  </file>
-  <file src="src/Runner/TestSuiteSorter.php">
-    <MissingClosureParamType>
-      <code>$left</code>
-      <code>$left</code>
-      <code>$left</code>
-      <code>$right</code>
-      <code>$right</code>
-      <code>$right</code>
-    </MissingClosureParamType>
-    <RedundantConditionGivenDocblockType>
->>>>>>> 43d092c2
+    <RedundantCondition>
       <code>$order === self::ORDER_DURATION &amp;&amp; $this-&gt;cache !== null</code>
       <code>$orderDefects === self::ORDER_DEFECTS_FIRST &amp;&amp; $this-&gt;cache !== null</code>
       <code>$this-&gt;cache !== null</code>
       <code>$this-&gt;cache !== null</code>
-<<<<<<< HEAD
     </RedundantCondition>
   </file>
   <file src="src/TextUI/Application.php">
-    <InternalMethod occurrences="1">
+    <InternalMethod>
       <code>nameAndVersion</code>
     </InternalMethod>
-    <MissingThrowsDocblock occurrences="25">
+    <MissingThrowsDocblock>
+      <code>DefaultPrinter::from(
+                    $configuration-&gt;logfileTeamcity()
+                )</code>
+      <code>DefaultPrinter::from(
+                    $configuration-&gt;logfileTeamcity()
+                )</code>
+      <code>EventFacade::registerTracer(
+                new EventLogger(
+                    $configuration-&gt;logEventsText(),
+                    false
+                )
+            )</code>
+      <code>EventFacade::registerTracer(
+                new EventLogger(
+                    $configuration-&gt;logEventsVerboseText(),
+                    true
+                )
+            )</code>
       <code>OutputFacade::printerFor($configuration-&gt;logfileJunit())</code>
       <code>OutputFacade::printerFor($configuration-&gt;logfileJunit())</code>
       <code>atLeastVersion</code>
@@ -1624,157 +577,207 @@
       <code>logEventsVerboseText</code>
       <code>logfileJunit</code>
       <code>logfileTeamcity</code>
+      <code>new JunitXmlLogger(
+                OutputFacade::printerFor($configuration-&gt;logfileJunit()),
+            )</code>
+      <code>new JunitXmlLogger(
+                OutputFacade::printerFor($configuration-&gt;logfileJunit()),
+            )</code>
+      <code>new TeamCityLogger(
+                DefaultPrinter::from(
+                    $configuration-&gt;logfileTeamcity()
+                )
+            )</code>
+      <code>new TeamCityLogger(
+                DefaultPrinter::from(
+                    $configuration-&gt;logfileTeamcity()
+                )
+            )</code>
       <code>new TestDoxResultCollector</code>
       <code>new TestDoxResultCollector</code>
       <code>unrecognizedOrderBy</code>
     </MissingThrowsDocblock>
-    <UnresolvableInclude occurrences="1">
+    <UnresolvableInclude>
       <code>include_once $filename</code>
     </UnresolvableInclude>
   </file>
   <file src="src/TextUI/Configuration/Cli/Builder.php">
-    <ArgumentTypeCoercion occurrences="1">
+    <ArgumentTypeCoercion>
       <code>$parameters</code>
     </ArgumentTypeCoercion>
   </file>
   <file src="src/TextUI/Configuration/Cli/Configuration.php">
-    <InvalidNullableReturnType occurrences="3">
+    <InvalidNullableReturnType>
       <code>bool</code>
       <code>string</code>
       <code>string</code>
     </InvalidNullableReturnType>
-    <NullableReturnStatement occurrences="3">
+    <NullableReturnStatement>
       <code>$this-&gt;configurationFile</code>
       <code>$this-&gt;excludeTestSuite</code>
       <code>$this-&gt;teamCityPrinter</code>
     </NullableReturnStatement>
   </file>
   <file src="src/TextUI/Configuration/Configuration.php">
-    <LessSpecificReturnStatement occurrences="2">
+    <LessSpecificReturnStatement>
       <code>$this-&gt;testsCovering</code>
       <code>$this-&gt;testsUsing</code>
     </LessSpecificReturnStatement>
-    <MoreSpecificReturnType occurrences="2">
+    <MoreSpecificReturnType>
       <code>list&lt;string&gt;</code>
       <code>list&lt;string&gt;</code>
     </MoreSpecificReturnType>
-    <PossiblyInvalidPropertyAssignmentValue occurrences="1">
+    <PossiblyInvalidPropertyAssignmentValue>
       <code>$columns</code>
     </PossiblyInvalidPropertyAssignmentValue>
   </file>
   <file src="src/TextUI/Configuration/Merger.php">
-    <DeprecatedMethod occurrences="4">
+    <DeprecatedMethod>
       <code>cacheDirectory</code>
       <code>cacheResultFile</code>
       <code>hasCacheDirectory</code>
       <code>hasCacheResultFile</code>
     </DeprecatedMethod>
-    <MissingThrowsDocblock occurrences="1">
-=======
+    <MissingThrowsDocblock>
+      <code>detect</code>
+    </MissingThrowsDocblock>
+    <PossiblyUndefinedArrayOffset>
+      <code>$_SERVER['PHP_SELF']</code>
+    </PossiblyUndefinedArrayOffset>
+    <RedundantCondition>
+      <code>assert($xmlConfiguration instanceof LoadedFromFileConfiguration)</code>
+    </RedundantCondition>
+  </file>
+  <file src="src/TextUI/Configuration/TestSuiteBuilder.php">
+    <MissingThrowsDocblock>
+      <code>\PHPUnit\Event\TestSuite\TestSuite::fromTestSuite($testSuite)</code>
+      <code>cliArgument</code>
+      <code>cliArgument</code>
+    </MissingThrowsDocblock>
+  </file>
+  <file src="src/TextUI/Configuration/Value/ConstantCollection.php">
+    <PropertyTypeCoercion>
+      <code>$constants</code>
+    </PropertyTypeCoercion>
+  </file>
+  <file src="src/TextUI/Configuration/Value/DirectoryCollection.php">
+    <PropertyTypeCoercion>
+      <code>$directories</code>
+    </PropertyTypeCoercion>
+  </file>
+  <file src="src/TextUI/Configuration/Value/ExtensionBootstrapCollection.php">
+    <PropertyTypeCoercion>
+      <code>$extensionBootstraps</code>
+    </PropertyTypeCoercion>
+  </file>
+  <file src="src/TextUI/Configuration/Value/FileCollection.php">
+    <PropertyTypeCoercion>
+      <code>$files</code>
+    </PropertyTypeCoercion>
+  </file>
+  <file src="src/TextUI/Configuration/Value/FilterDirectoryCollection.php">
+    <PropertyTypeCoercion>
+      <code>$directories</code>
+    </PropertyTypeCoercion>
+  </file>
+  <file src="src/TextUI/Configuration/Value/GroupCollection.php">
+    <PropertyTypeCoercion>
+      <code>$groups</code>
+    </PropertyTypeCoercion>
+  </file>
+  <file src="src/TextUI/Configuration/Value/IniSettingCollection.php">
+    <PropertyTypeCoercion>
+      <code>$iniSettings</code>
+    </PropertyTypeCoercion>
+  </file>
+  <file src="src/TextUI/Configuration/Value/TestDirectoryCollection.php">
+    <PropertyTypeCoercion>
+      <code>$directories</code>
+    </PropertyTypeCoercion>
+  </file>
+  <file src="src/TextUI/Configuration/Value/TestFileCollection.php">
+    <PropertyTypeCoercion>
+      <code>$files</code>
+    </PropertyTypeCoercion>
+  </file>
+  <file src="src/TextUI/Configuration/Value/TestSuiteCollection.php">
+    <PropertyTypeCoercion>
+      <code>$testSuites</code>
+    </PropertyTypeCoercion>
+  </file>
+  <file src="src/TextUI/Configuration/Value/VariableCollection.php">
+    <PropertyTypeCoercion>
+      <code>$variables</code>
+    </PropertyTypeCoercion>
+  </file>
+  <file src="src/TextUI/Configuration/Xml/CodeCoverage/CodeCoverage.php">
+    <DeprecatedMethod>
+      <code>hasCacheDirectory</code>
+    </DeprecatedMethod>
+  </file>
+  <file src="src/TextUI/Configuration/Xml/ConfigurationFileFinder.php">
+    <MissingThrowsDocblock>
+      <code>configurationFile</code>
+      <code>configurationFile</code>
+      <code>configurationFile</code>
+    </MissingThrowsDocblock>
+  </file>
+  <file src="src/TextUI/Configuration/Xml/Loader.php">
+    <ArgumentTypeCoercion>
+      <code>$bootstrap-&gt;getAttribute('class')</code>
+      <code>$directoryNode-&gt;getAttribute('phpVersionOperator')</code>
+      <code>$fileNode-&gt;getAttribute('phpVersionOperator')</code>
+    </ArgumentTypeCoercion>
+    <RedundantConditionGivenDocblockType>
+      <code>assert($directoryNode instanceof DOMElement)</code>
+      <code>assert($fileNode instanceof DOMElement)</code>
     </RedundantConditionGivenDocblockType>
   </file>
-  <file src="src/TextUI/CliArguments/Builder.php">
-    <ArgumentTypeCoercion>
-      <code>$parameters</code>
-      <code>array_merge(self::LONG_OPTIONS, $additionalLongOptions)</code>
-    </ArgumentTypeCoercion>
-    <MissingThrowsDocblock>
-      <code>throw new Exception(
-                $e-&gt;getMessage(),
-                $e-&gt;getCode(),
-                $e
-            );</code>
-    </MissingThrowsDocblock>
-  </file>
-  <file src="src/TextUI/CliArguments/Configuration.php">
-    <MissingReturnType>
-      <code>columns</code>
-    </MissingReturnType>
-  </file>
-  <file src="src/TextUI/Command.php">
-    <ArgumentTypeCoercion>
-      <code>$printerClass</code>
-    </ArgumentTypeCoercion>
-    <DeprecatedClass>
-      <code>StandardTestSuiteLoader::class</code>
-    </DeprecatedClass>
-    <DeprecatedInterface>
-      <code>?TestSuiteLoader</code>
-    </DeprecatedInterface>
+  <file src="src/TextUI/Configuration/Xml/Migration/Migrations/CoverageCloverToReport.php">
+    <PossiblyNullReference>
+      <code>createElement</code>
+    </PossiblyNullReference>
+  </file>
+  <file src="src/TextUI/Configuration/Xml/Migration/Migrations/CoverageCrap4jToReport.php">
+    <PossiblyNullReference>
+      <code>createElement</code>
+    </PossiblyNullReference>
+  </file>
+  <file src="src/TextUI/Configuration/Xml/Migration/Migrations/CoverageHtmlToReport.php">
+    <PossiblyNullReference>
+      <code>createElement</code>
+    </PossiblyNullReference>
+  </file>
+  <file src="src/TextUI/Configuration/Xml/Migration/Migrations/CoveragePhpToReport.php">
+    <PossiblyNullReference>
+      <code>createElement</code>
+    </PossiblyNullReference>
+  </file>
+  <file src="src/TextUI/Configuration/Xml/Migration/Migrations/CoverageTextToReport.php">
+    <PossiblyNullReference>
+      <code>createElement</code>
+    </PossiblyNullReference>
+  </file>
+  <file src="src/TextUI/Configuration/Xml/Migration/Migrations/CoverageXmlToReport.php">
+    <PossiblyNullReference>
+      <code>createElement</code>
+    </PossiblyNullReference>
+  </file>
+  <file src="src/TextUI/Configuration/Xml/Migration/Migrations/LogToReportMigration.php">
+    <PossiblyNullReference>
+      <code>removeChild</code>
+    </PossiblyNullReference>
+  </file>
+  <file src="src/TextUI/Configuration/Xml/Migration/Migrations/RemoveEmptyFilter.php">
+    <PossiblyNullReference>
+      <code>removeChild</code>
+      <code>removeChild</code>
+    </PossiblyNullReference>
+  </file>
+  <file src="src/TextUI/Configuration/Xml/PHPUnit.php">
     <DeprecatedMethod>
-      <code>handleLoader</code>
-      <code>handleLoader</code>
-      <code>hasTestSuiteLoaderClass</code>
-      <code>hasTestSuiteLoaderFile</code>
-      <code>testSuiteLoaderClass</code>
-      <code>testSuiteLoaderFile</code>
+      <code>hasCacheResultFile</code>
     </DeprecatedMethod>
-    <LessSpecificReturnStatement>
-      <code>$class-&gt;newInstance($outputStream)</code>
-    </LessSpecificReturnStatement>
-    <MissingThrowsDocblock>
-      <code>argument</code>
-      <code>argument</code>
-      <code>atLeastVersion</code>
-      <code>bootstrap</code>
-      <code>cacheDirectory</code>
-      <code>defaultTestSuite</code>
-      <code>detect</code>
-      <code>extensionsDirectory</code>
-      <code>getTest</code>
-      <code>handleListSuites</code>
-      <code>handleListSuites</code>
-      <code>handleListTests</code>
-      <code>handleListTestsXml</code>
-      <code>includePath</code>
-      <code>iniSettings</code>
-      <code>mapToLegacyArray</code>
-      <code>printerClass</code>
-      <code>stop</code>
-      <code>testSuiteLoaderClass</code>
-      <code>throw new ReflectionException(
-                    $e-&gt;getMessage(),
-                    $e-&gt;getCode(),
-                    $e
-                );</code>
-      <code>throw new ReflectionException(
-                $e-&gt;getMessage(),
-                $e-&gt;getCode(),
-                $e
-            );</code>
-      <code>unrecognizedOrderBy</code>
-    </MissingThrowsDocblock>
-    <MoreSpecificReturnType>
-      <code>null|Printer|string</code>
-    </MoreSpecificReturnType>
-    <PossiblyNullArgument>
-      <code>$suite</code>
-      <code>$suite</code>
-      <code>$suite</code>
-      <code>$suite</code>
-    </PossiblyNullArgument>
-    <PossiblyUndefinedArrayOffset>
-      <code>$_SERVER['argv']</code>
-    </PossiblyUndefinedArrayOffset>
-    <RedundantCondition>
-      <code>assert(isset($arguments) &amp;&amp; $arguments instanceof Configuration)</code>
-    </RedundantCondition>
-    <UnsafeInstantiation>
-      <code>new static</code>
-    </UnsafeInstantiation>
-  </file>
-  <file src="src/TextUI/DefaultResultPrinter.php">
-    <DeprecatedInterface>
-      <code>DefaultResultPrinter</code>
-    </DeprecatedInterface>
-    <MissingThrowsDocblock>
-      <code>parent::__construct($out)</code>
-      <code>stop</code>
-    </MissingThrowsDocblock>
-    <PropertyNotSetInConstructor>
-      <code>$maxColumn</code>
-      <code>$numTestsWidth</code>
-    </PropertyNotSetInConstructor>
   </file>
   <file src="src/TextUI/Help.php">
     <PossiblyUndefinedArrayOffset>
@@ -1782,933 +785,76 @@
       <code>$option['desc']</code>
     </PossiblyUndefinedArrayOffset>
   </file>
-  <file src="src/TextUI/TestRunner.php">
-    <DeprecatedClass>
-      <code>new StandardTestSuiteLoader</code>
-      <code>new XdebugFilterScriptGenerator</code>
-    </DeprecatedClass>
-    <DeprecatedInterface>
-      <code>TestSuiteLoader</code>
-      <code>TestSuiteLoader</code>
-      <code>TestSuiteLoader</code>
-    </DeprecatedInterface>
-    <DeprecatedMethod>
-      <code>addListener</code>
-      <code>addListener</code>
-      <code>addListener</code>
-      <code>addListener</code>
-      <code>addListener</code>
-      <code>addListener</code>
-      <code>addListener</code>
-      <code>addListener</code>
-      <code>createTestListenerInstance</code>
-      <code>flushListeners</code>
-    </DeprecatedMethod>
-    <DocblockTypeContradiction>
-      <code>$this-&gt;loader === null</code>
-      <code>$this-&gt;printer === null</code>
-    </DocblockTypeContradiction>
-    <InvalidArgument>
-      <code>$e</code>
-      <code>$e</code>
-      <code>$e</code>
-      <code>$e</code>
-      <code>$e</code>
-      <code>$e</code>
-    </InvalidArgument>
-    <InvalidStringClass>
-      <code>new $class(
-            (isset($arguments['stderr']) &amp;&amp; $arguments['stderr'] === true) ? 'php://stderr' : null,
-            $arguments['verbose'],
-            $arguments['colors'],
-            $arguments['debug'],
-            $arguments['columns'],
-            $arguments['reverseList']
-        )</code>
-    </InvalidStringClass>
-    <MissingThrowsDocblock>
-      <code>addFilter</code>
-      <code>addFilter</code>
-      <code>addFilter</code>
-      <code>addFilter</code>
-      <code>addFilter</code>
->>>>>>> 43d092c2
-      <code>detect</code>
-    </MissingThrowsDocblock>
-<<<<<<< HEAD
-    <PossiblyUndefinedArrayOffset occurrences="1">
-=======
-    <PossiblyNullPropertyAssignmentValue>
-      <code>$loader</code>
-    </PossiblyNullPropertyAssignmentValue>
-    <PossiblyUndefinedArrayOffset>
->>>>>>> 43d092c2
-      <code>$_SERVER['PHP_SELF']</code>
-    </PossiblyUndefinedArrayOffset>
-<<<<<<< HEAD
-    <RedundantCondition occurrences="1">
-      <code>assert($xmlConfiguration instanceof LoadedFromFileConfiguration)</code>
-    </RedundantCondition>
-  </file>
-  <file src="src/TextUI/Configuration/TestSuiteBuilder.php">
-    <MissingThrowsDocblock occurrences="3">
-      <code>\PHPUnit\Event\TestSuite\TestSuite::fromTestSuite($testSuite)</code>
-      <code>cliArgument</code>
-      <code>cliArgument</code>
-    </MissingThrowsDocblock>
-  </file>
-  <file src="src/TextUI/Configuration/Value/ConstantCollection.php">
-    <PropertyTypeCoercion occurrences="1">
-      <code>$constants</code>
-    </PropertyTypeCoercion>
-  </file>
-  <file src="src/TextUI/Configuration/Value/DirectoryCollection.php">
-    <PropertyTypeCoercion occurrences="1">
-      <code>$directories</code>
-    </PropertyTypeCoercion>
-  </file>
-  <file src="src/TextUI/Configuration/Value/ExtensionBootstrapCollection.php">
-    <PropertyTypeCoercion occurrences="1">
-      <code>$extensionBootstraps</code>
-    </PropertyTypeCoercion>
-  </file>
-  <file src="src/TextUI/Configuration/Value/FileCollection.php">
-    <PropertyTypeCoercion occurrences="1">
-      <code>$files</code>
-    </PropertyTypeCoercion>
-  </file>
-  <file src="src/TextUI/Configuration/Value/FilterDirectoryCollection.php">
-    <PropertyTypeCoercion occurrences="1">
-      <code>$directories</code>
-    </PropertyTypeCoercion>
-  </file>
-  <file src="src/TextUI/Configuration/Value/GroupCollection.php">
-    <PropertyTypeCoercion occurrences="1">
-      <code>$groups</code>
-    </PropertyTypeCoercion>
-  </file>
-  <file src="src/TextUI/Configuration/Value/IniSettingCollection.php">
-    <PropertyTypeCoercion occurrences="1">
-      <code>$iniSettings</code>
-    </PropertyTypeCoercion>
-  </file>
-  <file src="src/TextUI/Configuration/Value/TestDirectoryCollection.php">
-    <PropertyTypeCoercion occurrences="1">
-      <code>$directories</code>
-    </PropertyTypeCoercion>
-  </file>
-  <file src="src/TextUI/Configuration/Value/TestFileCollection.php">
-    <PropertyTypeCoercion occurrences="1">
-      <code>$files</code>
-    </PropertyTypeCoercion>
-  </file>
-  <file src="src/TextUI/Configuration/Value/TestSuiteCollection.php">
-    <PropertyTypeCoercion occurrences="1">
-      <code>$testSuites</code>
-    </PropertyTypeCoercion>
-  </file>
-  <file src="src/TextUI/Configuration/Value/VariableCollection.php">
-    <PropertyTypeCoercion occurrences="1">
-      <code>$variables</code>
-    </PropertyTypeCoercion>
-  </file>
-  <file src="src/TextUI/Configuration/Xml/CodeCoverage/CodeCoverage.php">
-    <DeprecatedMethod occurrences="1">
-      <code>hasCacheDirectory</code>
-    </DeprecatedMethod>
-  </file>
-  <file src="src/TextUI/Configuration/Xml/ConfigurationFileFinder.php">
-    <MissingThrowsDocblock occurrences="3">
-      <code>configurationFile</code>
-      <code>configurationFile</code>
-      <code>configurationFile</code>
-    </MissingThrowsDocblock>
-  </file>
-  <file src="src/TextUI/Configuration/Xml/Loader.php">
-    <ArgumentTypeCoercion occurrences="3">
-      <code>$bootstrap-&gt;getAttribute('class')</code>
-      <code>$directoryNode-&gt;getAttribute('phpVersionOperator')</code>
-      <code>$fileNode-&gt;getAttribute('phpVersionOperator')</code>
-    </ArgumentTypeCoercion>
-    <RedundantConditionGivenDocblockType occurrences="2">
-      <code>assert($directoryNode instanceof DOMElement)</code>
-      <code>assert($fileNode instanceof DOMElement)</code>
-    </RedundantConditionGivenDocblockType>
-  </file>
-  <file src="src/TextUI/Configuration/Xml/Migration/Migrations/CoverageCloverToReport.php">
-    <PossiblyNullReference occurrences="1">
-      <code>createElement</code>
-    </PossiblyNullReference>
-  </file>
-  <file src="src/TextUI/Configuration/Xml/Migration/Migrations/CoverageCrap4jToReport.php">
-    <PossiblyNullReference occurrences="1">
-      <code>createElement</code>
-    </PossiblyNullReference>
-  </file>
-  <file src="src/TextUI/Configuration/Xml/Migration/Migrations/CoverageHtmlToReport.php">
-    <PossiblyNullReference occurrences="1">
-      <code>createElement</code>
-    </PossiblyNullReference>
-  </file>
-  <file src="src/TextUI/Configuration/Xml/Migration/Migrations/CoveragePhpToReport.php">
-    <PossiblyNullReference occurrences="1">
-      <code>createElement</code>
-    </PossiblyNullReference>
-  </file>
-  <file src="src/TextUI/Configuration/Xml/Migration/Migrations/CoverageTextToReport.php">
-    <PossiblyNullReference occurrences="1">
-      <code>createElement</code>
-    </PossiblyNullReference>
-  </file>
-  <file src="src/TextUI/Configuration/Xml/Migration/Migrations/CoverageXmlToReport.php">
-    <PossiblyNullReference occurrences="1">
-      <code>createElement</code>
-    </PossiblyNullReference>
-  </file>
-  <file src="src/TextUI/Configuration/Xml/Migration/Migrations/LogToReportMigration.php">
-    <PossiblyNullReference occurrences="1">
-      <code>removeChild</code>
-    </PossiblyNullReference>
-  </file>
-  <file src="src/TextUI/Configuration/Xml/Migration/Migrations/RemoveEmptyFilter.php">
-    <PossiblyNullReference occurrences="2">
-=======
-    <PropertyNotSetInConstructor>
-      <code>$printer</code>
-    </PropertyNotSetInConstructor>
-    <RedundantCondition>
-      <code>assert($this-&gt;printer instanceof CliTestDoxPrinter)</code>
-    </RedundantCondition>
-    <RedundantConditionGivenDocblockType>
-      <code>$this-&gt;printer !== null</code>
-    </RedundantConditionGivenDocblockType>
-  </file>
-  <file src="src/TextUI/XmlConfiguration/CodeCoverage/Filter/DirectoryCollectionIterator.php">
-    <PropertyNotSetInConstructor>
-      <code>$position</code>
-    </PropertyNotSetInConstructor>
-  </file>
-  <file src="src/TextUI/XmlConfiguration/Filesystem/DirectoryCollectionIterator.php">
-    <PropertyNotSetInConstructor>
-      <code>$position</code>
-    </PropertyNotSetInConstructor>
-  </file>
-  <file src="src/TextUI/XmlConfiguration/Filesystem/FileCollectionIterator.php">
-    <PropertyNotSetInConstructor>
-      <code>$position</code>
-    </PropertyNotSetInConstructor>
-  </file>
-  <file src="src/TextUI/XmlConfiguration/Group/GroupCollectionIterator.php">
-    <PropertyNotSetInConstructor>
-      <code>$position</code>
-    </PropertyNotSetInConstructor>
-  </file>
-  <file src="src/TextUI/XmlConfiguration/Loader.php">
-    <DeprecatedMethod>
-      <code>legacyCodeCoverage</code>
-    </DeprecatedMethod>
-    <RedundantCast>
-      <code>(string) $argument-&gt;textContent</code>
-      <code>(string) $const-&gt;getAttribute('name')</code>
-      <code>(string) $const-&gt;getAttribute('value')</code>
-      <code>(string) $directoryNode-&gt;getAttribute('group')</code>
-      <code>(string) $directoryNode-&gt;getAttribute('phpVersion')</code>
-      <code>(string) $directoryNode-&gt;getAttribute('phpVersionOperator')</code>
-      <code>(string) $directoryNode-&gt;getAttribute('prefix')</code>
-      <code>(string) $directoryNode-&gt;getAttribute('prefix')</code>
-      <code>(string) $directoryNode-&gt;getAttribute('suffix')</code>
-      <code>(string) $directoryNode-&gt;getAttribute('suffix')</code>
-      <code>(string) $directoryNode-&gt;textContent</code>
-      <code>(string) $directoryNode-&gt;textContent</code>
-      <code>(string) $document-&gt;documentElement-&gt;getAttribute('columns')</code>
-      <code>(string) $element-&gt;getAttribute($attribute)</code>
-      <code>(string) $element-&gt;getAttribute($attribute)</code>
-      <code>(string) $element-&gt;getAttribute($attribute)</code>
-      <code>(string) $element-&gt;getAttribute('addUncoveredFilesFromWhitelist')</code>
-      <code>(string) $element-&gt;getAttribute('class')</code>
-      <code>(string) $element-&gt;getAttribute('file')</code>
-      <code>(string) $element-&gt;getAttribute('name')</code>
-      <code>(string) $element-&gt;getAttribute('processUncoveredFilesFromWhitelist')</code>
-      <code>(string) $excludeNode-&gt;textContent</code>
-      <code>(string) $file-&gt;textContent</code>
-      <code>(string) $fileNode-&gt;getAttribute('phpVersion')</code>
-      <code>(string) $fileNode-&gt;getAttribute('phpVersionOperator')</code>
-      <code>(string) $fileNode-&gt;textContent</code>
-      <code>(string) $group-&gt;textContent</code>
-      <code>(string) $group-&gt;textContent</code>
-      <code>(string) $includePath-&gt;textContent</code>
-      <code>(string) $ini-&gt;getAttribute('name')</code>
-      <code>(string) $ini-&gt;getAttribute('value')</code>
-      <code>(string) $log-&gt;getAttribute('target')</code>
-      <code>(string) $log-&gt;getAttribute('target')</code>
-      <code>(string) $log-&gt;getAttribute('type')</code>
-      <code>(string) $log-&gt;getAttribute('type')</code>
-      <code>(string) $var-&gt;getAttribute('name')</code>
-      <code>(string) $var-&gt;getAttribute('value')</code>
-    </RedundantCast>
-    <RedundantConditionGivenDocblockType>
-      <code>assert($directoryNode instanceof DOMElement)</code>
-      <code>assert($fileNode instanceof DOMElement)</code>
-    </RedundantConditionGivenDocblockType>
-  </file>
-  <file src="src/TextUI/XmlConfiguration/Logging/Logging.php">
-    <MissingThrowsDocblock>
-      <code>throw new Exception('Logger "JUnit XML" is not configured');</code>
-      <code>throw new Exception('Logger "Team City" is not configured');</code>
-      <code>throw new Exception('Logger "TestDox HTML" is not configured');</code>
-      <code>throw new Exception('Logger "TestDox Text" is not configured');</code>
-      <code>throw new Exception('Logger "TestDox XML" is not configured');</code>
-      <code>throw new Exception('Logger "Text" is not configured');</code>
-    </MissingThrowsDocblock>
-  </file>
-  <file src="src/TextUI/XmlConfiguration/Migration/Migrations/CoverageCloverToReport.php">
-    <PossiblyNullReference>
-      <code>createElement</code>
-    </PossiblyNullReference>
-  </file>
-  <file src="src/TextUI/XmlConfiguration/Migration/Migrations/CoverageCrap4jToReport.php">
-    <PossiblyNullReference>
-      <code>createElement</code>
-    </PossiblyNullReference>
-  </file>
-  <file src="src/TextUI/XmlConfiguration/Migration/Migrations/CoverageHtmlToReport.php">
-    <PossiblyNullReference>
-      <code>createElement</code>
-    </PossiblyNullReference>
-  </file>
-  <file src="src/TextUI/XmlConfiguration/Migration/Migrations/CoveragePhpToReport.php">
-    <PossiblyNullReference>
-      <code>createElement</code>
-    </PossiblyNullReference>
-  </file>
-  <file src="src/TextUI/XmlConfiguration/Migration/Migrations/CoverageTextToReport.php">
-    <PossiblyNullReference>
-      <code>createElement</code>
-    </PossiblyNullReference>
-  </file>
-  <file src="src/TextUI/XmlConfiguration/Migration/Migrations/CoverageXmlToReport.php">
-    <PossiblyNullReference>
-      <code>createElement</code>
-    </PossiblyNullReference>
-  </file>
-  <file src="src/TextUI/XmlConfiguration/Migration/Migrations/LogToReportMigration.php">
-    <PossiblyNullReference>
-      <code>removeChild</code>
-    </PossiblyNullReference>
-  </file>
-  <file src="src/TextUI/XmlConfiguration/Migration/Migrations/RemoveEmptyFilter.php">
-    <PossiblyNullReference>
->>>>>>> 43d092c2
-      <code>removeChild</code>
-      <code>removeChild</code>
-    </PossiblyNullReference>
-  </file>
-<<<<<<< HEAD
-  <file src="src/TextUI/Configuration/Xml/PHPUnit.php">
-    <DeprecatedMethod occurrences="1">
-      <code>hasCacheResultFile</code>
-    </DeprecatedMethod>
-  </file>
-  <file src="src/TextUI/Help.php">
-    <PossiblyUndefinedArrayOffset occurrences="2">
-      <code>$option['desc']</code>
-      <code>$option['desc']</code>
-    </PossiblyUndefinedArrayOffset>
-  </file>
   <file src="src/TextUI/Output/Default/ResultPrinter.php">
-    <RedundantCondition occurrences="2">
+    <RedundantCondition>
       <code>assert($test instanceof TestMethod)</code>
       <code>assert($test instanceof TestMethod)</code>
     </RedundantCondition>
   </file>
   <file src="src/TextUI/Output/Facade.php">
-    <InvalidNullableReturnType occurrences="1">
+    <InvalidNullableReturnType>
       <code>Printer</code>
     </InvalidNullableReturnType>
-    <MissingThrowsDocblock occurrences="11">
+    <MissingThrowsDocblock>
       <code>DefaultPrinter::standardError()</code>
       <code>DefaultPrinter::standardError()</code>
       <code>DefaultPrinter::standardOutput()</code>
       <code>DefaultPrinter::standardOutput()</code>
       <code>DefaultPrinter::standardOutput()</code>
       <code>DefaultPrinter::standardOutput()</code>
+      <code>new DefaultProgressPrinter(
+                self::$printer,
+                $configuration-&gt;colors(),
+                $configuration-&gt;columns()
+            )</code>
+      <code>new DefaultProgressPrinter(
+                self::$printer,
+                $configuration-&gt;colors(),
+                $configuration-&gt;columns()
+            )</code>
       <code>new TeamCityLogger(DefaultPrinter::standardOutput())</code>
       <code>new TeamCityLogger(DefaultPrinter::standardOutput())</code>
       <code>resourceUsageSinceStartOfRequest</code>
     </MissingThrowsDocblock>
-    <NullableReturnStatement occurrences="1">
+    <NullableReturnStatement>
       <code>self::$printer</code>
     </NullableReturnStatement>
-    <PossiblyNullArgument occurrences="1">
+    <PossiblyNullArgument>
       <code>self::$printer</code>
     </PossiblyNullArgument>
-    <PossiblyNullReference occurrences="2">
+    <PossiblyNullReference>
       <code>print</code>
       <code>print</code>
     </PossiblyNullReference>
   </file>
   <file src="src/TextUI/Output/Printer/DefaultPrinter.php">
-    <PossiblyInvalidArgument occurrences="2">
+    <PossiblyInvalidArgument>
       <code>$this-&gt;stream</code>
       <code>$this-&gt;stream</code>
     </PossiblyInvalidArgument>
-=======
-  <file src="src/TextUI/XmlConfiguration/PHP/Constant.php">
-    <MissingParamType>
-      <code>$value</code>
-    </MissingParamType>
-    <MissingReturnType>
-      <code>value</code>
-    </MissingReturnType>
-  </file>
-  <file src="src/TextUI/XmlConfiguration/PHP/ConstantCollectionIterator.php">
-    <PropertyNotSetInConstructor>
-      <code>$position</code>
-    </PropertyNotSetInConstructor>
-  </file>
-  <file src="src/TextUI/XmlConfiguration/PHP/IniSettingCollectionIterator.php">
-    <PropertyNotSetInConstructor>
-      <code>$position</code>
-    </PropertyNotSetInConstructor>
-  </file>
-  <file src="src/TextUI/XmlConfiguration/PHP/Variable.php">
-    <MissingParamType>
-      <code>$value</code>
-    </MissingParamType>
-    <MissingReturnType>
-      <code>value</code>
-    </MissingReturnType>
-  </file>
-  <file src="src/TextUI/XmlConfiguration/PHP/VariableCollectionIterator.php">
-    <PropertyNotSetInConstructor>
-      <code>$position</code>
-    </PropertyNotSetInConstructor>
-  </file>
-  <file src="src/TextUI/XmlConfiguration/PHPUnit/ExtensionCollectionIterator.php">
-    <PropertyNotSetInConstructor>
-      <code>$position</code>
-    </PropertyNotSetInConstructor>
-  </file>
-  <file src="src/TextUI/XmlConfiguration/PHPUnit/PHPUnit.php">
-    <DeprecatedMethod>
-      <code>hasTestSuiteLoaderClass</code>
-      <code>hasTestSuiteLoaderFile</code>
-    </DeprecatedMethod>
-    <DeprecatedProperty>
-      <code>$this-&gt;testSuiteLoaderClass</code>
-      <code>$this-&gt;testSuiteLoaderClass</code>
-      <code>$this-&gt;testSuiteLoaderClass</code>
-      <code>$this-&gt;testSuiteLoaderFile</code>
-      <code>$this-&gt;testSuiteLoaderFile</code>
-      <code>$this-&gt;testSuiteLoaderFile</code>
-    </DeprecatedProperty>
-    <MissingParamType>
-      <code>$columns</code>
-    </MissingParamType>
-    <MissingReturnType>
-      <code>columns</code>
-    </MissingReturnType>
-    <RedundantCastGivenDocblockType>
-      <code>(string) $this-&gt;bootstrap</code>
-      <code>(string) $this-&gt;cacheResultFile</code>
-      <code>(string) $this-&gt;defaultTestSuite</code>
-      <code>(string) $this-&gt;extensionsDirectory</code>
-      <code>(string) $this-&gt;printerClass</code>
-      <code>(string) $this-&gt;printerFile</code>
-      <code>(string) $this-&gt;testSuiteLoaderClass</code>
-      <code>(string) $this-&gt;testSuiteLoaderFile</code>
-    </RedundantCastGivenDocblockType>
-  </file>
-  <file src="src/TextUI/XmlConfiguration/TestSuite/TestDirectoryCollectionIterator.php">
-    <PropertyNotSetInConstructor>
-      <code>$position</code>
-    </PropertyNotSetInConstructor>
-  </file>
-  <file src="src/TextUI/XmlConfiguration/TestSuite/TestFileCollectionIterator.php">
-    <PropertyNotSetInConstructor>
-      <code>$position</code>
-    </PropertyNotSetInConstructor>
-  </file>
-  <file src="src/TextUI/XmlConfiguration/TestSuite/TestSuiteCollectionIterator.php">
-    <PropertyNotSetInConstructor>
-      <code>$position</code>
-    </PropertyNotSetInConstructor>
-  </file>
-  <file src="src/Util/Annotation/DocBlock.php">
-    <MissingThrowsDocblock>
-      <code>throw new SkippedTestError;</code>
-    </MissingThrowsDocblock>
-    <MoreSpecificReturnType>
-      <code>array{
-     *   __OFFSET: array&lt;string, int&gt;&amp;array{__FILE: string},
-     *   setting?: array&lt;string, string&gt;,
-     *   extension_versions?: array&lt;string, array{version: string, operator: string}&gt;
-     * }&amp;array&lt;
-     *   string,
-     *   string|array{version: string, operator: string}|array{constraint: string}|array&lt;int|string, string&gt;
-     * &gt;</code>
-    </MoreSpecificReturnType>
-    <RedundantCast>
-      <code>(string) $matches['value'][$i]</code>
-    </RedundantCast>
-  </file>
-  <file src="src/Util/ErrorHandler.php">
-    <InvalidArgument>
-      <code>static function ($errorNumber, $errorString)
-            {
-                if ($errorNumber === E_WARNING) {
-                    return;
-                }
-
-                return false;
-            }</code>
-    </InvalidArgument>
-    <MissingReturnType>
-      <code>invokeIgnoringWarnings</code>
-    </MissingReturnType>
-  </file>
-  <file src="src/Util/ExcludeList.php">
-    <InvalidConstantAssignmentValue>
-      <code>EXCLUDED_CLASS_NAMES = [
-        // composer
-        ClassLoader::class        =&gt; 1,
-
-        // doctrine/instantiator
-        Instantiator::class       =&gt; 1,
-
-        // myclabs/deepcopy
-        DeepCopy::class           =&gt; 1,
-
-        // nikic/php-parser
-        Parser::class             =&gt; 1,
-
-        // phar-io/manifest
-        Manifest::class           =&gt; 1,
-
-        // phar-io/version
-        PharIoVersion::class      =&gt; 1,
-
-        // phpdocumentor/reflection-common
-        Project::class            =&gt; 1,
-
-        // phpdocumentor/reflection-docblock
-        DocBlock::class           =&gt; 1,
-
-        // phpdocumentor/type-resolver
-        Type::class               =&gt; 1,
-
-        // phpspec/prophecy
-        Prophet::class            =&gt; 1,
-
-        // phpunit/phpunit
-        TestCase::class           =&gt; 2,
-
-        // phpunit/php-code-coverage
-        CodeCoverage::class       =&gt; 1,
-
-        // phpunit/php-file-iterator
-        FileIteratorFacade::class =&gt; 1,
-
-        // phpunit/php-invoker
-        Invoker::class            =&gt; 1,
-
-        // phpunit/php-text-template
-        Template::class           =&gt; 1,
-
-        // phpunit/php-timer
-        Timer::class              =&gt; 1,
-
-        // sebastian/cli-parser
-        CliParser::class          =&gt; 1,
-
-        // sebastian/code-unit
-        CodeUnit::class           =&gt; 1,
-
-        // sebastian/code-unit-reverse-lookup
-        Wizard::class             =&gt; 1,
-
-        // sebastian/comparator
-        Comparator::class         =&gt; 1,
-
-        // sebastian/complexity
-        Calculator::class         =&gt; 1,
-
-        // sebastian/diff
-        Diff::class               =&gt; 1,
-
-        // sebastian/environment
-        Runtime::class            =&gt; 1,
-
-        // sebastian/exporter
-        Exporter::class           =&gt; 1,
-
-        // sebastian/global-state
-        Snapshot::class           =&gt; 1,
-
-        // sebastian/lines-of-code
-        Counter::class            =&gt; 1,
-
-        // sebastian/object-enumerator
-        Enumerator::class         =&gt; 1,
-
-        // sebastian/recursion-context
-        Context::class            =&gt; 1,
-
-        // sebastian/resource-operations
-        ResourceOperations::class =&gt; 1,
-
-        // sebastian/type
-        TypeName::class           =&gt; 1,
-
-        // sebastian/version
-        Version::class            =&gt; 1,
-
-        // theseer/tokenizer
-        Tokenizer::class          =&gt; 1,
-
-        // webmozart/assert
-        Assert::class             =&gt; 1,
-    ]</code>
-    </InvalidConstantAssignmentValue>
-    <MissingThrowsDocblock>
-      <code>throw new Exception(
-                sprintf(
-                    '"%s" is not a directory',
-                    $directory
-                )
-            );</code>
-    </MissingThrowsDocblock>
-    <UndefinedClass>
-      <code>Assert</code>
-      <code>DocBlock</code>
-      <code>Project</code>
-      <code>Prophet</code>
-      <code>Type</code>
-    </UndefinedClass>
-  </file>
-  <file src="src/Util/Filter.php">
-    <MissingParamType>
-      <code>$prefix</code>
-    </MissingParamType>
-  </file>
-  <file src="src/Util/GlobalState.php">
-    <MissingParamType>
-      <code>$variable</code>
-    </MissingParamType>
-  </file>
-  <file src="src/Util/Json.php">
-    <MissingParamType>
-      <code>$json</code>
-    </MissingParamType>
-  </file>
-  <file src="src/Util/Log/JUnit.php">
-    <ArgumentTypeCoercion>
-      <code>$suite-&gt;getName()</code>
-    </ArgumentTypeCoercion>
-    <DeprecatedInterface>
-      <code>JUnit</code>
-    </DeprecatedInterface>
-    <DocblockTypeContradiction>
-      <code>$this-&gt;currentTestCase === null</code>
-      <code>$this-&gt;currentTestCase === null</code>
-    </DocblockTypeContradiction>
-    <InvalidPropertyAssignmentValue>
-      <code>$this-&gt;testSuiteTimes</code>
-    </InvalidPropertyAssignmentValue>
-    <MissingThrowsDocblock>
-      <code>Filter::getFilteredStacktrace($t)</code>
-      <code>parent::__construct($out)</code>
-      <code>throw new Exception(
-                    $e-&gt;getMessage(),
-                    $e-&gt;getCode(),
-                    $e
-                );</code>
-      <code>throw new Exception(
-                $e-&gt;getMessage(),
-                $e-&gt;getCode(),
-                $e
-            );</code>
-    </MissingThrowsDocblock>
-    <PossiblyNullPropertyAssignmentValue>
-      <code>null</code>
-    </PossiblyNullPropertyAssignmentValue>
-    <PropertyNotSetInConstructor>
-      <code>$currentTestCase</code>
-    </PropertyNotSetInConstructor>
-    <UndefinedInterfaceMethod>
-      <code>getName</code>
-      <code>getName</code>
-    </UndefinedInterfaceMethod>
-  </file>
-  <file src="src/Util/Log/TeamCity.php">
-    <ArgumentTypeCoercion>
-      <code>$className</code>
-    </ArgumentTypeCoercion>
-    <DeprecatedInterface>
-      <code>TeamCity</code>
-    </DeprecatedInterface>
-    <DocblockTypeContradiction>
-      <code>$actualString === null</code>
-      <code>$expectedString === null</code>
-    </DocblockTypeContradiction>
-    <MissingParamType>
-      <code>$value</code>
-    </MissingParamType>
-    <MissingThrowsDocblock>
-      <code>Filter::getFilteredStacktrace($t)</code>
-      <code>throw new Exception(
-                $e-&gt;getMessage(),
-                $e-&gt;getCode(),
-                $e
-            );</code>
-    </MissingThrowsDocblock>
-    <PropertyNotSetInConstructor>
-      <code>$flowId</code>
-      <code>$startedTestName</code>
-      <code>TeamCity</code>
-      <code>TeamCity</code>
-    </PropertyNotSetInConstructor>
-    <UndefinedInterfaceMethod>
-      <code>getName</code>
-      <code>getName</code>
-      <code>getName</code>
-      <code>getName</code>
-      <code>getName</code>
-      <code>getName</code>
-    </UndefinedInterfaceMethod>
-  </file>
-  <file src="src/Util/PHP/AbstractPhpProcess.php">
-    <ArgumentTypeCoercion>
-      <code>$this-&gt;getException($failures[0])</code>
-      <code>$this-&gt;getException($warnings[0])</code>
-    </ArgumentTypeCoercion>
-    <LessSpecificReturnStatement>
-      <code>$exception</code>
-    </LessSpecificReturnStatement>
-    <MissingClosureParamType>
-      <code>$errfile</code>
-      <code>$errline</code>
-      <code>$errno</code>
-      <code>$errstr</code>
-    </MissingClosureParamType>
-    <MoreSpecificReturnType>
-      <code>Exception</code>
-    </MoreSpecificReturnType>
-    <PossiblyFalseOperand>
-      <code>strrpos($key, "\0")</code>
-    </PossiblyFalseOperand>
-    <PossiblyNullArgument>
-      <code>$childResult-&gt;getCodeCoverage()</code>
-    </PossiblyNullArgument>
-    <PossiblyNullReference>
-      <code>merge</code>
-    </PossiblyNullReference>
-    <UndefinedInterfaceMethod>
-      <code>addToAssertionCount</code>
-      <code>setResult</code>
-    </UndefinedInterfaceMethod>
->>>>>>> 43d092c2
   </file>
   <file src="src/Util/PHP/DefaultPhpProcess.php">
     <DocblockTypeContradiction>
       <code>is_array($envVar)</code>
     </DocblockTypeContradiction>
-<<<<<<< HEAD
-    <RedundantCondition occurrences="1">
-=======
-    <PropertyNotSetInConstructor>
-      <code>$tempFile</code>
-    </PropertyNotSetInConstructor>
-    <RedundantCondition>
->>>>>>> 43d092c2
+    <RedundantCondition>
       <code>$_SERVER</code>
     </RedundantCondition>
     <TypeDoesNotContainNull>
       <code>[]</code>
     </TypeDoesNotContainNull>
   </file>
-<<<<<<< HEAD
-=======
-  <file src="src/Util/PHP/WindowsPhpProcess.php">
-    <PropertyNotSetInConstructor>
-      <code>WindowsPhpProcess</code>
-    </PropertyNotSetInConstructor>
-  </file>
-  <file src="src/Util/Printer.php">
-    <PropertyNotSetInConstructor>
-      <code>$stream</code>
-    </PropertyNotSetInConstructor>
-  </file>
->>>>>>> 43d092c2
   <file src="src/Util/Reflection.php">
     <ArgumentTypeCoercion>
       <code>$filter</code>
     </ArgumentTypeCoercion>
   </file>
-<<<<<<< HEAD
   <file src="src/Util/VersionComparisonOperator.php">
-    <DocblockTypeContradiction occurrences="1">
+    <DocblockTypeContradiction>
       <code>in_array($operator, ['&lt;', 'lt', '&lt;=', 'le', '&gt;', 'gt', '&gt;=', 'ge', '==', '=', 'eq', '!=', '&lt;&gt;', 'ne'], true)</code>
     </DocblockTypeContradiction>
-    <NoValue occurrences="1">
+    <NoValue>
       <code>$operator</code>
     </NoValue>
-=======
-  <file src="src/Util/Test.php">
-    <MissingReturnType>
-      <code>sanitizeVersionNumber</code>
-    </MissingReturnType>
-    <MissingThrowsDocblock>
-      <code>forClassName</code>
-      <code>forMethod</code>
-      <code>forMethod</code>
-      <code>getName</code>
-      <code>requirements</code>
-      <code>requirements</code>
-    </MissingThrowsDocblock>
-  </file>
-  <file src="src/Util/TestDox/CliTestDoxPrinter.php">
-    <DeprecatedInterface>
-      <code>CliTestDoxPrinter</code>
-    </DeprecatedInterface>
-    <InvalidArrayOffset>
-      <code>self::SPINNER_ICONS[$id]</code>
-      <code>self::SPINNER_ICONS[$id]</code>
-    </InvalidArrayOffset>
-    <MissingThrowsDocblock>
-      <code>\PHPUnit\Util\Filter::getFilteredStacktrace($t)</code>
-      <code>stop</code>
-    </MissingThrowsDocblock>
-    <PossiblyInvalidArrayOffset>
-      <code>$prefix['default']</code>
-      <code>$prefix['diff']</code>
-      <code>$prefix['last']</code>
-      <code>$prefix['message']</code>
-      <code>$prefix['start']</code>
-      <code>$prefix['trace']</code>
-    </PossiblyInvalidArrayOffset>
-    <PossiblyUndefinedArrayOffset>
-      <code>self::STATUS_STYLES[$result['status']]['message']</code>
-    </PossiblyUndefinedArrayOffset>
-    <PropertyNotSetInConstructor>
-      <code>CliTestDoxPrinter</code>
-      <code>CliTestDoxPrinter</code>
-    </PropertyNotSetInConstructor>
-  </file>
-  <file src="src/Util/TestDox/HtmlResultPrinter.php">
-    <DeprecatedInterface>
-      <code>HtmlResultPrinter</code>
-    </DeprecatedInterface>
-    <PossiblyNullArgument>
-      <code>$this-&gt;currentTestClassPrettified</code>
-    </PossiblyNullArgument>
-    <PropertyNotSetInConstructor>
-      <code>HtmlResultPrinter</code>
-    </PropertyNotSetInConstructor>
-  </file>
-  <file src="src/Util/TestDox/NamePrettifier.php">
-    <InvalidCast>
-      <code>$value</code>
-    </InvalidCast>
-    <MissingThrowsDocblock>
-      <code>throw new UtilException(
-                $e-&gt;getMessage(),
-                $e-&gt;getCode(),
-                $e
-            );</code>
-    </MissingThrowsDocblock>
-    <RedundantConditionGivenDocblockType>
-      <code>is_string($value)</code>
-    </RedundantConditionGivenDocblockType>
-  </file>
-  <file src="src/Util/TestDox/ResultPrinter.php">
-    <DeprecatedInterface>
-      <code>ResultPrinter</code>
-    </DeprecatedInterface>
-    <MissingThrowsDocblock>
-      <code>parent::__construct($out)</code>
-    </MissingThrowsDocblock>
-    <PropertyNotSetInConstructor>
-      <code>$testStatus</code>
-    </PropertyNotSetInConstructor>
-  </file>
-  <file src="src/Util/TestDox/TestDoxPrinter.php">
-    <DeprecatedInterface>
-      <code>TestDoxPrinter</code>
-    </DeprecatedInterface>
-    <MissingThrowsDocblock>
-      <code>\PHPUnit\Util\Filter::getFilteredStacktrace($t)</code>
-    </MissingThrowsDocblock>
-    <PropertyNotSetInConstructor>
-      <code>TestDoxPrinter</code>
-      <code>TestDoxPrinter</code>
-    </PropertyNotSetInConstructor>
-    <UndefinedInterfaceMethod>
-      <code>getName</code>
-    </UndefinedInterfaceMethod>
-  </file>
-  <file src="src/Util/TestDox/TextResultPrinter.php">
-    <DeprecatedInterface>
-      <code>TextResultPrinter</code>
-    </DeprecatedInterface>
-    <PropertyNotSetInConstructor>
-      <code>TextResultPrinter</code>
-    </PropertyNotSetInConstructor>
-  </file>
-  <file src="src/Util/TestDox/XmlResultPrinter.php">
-    <DeprecatedInterface>
-      <code>XmlResultPrinter</code>
-    </DeprecatedInterface>
-    <MissingThrowsDocblock>
-      <code>parent::__construct($out)</code>
-      <code>throw new Exception(
-                    $e-&gt;getMessage(),
-                    $e-&gt;getCode(),
-                    $e
-                );</code>
-    </MissingThrowsDocblock>
-  </file>
-  <file src="src/Util/TextTestListRenderer.php">
-    <ArgumentTypeCoercion>
-      <code>$suite-&gt;getIterator()</code>
-    </ArgumentTypeCoercion>
-  </file>
-  <file src="src/Util/VersionComparisonOperator.php">
-    <MissingThrowsDocblock>
-      <code>ensureOperatorIsValid</code>
-    </MissingThrowsDocblock>
-  </file>
-  <file src="src/Util/Xml.php">
-    <ArgumentTypeCoercion>
-      <code>$item</code>
-    </ArgumentTypeCoercion>
-    <InvalidStringClass>
-      <code>new $className</code>
-    </InvalidStringClass>
-    <LessSpecificReturnStatement>
-      <code>(new DOMDocument)-&gt;importNode($element, true)</code>
-    </LessSpecificReturnStatement>
-    <MissingReturnType>
-      <code>xmlToVariable</code>
-    </MissingReturnType>
-    <MissingThrowsDocblock>
-      <code>throw new Exception(
-                            $e-&gt;getMessage(),
-                            $e-&gt;getCode(),
-                            $e
-                        );</code>
-    </MissingThrowsDocblock>
-    <MoreSpecificReturnType>
-      <code>DOMElement</code>
-    </MoreSpecificReturnType>
-    <RedundantCast>
-      <code>(string) $entry-&gt;getAttribute('key')</code>
-    </RedundantCast>
-  </file>
-  <file src="src/Util/XmlTestListRenderer.php">
-    <ArgumentTypeCoercion>
-      <code>$suite-&gt;getIterator()</code>
-    </ArgumentTypeCoercion>
->>>>>>> 43d092c2
   </file>
 </files>