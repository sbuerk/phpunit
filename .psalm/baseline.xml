--- conflicted
+++ resolved
@@ -962,56 +962,9 @@
       <code>$this-&gt;listeners</code>
       <code>$this-&gt;listeners</code>
     </DeprecatedProperty>
-<<<<<<< HEAD
     <InvalidArgument>
       <code>[$test, 'runBare']</code>
     </InvalidArgument>
-=======
-    <DocblockTypeContradiction>
-      <code>$this-&gt;topTestSuite === null</code>
-    </DocblockTypeContradiction>
-    <InvalidCatch>
-      <code>try {
-                $this-&gt;codeCoverage-&gt;stop(
-                    $append,
-                    $linesToBeCovered,
-                    $linesToBeUsed
-                );
-            } catch (UnintentionallyCoveredCodeException $cce) {
-                $this-&gt;addFailure(
-                    $test,
-                    new UnintentionallyCoveredCodeError(
-                        'This test executed code that is not listed as code to be covered or used:' .
-                        PHP_EOL . $cce-&gt;getMessage()
-                    ),
-                    $time
-                );
-            } catch (OriginalCoveredCodeNotExecutedException $cce) {
-                $this-&gt;addFailure(
-                    $test,
-                    new CoveredCodeNotExecutedException(
-                        'This test did not execute all the code that is listed as code to be covered:' .
-                        PHP_EOL . $cce-&gt;getMessage()
-                    ),
-                    $time
-                );
-            } catch (OriginalMissingCoversAnnotationException $cce) {
-                if ($linesToBeCovered !== false) {
-                    $this-&gt;addFailure(
-                        $test,
-                        new MissingCoversAnnotationException(
-                            'This test does not have a @covers annotation but is expected to have one'
-                        ),
-                        $time
-                    );
-                }
-            } catch (OriginalCodeCoverageException $cce) {
-                $error = true;
-
-                $e = $e ?? $cce;
-            }</code>
-    </InvalidCatch>
->>>>>>> 9fa4e524
     <MissingConstructor>
       <code>$codeCoverage</code>
     </MissingConstructor>
@@ -1042,11 +995,6 @@
       <code>$this-&gt;codeCoverage !== null</code>
       <code>$this-&gt;codeCoverage !== null</code>
     </RedundantConditionGivenDocblockType>
-    <UndefinedClass>
-      <code>$e</code>
-      <code>Invoker</code>
-      <code>TimeoutException</code>
-    </UndefinedClass>
     <UndefinedInterfaceMethod>
       <code>addToAssertionCount</code>
       <code>addToAssertionCount</code>
@@ -1391,25 +1339,10 @@
       <code>$position</code>
     </PropertyNotSetInConstructor>
   </file>
-<<<<<<< HEAD
   <file src="src/TextUI/XmlConfiguration/Filesystem/DirectoryCollectionIterator.php">
     <PropertyNotSetInConstructor>
       <code>$position</code>
     </PropertyNotSetInConstructor>
-=======
-  <file src="src/Util/Blacklist.php">
-    <DocblockTypeContradiction>
-      <code>self::$directories === null</code>
-    </DocblockTypeContradiction>
-    <UndefinedClass>
-      <code>Assert</code>
-      <code>DocBlock</code>
-      <code>Invoker</code>
-      <code>Project</code>
-      <code>Prophet</code>
-      <code>Type</code>
-    </UndefinedClass>
->>>>>>> 9fa4e524
   </file>
   <file src="src/TextUI/XmlConfiguration/Filesystem/FileCollectionIterator.php">
     <PropertyNotSetInConstructor>
