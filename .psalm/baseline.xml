<?xml version="1.0" encoding="UTF-8"?>
<<<<<<< HEAD
<files psalm-version="5.22.2@d768d914152dbbf3486c36398802f74e80cfde48">
  <file src="src/Event/Dispatcher/DirectDispatcher.php">
    <UndefinedInterfaceMethod>
      <code><![CDATA[notify]]></code>
    </UndefinedInterfaceMethod>
  </file>
  <file src="src/Event/Emitter/DispatchingEmitter.php">
    <DeprecatedClass>
      <code><![CDATA[Exporter::export($constructorArguments, $this->exportObjects)]]></code>
      <code><![CDATA[Exporter::export($value, $this->exportObjects)]]></code>
      <code><![CDATA[Exporter::export($value, $this->exportObjects)]]></code>
      <code><![CDATA[new Test\AssertionFailed(
                $this->telemetryInfo(),
                Exporter::export($value, $this->exportObjects),
                $constraint->toString($this->exportObjects),
                $constraint->count(),
                $message,
            )]]></code>
      <code><![CDATA[new Test\AssertionSucceeded(
                $this->telemetryInfo(),
                Exporter::export($value, $this->exportObjects),
                $constraint->toString($this->exportObjects),
                $constraint->count(),
                $message,
            )]]></code>
    </DeprecatedClass>
    <TooManyArguments>
      <code><![CDATA[toString]]></code>
      <code><![CDATA[toString]]></code>
      <code><![CDATA[toString]]></code>
      <code><![CDATA[toString]]></code>
    </TooManyArguments>
  </file>
  <file src="src/Event/Events/Test/Assertion/AssertionFailedSubscriber.php">
    <DeprecatedClass>
      <code><![CDATA[AssertionFailed]]></code>
    </DeprecatedClass>
  </file>
  <file src="src/Event/Events/Test/Assertion/AssertionSucceededSubscriber.php">
    <DeprecatedClass>
      <code><![CDATA[AssertionSucceeded]]></code>
    </DeprecatedClass>
  </file>
  <file src="src/Event/Events/Test/HookMethod/AfterLastTestMethodFinished.php">
    <PropertyTypeCoercion>
      <code><![CDATA[$calledMethods]]></code>
    </PropertyTypeCoercion>
  </file>
  <file src="src/Event/Events/Test/HookMethod/AfterTestMethodFinished.php">
    <PropertyTypeCoercion>
      <code><![CDATA[$calledMethods]]></code>
    </PropertyTypeCoercion>
  </file>
  <file src="src/Event/Events/Test/HookMethod/BeforeFirstTestMethodFinished.php">
    <PropertyTypeCoercion>
      <code><![CDATA[$calledMethods]]></code>
    </PropertyTypeCoercion>
  </file>
  <file src="src/Event/Events/Test/HookMethod/BeforeTestMethodFinished.php">
    <PropertyTypeCoercion>
      <code><![CDATA[$calledMethods]]></code>
    </PropertyTypeCoercion>
  </file>
  <file src="src/Event/Events/Test/HookMethod/PostConditionFinished.php">
    <PropertyTypeCoercion>
      <code><![CDATA[$calledMethods]]></code>
    </PropertyTypeCoercion>
  </file>
  <file src="src/Event/Events/Test/HookMethod/PreConditionFinished.php">
    <PropertyTypeCoercion>
      <code><![CDATA[$calledMethods]]></code>
    </PropertyTypeCoercion>
  </file>
  <file src="src/Event/Events/Test/Lifecycle/DataProviderMethodFinished.php">
    <PropertyTypeCoercion>
      <code><![CDATA[$calledMethods]]></code>
    </PropertyTypeCoercion>
  </file>
  <file src="src/Event/Events/Test/TestDouble/MockObjectFromWsdlCreated.php">
    <PropertyTypeCoercion>
      <code><![CDATA[$methods]]></code>
    </PropertyTypeCoercion>
  </file>
  <file src="src/Event/Events/Test/TestDouble/PartialMockObjectCreated.php">
    <PropertyTypeCoercion>
      <code><![CDATA[$methodNames]]></code>
    </PropertyTypeCoercion>
  </file>
  <file src="src/Event/Facade.php">
=======
<files psalm-version="5.23.0@005e3184fb6de4350a873b9b8c4dc3cede9db762">
  <file src="src/Framework/Assert.php">
>>>>>>> 06058567
    <ArgumentTypeCoercion>
      <code><![CDATA[$eventClass . 'Subscriber']]></code>
    </ArgumentTypeCoercion>
    <DeprecatedClass>
      <code><![CDATA[Test\AssertionFailed::class]]></code>
      <code><![CDATA[Test\AssertionSucceeded::class]]></code>
    </DeprecatedClass>
    <DeprecatedMethod>
      <code><![CDATA[exportObjects]]></code>
    </DeprecatedMethod>
    <InvalidArrayOffset>
      <code><![CDATA[gc_status()['running']]]></code>
    </InvalidArrayOffset>
  </file>
  <file src="src/Event/Value/Runtime/PHP.php">
    <ImpureFunctionCall>
      <code><![CDATA[get_loaded_extensions]]></code>
    </ImpureFunctionCall>
  </file>
  <file src="src/Event/Value/Telemetry/HRTime.php">
    <ImpureMethodCall>
      <code><![CDATA[fromSecondsAndNanoseconds]]></code>
      <code><![CDATA[fromSecondsAndNanoseconds]]></code>
    </ImpureMethodCall>
    <MissingThrowsDocblock>
      <code><![CDATA[Duration::fromSecondsAndNanoseconds(
            $seconds,
            $nanoseconds,
        )]]></code>
      <code><![CDATA[Duration::fromSecondsAndNanoseconds(0, 0)]]></code>
    </MissingThrowsDocblock>
  </file>
  <file src="src/Event/Value/Telemetry/MemoryUsage.php">
    <ImpureMethodCall>
      <code><![CDATA[fromBytes]]></code>
    </ImpureMethodCall>
  </file>
  <file src="src/Event/Value/Telemetry/Php83GarbageCollectorStatusProvider.php">
    <InvalidArrayOffset>
      <code><![CDATA[$status['application_time']]]></code>
      <code><![CDATA[$status['buffer_size']]]></code>
      <code><![CDATA[$status['collector_time']]]></code>
      <code><![CDATA[$status['destructor_time']]]></code>
      <code><![CDATA[$status['free_time']]]></code>
      <code><![CDATA[$status['full']]]></code>
      <code><![CDATA[$status['protected']]]></code>
      <code><![CDATA[$status['running']]]></code>
    </InvalidArrayOffset>
  </file>
  <file src="src/Event/Value/Test/TestCollection.php">
    <PropertyTypeCoercion>
      <code><![CDATA[$tests]]></code>
    </PropertyTypeCoercion>
  </file>
  <file src="src/Event/Value/Test/TestData/TestDataCollection.php">
    <ArgumentTypeCoercion>
      <code><![CDATA[$data]]></code>
    </ArgumentTypeCoercion>
    <PropertyTypeCoercion>
      <code><![CDATA[$data]]></code>
    </PropertyTypeCoercion>
  </file>
  <file src="src/Event/Value/Test/TestMethod.php">
    <ImpureMethodCall>
      <code><![CDATA[dataFromDataProvider]]></code>
      <code><![CDATA[dataFromDataProvider]]></code>
      <code><![CDATA[hasDataFromDataProvider]]></code>
      <code><![CDATA[hasDataFromDataProvider]]></code>
    </ImpureMethodCall>
    <MissingThrowsDocblock>
      <code><![CDATA[dataFromDataProvider]]></code>
      <code><![CDATA[dataFromDataProvider]]></code>
    </MissingThrowsDocblock>
  </file>
  <file src="src/Event/Value/Test/TestMethodBuilder.php">
    <DeprecatedClass>
      <code><![CDATA[Exporter::export($testCase->dependencyInput(), EventFacade::emitter()->exportsObjects())]]></code>
      <code><![CDATA[Exporter::export($testCase->providedData(), EventFacade::emitter()->exportsObjects())]]></code>
    </DeprecatedClass>
    <DeprecatedMethod>
      <code><![CDATA[exportsObjects]]></code>
      <code><![CDATA[exportsObjects]]></code>
    </DeprecatedMethod>
  </file>
  <file src="src/Event/Value/TestSuite/TestSuiteBuilder.php">
    <ArgumentTypeCoercion>
      <code><![CDATA[$className]]></code>
      <code><![CDATA[$className]]></code>
      <code><![CDATA[$methodName]]></code>
      <code><![CDATA[$testSuite->name()]]></code>
      <code><![CDATA[$testSuite->name()]]></code>
    </ArgumentTypeCoercion>
  </file>
  <file src="src/Framework/Assert.php">
    <DeprecatedMethod>
      <code><![CDATA[testAssertionFailed]]></code>
      <code><![CDATA[testAssertionSucceeded]]></code>
    </DeprecatedMethod>
  </file>
  <file src="src/Framework/Assert/Functions.php">
    <DeprecatedMethod>
      <code><![CDATA[Assert::assertStringNotMatchesFormat(...func_get_args())]]></code>
      <code><![CDATA[Assert::assertStringNotMatchesFormatFile(...func_get_args())]]></code>
    </DeprecatedMethod>
    <MissingThrowsDocblock>
      <code><![CDATA[Assert::containsOnly(...func_get_args())]]></code>
      <code><![CDATA[Assert::containsOnlyInstancesOf(...func_get_args())]]></code>
      <code><![CDATA[Assert::isInstanceOf(...func_get_args())]]></code>
      <code><![CDATA[Assert::isType(...func_get_args())]]></code>
      <code><![CDATA[Assert::logicalAnd(...func_get_args())]]></code>
      <code><![CDATA[Assert::stringEndsWith(...func_get_args())]]></code>
      <code><![CDATA[Assert::stringStartsWith(...func_get_args())]]></code>
    </MissingThrowsDocblock>
    <TooManyArguments>
      <code><![CDATA[Assert::anything(...func_get_args())]]></code>
      <code><![CDATA[Assert::directoryExists(...func_get_args())]]></code>
      <code><![CDATA[Assert::fileExists(...func_get_args())]]></code>
      <code><![CDATA[Assert::isEmpty(...func_get_args())]]></code>
      <code><![CDATA[Assert::isFalse(...func_get_args())]]></code>
      <code><![CDATA[Assert::isFinite(...func_get_args())]]></code>
      <code><![CDATA[Assert::isInfinite(...func_get_args())]]></code>
      <code><![CDATA[Assert::isJson(...func_get_args())]]></code>
      <code><![CDATA[Assert::isList(...func_get_args())]]></code>
      <code><![CDATA[Assert::isNan(...func_get_args())]]></code>
      <code><![CDATA[Assert::isNull(...func_get_args())]]></code>
      <code><![CDATA[Assert::isReadable(...func_get_args())]]></code>
      <code><![CDATA[Assert::isTrue(...func_get_args())]]></code>
      <code><![CDATA[Assert::isWritable(...func_get_args())]]></code>
    </TooManyArguments>
  </file>
  <file src="src/Framework/Constraint/Cardinality/Count.php">
    <PossiblyInvalidArgument>
      <code><![CDATA[$e->getCode()]]></code>
    </PossiblyInvalidArgument>
  </file>
  <file src="src/Framework/Constraint/Cardinality/GreaterThan.php">
    <DeprecatedClass>
      <code><![CDATA[Exporter::export($this->value, $exportObjects)]]></code>
    </DeprecatedClass>
  </file>
  <file src="src/Framework/Constraint/Cardinality/IsEmpty.php">
    <TooManyArguments>
      <code><![CDATA[toString]]></code>
    </TooManyArguments>
  </file>
  <file src="src/Framework/Constraint/Cardinality/LessThan.php">
    <DeprecatedClass>
      <code><![CDATA[Exporter::export($this->value, $exportObjects)]]></code>
    </DeprecatedClass>
  </file>
  <file src="src/Framework/Constraint/Constraint.php">
    <DeprecatedClass>
      <code><![CDATA[Exporter::export($other, true)]]></code>
      <code><![CDATA[Exporter::export($other, true)]]></code>
    </DeprecatedClass>
    <TooManyArguments>
      <code><![CDATA[toString]]></code>
      <code><![CDATA[toString]]></code>
    </TooManyArguments>
  </file>
  <file src="src/Framework/Constraint/Equality/IsEqual.php">
    <DeprecatedClass>
      <code><![CDATA[Exporter::export($this->value, $exportObjects)]]></code>
    </DeprecatedClass>
  </file>
  <file src="src/Framework/Constraint/Equality/IsEqualCanonicalizing.php">
    <DeprecatedClass>
      <code><![CDATA[Exporter::export($this->value, $exportObjects)]]></code>
    </DeprecatedClass>
  </file>
  <file src="src/Framework/Constraint/Equality/IsEqualIgnoringCase.php">
    <DeprecatedClass>
      <code><![CDATA[Exporter::export($this->value, $exportObjects)]]></code>
    </DeprecatedClass>
  </file>
  <file src="src/Framework/Constraint/Equality/IsEqualWithDelta.php">
    <DeprecatedClass>
      <code><![CDATA[Exporter::export($this->value, $exportObjects)]]></code>
    </DeprecatedClass>
  </file>
  <file src="src/Framework/Constraint/Exception/ExceptionCode.php">
    <DeprecatedClass>
      <code><![CDATA[Exporter::export($other, true)]]></code>
      <code><![CDATA[Exporter::export($this->expectedCode, true)]]></code>
    </DeprecatedClass>
  </file>
  <file src="src/Framework/Constraint/Exception/ExceptionMessageIsOrContains.php">
    <DeprecatedClass>
      <code><![CDATA[Exporter::export($this->expectedMessage)]]></code>
    </DeprecatedClass>
  </file>
  <file src="src/Framework/Constraint/Exception/ExceptionMessageMatchesRegularExpression.php">
    <ArgumentTypeCoercion>
      <code><![CDATA[$this->regularExpression]]></code>
    </ArgumentTypeCoercion>
    <DeprecatedClass>
      <code><![CDATA[Exporter::export($this->regularExpression)]]></code>
    </DeprecatedClass>
  </file>
  <file src="src/Framework/Constraint/IsIdentical.php">
    <DeprecatedClass>
      <code><![CDATA[Exporter::export($other, true)]]></code>
      <code><![CDATA[Exporter::export($this->value, $exportObjects)]]></code>
      <code><![CDATA[Exporter::export($this->value, true)]]></code>
    </DeprecatedClass>
  </file>
  <file src="src/Framework/Constraint/Object/ObjectEquals.php">
    <MissingThrowsDocblock>
      <code><![CDATA[getMethod]]></code>
    </MissingThrowsDocblock>
    <TooManyArguments>
      <code><![CDATA[toString]]></code>
    </TooManyArguments>
  </file>
  <file src="src/Framework/Constraint/Object/ObjectHasProperty.php">
    <MissingThrowsDocblock>
      <code><![CDATA[hasProperty]]></code>
    </MissingThrowsDocblock>
    <TooManyArguments>
      <code><![CDATA[toString]]></code>
      <code><![CDATA[toString]]></code>
    </TooManyArguments>
  </file>
  <file src="src/Framework/Constraint/Operator/BinaryOperator.php">
    <PropertyTypeCoercion>
      <code><![CDATA[array_map(
            fn ($constraint): Constraint => $this->checkConstraint($constraint),
            $constraints,
        )]]></code>
    </PropertyTypeCoercion>
  </file>
  <file src="src/Framework/Constraint/Operator/LogicalXor.php">
    <InvalidArgument>
      <code><![CDATA[bool]]></code>
    </InvalidArgument>
  </file>
  <file src="src/Framework/Constraint/String/RegularExpression.php">
    <ArgumentTypeCoercion>
      <code><![CDATA[$this->pattern]]></code>
    </ArgumentTypeCoercion>
  </file>
  <file src="src/Framework/Constraint/String/StringContains.php">
    <DeprecatedClass>
      <code><![CDATA[Exporter::export($other, true)]]></code>
    </DeprecatedClass>
    <TooManyArguments>
      <code><![CDATA[toString]]></code>
    </TooManyArguments>
  </file>
  <file src="src/Framework/Constraint/String/StringMatchesFormatDescription.php">
    <ArgumentTypeCoercion>
      <code><![CDATA[$line]]></code>
      <code><![CDATA[$this->regularExpressionForFormatDescription(
                $this->convertNewlines($this->formatDescription),
            )]]></code>
    </ArgumentTypeCoercion>
  </file>
  <file src="src/Framework/Constraint/Traversable/ArrayHasKey.php">
    <DeprecatedClass>
      <code><![CDATA[Exporter::export($this->key)]]></code>
    </DeprecatedClass>
    <TooManyArguments>
      <code><![CDATA[toString]]></code>
    </TooManyArguments>
  </file>
  <file src="src/Framework/Constraint/Traversable/IsList.php">
    <TooManyArguments>
      <code><![CDATA[toString]]></code>
    </TooManyArguments>
  </file>
  <file src="src/Framework/Constraint/Traversable/TraversableContains.php">
    <DeprecatedClass>
      <code><![CDATA[Exporter::export($this->value, $exportObjects)]]></code>
    </DeprecatedClass>
  </file>
  <file src="src/Framework/Constraint/Traversable/TraversableContainsOnly.php">
    <ArgumentTypeCoercion>
      <code><![CDATA[$type]]></code>
    </ArgumentTypeCoercion>
  </file>
  <file src="src/Framework/Constraint/Type/IsInstanceOf.php">
    <TooManyArguments>
      <code><![CDATA[toString]]></code>
    </TooManyArguments>
  </file>
  <file src="src/Framework/DataProviderTestSuite.php">
    <ArgumentTypeCoercion>
      <code><![CDATA[$className]]></code>
      <code><![CDATA[$methodName]]></code>
    </ArgumentTypeCoercion>
    <LessSpecificReturnStatement>
      <code><![CDATA[$this->providedTests]]></code>
    </LessSpecificReturnStatement>
    <MoreSpecificReturnType>
      <code><![CDATA[list<ExecutionOrderDependency>]]></code>
    </MoreSpecificReturnType>
  </file>
  <file src="src/Framework/ExecutionOrderDependency.php">
    <RiskyTruthyFalsyComparison>
      <code><![CDATA[empty($methodName)]]></code>
    </RiskyTruthyFalsyComparison>
  </file>
  <file src="src/Framework/MockObject/Generator/Generator.php">
    <ArgumentTypeCoercion>
      <code><![CDATA[$className]]></code>
      <code><![CDATA[$methods]]></code>
      <code><![CDATA[$type]]></code>
    </ArgumentTypeCoercion>
    <DeprecatedClass>
      <code><![CDATA[new MockTrait(
                $classTemplate->render(),
                $className['className'],
            )]]></code>
      <code><![CDATA[new MockTrait($classTemplate->render(), $className['className'])]]></code>
      <code><![CDATA[new UnknownTraitException($traitName)]]></code>
      <code><![CDATA[new UnknownTraitException($traitName)]]></code>
    </DeprecatedClass>
    <DeprecatedMethod>
      <code><![CDATA[mockObjectForAbstractClass]]></code>
    </DeprecatedMethod>
    <MissingThrowsDocblock>
      <code><![CDATA[getMethod]]></code>
      <code><![CDATA[testDouble]]></code>
      <code><![CDATA[testDouble]]></code>
      <code><![CDATA[testDouble]]></code>
      <code><![CDATA[testDouble]]></code>
      <code><![CDATA[testDouble]]></code>
      <code><![CDATA[testDouble]]></code>
      <code><![CDATA[testDouble]]></code>
      <code><![CDATA[testDouble]]></code>
    </MissingThrowsDocblock>
    <PossiblyNullArgument>
      <code><![CDATA[$client->__getFunctions()]]></code>
    </PossiblyNullArgument>
    <RiskyTruthyFalsyComparison>
      <code><![CDATA[!$parameterStart]]></code>
      <code><![CDATA[empty($methods)]]></code>
    </RiskyTruthyFalsyComparison>
  </file>
  <file src="src/Framework/MockObject/Generator/MockClass.php">
    <LessSpecificReturnStatement>
      <code><![CDATA[$this->mockName]]></code>
    </LessSpecificReturnStatement>
    <MoreSpecificReturnType>
      <code><![CDATA[class-string]]></code>
    </MoreSpecificReturnType>
  </file>
  <file src="src/Framework/MockObject/Generator/MockMethod.php">
    <InvalidArgument>
      <code><![CDATA[[
                'arguments_decl'     => $this->argumentsForDeclaration,
                'arguments_call'     => $this->argumentsForCall,
                'return_declaration' => !empty($this->returnType->asString()) ? (': ' . $this->returnType->asString()) : '',
                'return_type'        => $this->returnType->asString(),
                'arguments_count'    => !empty($this->argumentsForCall) ? substr_count($this->argumentsForCall, ',') + 1 : 0,
                'class_name'         => $this->className,
                'method_name'        => $this->methodName,
                'modifier'           => $this->modifier,
                'reference'          => $this->reference,
                'clone_arguments'    => $this->cloneArguments ? 'true' : 'false',
                'deprecation'        => $deprecation,
                'return_result'      => $returnResult,
            ]]]></code>
    </InvalidArgument>
    <PossiblyFalseOperand>
      <code><![CDATA[strpos($parameterAsString, '<optional> ')]]></code>
    </PossiblyFalseOperand>
  </file>
  <file src="src/Framework/MockObject/Generator/MockTrait.php">
    <LessSpecificReturnStatement>
      <code><![CDATA[$this->mockName]]></code>
    </LessSpecificReturnStatement>
    <MoreSpecificReturnType>
      <code><![CDATA[class-string]]></code>
    </MoreSpecificReturnType>
  </file>
  <file src="src/Framework/MockObject/MockBuilder.php">
    <DeprecatedMethod>
      <code><![CDATA[mockObjectForAbstractClass]]></code>
      <code><![CDATA[mockObjectForTrait]]></code>
    </DeprecatedMethod>
    <InvalidReturnStatement>
      <code><![CDATA[$object]]></code>
      <code><![CDATA[$object]]></code>
      <code><![CDATA[$object]]></code>
    </InvalidReturnStatement>
    <InvalidReturnType>
      <code><![CDATA[MockObject&MockedType]]></code>
      <code><![CDATA[MockObject&MockedType]]></code>
      <code><![CDATA[MockObject&MockedType]]></code>
    </InvalidReturnType>
  </file>
  <file src="src/Framework/MockObject/Runtime/Builder/InvocationMocker.php">
    <PropertyTypeCoercion>
      <code><![CDATA[$configurableMethods]]></code>
    </PropertyTypeCoercion>
  </file>
  <file src="src/Framework/MockObject/Runtime/Matcher.php">
    <InvalidNullableReturnType>
      <code><![CDATA[MethodName]]></code>
    </InvalidNullableReturnType>
    <NullableReturnStatement>
      <code><![CDATA[$this->methodNameRule]]></code>
    </NullableReturnStatement>
  </file>
  <file src="src/Framework/MockObject/Runtime/ReturnValueGenerator.php">
    <ArgumentTypeCoercion>
      <code><![CDATA[$returnType]]></code>
      <code><![CDATA[$types]]></code>
    </ArgumentTypeCoercion>
    <LessSpecificReturnStatement>
      <code><![CDATA[(new ReflectionClass($stubClassName))->newInstanceWithoutConstructor()]]></code>
    </LessSpecificReturnStatement>
    <MoreSpecificReturnType>
      <code><![CDATA[Stub]]></code>
    </MoreSpecificReturnType>
  </file>
  <file src="src/Framework/MockObject/Runtime/Rule/Parameters.php">
    <PropertyNotSetInConstructor>
      <code><![CDATA[$parameterVerificationResult]]></code>
    </PropertyNotSetInConstructor>
  </file>
  <file src="src/Framework/TestCase.php">
    <ArgumentTypeCoercion>
      <code><![CDATA[$e->getMessage()]]></code>
      <code><![CDATA[$mockClassName]]></code>
      <code><![CDATA[$originalClassName]]></code>
      <code><![CDATA[$this->expectedException]]></code>
    </ArgumentTypeCoercion>
    <DeprecatedMethod>
      <code><![CDATA[disableArgumentCloning]]></code>
      <code><![CDATA[disallowMockingUnknownTypes]]></code>
      <code><![CDATA[enableProxyingToOriginalMethods]]></code>
      <code><![CDATA[generateClassFromWsdl]]></code>
      <code><![CDATA[mockObjectForAbstractClass]]></code>
      <code><![CDATA[mockObjectForTrait]]></code>
      <code><![CDATA[objectForTrait]]></code>
      <code><![CDATA[registerMockObjectsFromTestArguments]]></code>
      <code><![CDATA[registerMockObjectsFromTestArguments]]></code>
    </DeprecatedMethod>
    <MissingThrowsDocblock>
      <code><![CDATA[getMethod]]></code>
    </MissingThrowsDocblock>
    <PropertyNotSetInConstructor>
      <code><![CDATA[$outputBufferingLevel]]></code>
    </PropertyNotSetInConstructor>
    <PropertyTypeCoercion>
      <code><![CDATA[$backupGlobalsExcludeList]]></code>
      <code><![CDATA[$groups]]></code>
    </PropertyTypeCoercion>
    <RiskyTruthyFalsyComparison>
      <code><![CDATA[!$context->contains($testArgument)]]></code>
    </RiskyTruthyFalsyComparison>
  </file>
  <file src="src/Framework/TestRunner.php">
    <ArgumentTypeCoercion>
      <code><![CDATA[$cce->getMessage()]]></code>
      <code><![CDATA[$test->output()]]></code>
    </ArgumentTypeCoercion>
    <DeprecatedMethod>
      <code><![CDATA[exportsObjects]]></code>
      <code><![CDATA[registerMockObjectsFromTestArgumentsRecursively]]></code>
      <code><![CDATA[registerMockObjectsFromTestArgumentsRecursively]]></code>
    </DeprecatedMethod>
    <InvalidArgument>
      <code><![CDATA[$var]]></code>
    </InvalidArgument>
    <MissingThrowsDocblock>
      <code><![CDATA[bootstrap]]></code>
    </MissingThrowsDocblock>
  </file>
  <file src="src/Framework/TestSuite.php">
    <ArgumentTypeCoercion>
      <code><![CDATA[$this->name]]></code>
    </ArgumentTypeCoercion>
    <LessSpecificReturnStatement>
      <code><![CDATA[$this->providedTests]]></code>
      <code><![CDATA[$this->requiredTests]]></code>
    </LessSpecificReturnStatement>
    <MoreSpecificReturnType>
      <code><![CDATA[list<ExecutionOrderDependency>]]></code>
      <code><![CDATA[list<ExecutionOrderDependency>]]></code>
    </MoreSpecificReturnType>
  </file>
  <file src="src/Logging/JUnit/JunitXmlLogger.php">
    <InvalidPropertyAssignmentValue>
      <code><![CDATA[$this->testSuiteTimes]]></code>
    </InvalidPropertyAssignmentValue>
    <MissingThrowsDocblock>
      <code><![CDATA[dataFromDataProvider]]></code>
    </MissingThrowsDocblock>
    <RedundantCondition>
      <code><![CDATA[assert($test instanceof TestMethod)]]></code>
    </RedundantCondition>
  </file>
  <file src="src/Logging/TeamCity/TeamCityLogger.php">
    <MissingThrowsDocblock>
      <code><![CDATA[comparisonFailure]]></code>
      <code><![CDATA[comparisonFailure]]></code>
    </MissingThrowsDocblock>
    <PropertyNotSetInConstructor>
      <code><![CDATA[$flowId]]></code>
    </PropertyNotSetInConstructor>
    <RedundantCondition>
      <code><![CDATA[assert($test instanceof TestMethod)]]></code>
      <code><![CDATA[assert($testSuite instanceof TestSuiteForTestClass)]]></code>
      <code><![CDATA[assert($testSuite instanceof TestSuiteForTestMethodWithDataProvider)]]></code>
      <code><![CDATA[assert($testSuite instanceof TestSuiteForTestMethodWithDataProvider)]]></code>
    </RedundantCondition>
  </file>
  <file src="src/Logging/TestDox/NamePrettifier.php">
    <InvalidCast>
      <code><![CDATA[$value]]></code>
    </InvalidCast>
  </file>
  <file src="src/Logging/TestDox/TestResult/TestResultCollection.php">
    <PropertyTypeCoercion>
      <code><![CDATA[$testResults]]></code>
    </PropertyTypeCoercion>
  </file>
  <file src="src/Logging/TestDox/TestResult/TestResultCollector.php">
    <PossiblyNullArgument>
      <code><![CDATA[$this->status]]></code>
    </PossiblyNullArgument>
    <RedundantCondition>
      <code><![CDATA[assert($test instanceof TestMethod)]]></code>
    </RedundantCondition>
  </file>
  <file src="src/Metadata/Api/CodeCoverage.php">
    <RedundantCondition>
      <code><![CDATA[$metadata instanceof Covers]]></code>
      <code><![CDATA[$metadata instanceof Uses]]></code>
      <code><![CDATA[$metadata->isCovers()]]></code>
      <code><![CDATA[$metadata->isUses()]]></code>
      <code><![CDATA[assert($metadata instanceof Covers)]]></code>
      <code><![CDATA[assert($metadata instanceof Uses)]]></code>
    </RedundantCondition>
  </file>
  <file src="src/Metadata/Api/DataProvider.php">
    <PossiblyInvalidArgument>
      <code><![CDATA[$e->getCode()]]></code>
    </PossiblyInvalidArgument>
    <RedundantCast>
      <code><![CDATA[(int) $matches[0][1]]]></code>
    </RedundantCast>
  </file>
  <file src="src/Metadata/Api/Dependencies.php">
    <RedundantCondition>
      <code><![CDATA[assert($metadata instanceof DependsOnClass)]]></code>
    </RedundantCondition>
  </file>
  <file src="src/Metadata/Api/Groups.php">
    <LessSpecificReturnStatement>
      <code><![CDATA[array_unique($groups)]]></code>
      <code><![CDATA[array_unique($groups)]]></code>
    </LessSpecificReturnStatement>
    <MoreSpecificReturnType>
      <code><![CDATA[list<string>]]></code>
    </MoreSpecificReturnType>
    <RedundantCondition>
      <code><![CDATA[$metadata instanceof CoversFunction]]></code>
      <code><![CDATA[$metadata instanceof UsesFunction]]></code>
      <code><![CDATA[assert($metadata instanceof Covers)]]></code>
      <code><![CDATA[assert($metadata instanceof Uses)]]></code>
    </RedundantCondition>
  </file>
  <file src="src/Metadata/Api/Requirements.php">
    <RedundantCondition>
      <code><![CDATA[assert($metadata instanceof RequiresFunction)]]></code>
      <code><![CDATA[assert($metadata instanceof RequiresMethod)]]></code>
      <code><![CDATA[assert($metadata instanceof RequiresOperatingSystem)]]></code>
      <code><![CDATA[assert($metadata instanceof RequiresOperatingSystemFamily)]]></code>
      <code><![CDATA[assert($metadata instanceof RequiresPhp)]]></code>
      <code><![CDATA[assert($metadata instanceof RequiresPhpExtension)]]></code>
      <code><![CDATA[assert($metadata instanceof RequiresPhpunit)]]></code>
      <code><![CDATA[assert($metadata instanceof RequiresSetting)]]></code>
    </RedundantCondition>
  </file>
  <file src="src/Metadata/Metadata.php">
    <DeprecatedClass>
      <code><![CDATA[IgnoreClassForCodeCoverage]]></code>
      <code><![CDATA[IgnoreFunctionForCodeCoverage]]></code>
      <code><![CDATA[IgnoreMethodForCodeCoverage]]></code>
      <code><![CDATA[new IgnoreClassForCodeCoverage(self::CLASS_LEVEL, $className)]]></code>
      <code><![CDATA[new IgnoreFunctionForCodeCoverage(self::CLASS_LEVEL, $functionName)]]></code>
      <code><![CDATA[new IgnoreMethodForCodeCoverage(self::CLASS_LEVEL, $className, $methodName)]]></code>
    </DeprecatedClass>
  </file>
  <file src="src/Metadata/MetadataCollection.php">
    <PropertyTypeCoercion>
      <code><![CDATA[$metadata]]></code>
    </PropertyTypeCoercion>
  </file>
  <file src="src/Metadata/Parser/Annotation/DocBlock.php">
    <InvalidPropertyAssignmentValue>
      <code><![CDATA[array_merge(
            $requires,
            ['__OFFSET' => $recordedOffsets],
            array_filter(
                [
                    'setting'            => $recordedSettings,
                    'extension_versions' => $extensionVersions,
                ],
            ),
        )]]></code>
    </InvalidPropertyAssignmentValue>
    <InvalidReturnStatement>
      <code><![CDATA[$this->parsedRequirements = array_merge(
            $requires,
            ['__OFFSET' => $recordedOffsets],
            array_filter(
                [
                    'setting'            => $recordedSettings,
                    'extension_versions' => $extensionVersions,
                ],
            ),
        )]]></code>
    </InvalidReturnStatement>
    <InvalidReturnType>
      <code><![CDATA[array{
     *   __OFFSET: array<string, int>&array{__FILE: string},
     *   setting?: array<string, string>,
     *   extension_versions?: array<string, array{version: string, operator: string}>
     * }&array<
     *   string,
     *   string|array{version: string, operator: string}|array{constraint: string}|array<int|string, string>
     * >]]></code>
    </InvalidReturnType>
    <RiskyTruthyFalsyComparison>
      <code><![CDATA[empty($requires[$matches['name']])]]></code>
      <code><![CDATA[preg_match_all('/@(?P<name>[A-Za-z_-]+)(?:[ \t]+(?P<value>.*?))?[ \t]*\r?$/m', $docBlock, $matches)]]></code>
    </RiskyTruthyFalsyComparison>
  </file>
  <file src="src/Metadata/Parser/AnnotationParser.php">
    <ArgumentTypeCoercion>
      <code><![CDATA[$_className]]></code>
      <code><![CDATA[$_className]]></code>
      <code><![CDATA[$function]]></code>
      <code><![CDATA[$function]]></code>
      <code><![CDATA[$pieces[0]]]></code>
      <code><![CDATA[$pieces[0]]]></code>
      <code><![CDATA[$pieces[1]]]></code>
      <code><![CDATA[$pieces[1]]]></code>
      <code><![CDATA[$value]]></code>
      <code><![CDATA[$value]]></code>
      <code><![CDATA[$value]]></code>
      <code><![CDATA[$value]]></code>
      <code><![CDATA[$value]]></code>
      <code><![CDATA[$value]]></code>
      <code><![CDATA[explode('::', $value)]]></code>
      <code><![CDATA[explode('::', $value)]]></code>
      <code><![CDATA[trim($tmp[0])]]></code>
      <code><![CDATA[trim($tmp[1])]]></code>
    </ArgumentTypeCoercion>
  </file>
  <file src="src/Metadata/Parser/AttributeParser.php">
    <DeprecatedClass>
      <code><![CDATA[IgnoreClassForCodeCoverage::class]]></code>
      <code><![CDATA[IgnoreFunctionForCodeCoverage::class]]></code>
      <code><![CDATA[IgnoreMethodForCodeCoverage::class]]></code>
    </DeprecatedClass>
  </file>
  <file src="src/Metadata/Version/Requirement.php">
    <ArgumentTypeCoercion>
      <code><![CDATA[!empty($matches['operator']) ? $matches['operator'] : '>=']]></code>
    </ArgumentTypeCoercion>
  </file>
  <file src="src/Runner/Baseline/RelativePathCalculator.php">
    <LessSpecificReturnStatement>
      <code><![CDATA[array_merge(array_fill(0, $dotsCount, '..'), array_slice($filenameParts, $i))]]></code>
    </LessSpecificReturnStatement>
    <MoreSpecificReturnType>
      <code><![CDATA[list<non-empty-string>]]></code>
    </MoreSpecificReturnType>
  </file>
  <file src="src/Runner/CodeCoverage.php">
    <InvalidNullableReturnType>
      <code><![CDATA[Driver]]></code>
      <code><![CDATA[\SebastianBergmann\CodeCoverage\CodeCoverage]]></code>
    </InvalidNullableReturnType>
    <MissingThrowsDocblock>
      <code><![CDATA[codeCoverageGenerationFailed]]></code>
      <code><![CDATA[codeCoverageGenerationFailed]]></code>
      <code><![CDATA[codeCoverageGenerationFailed]]></code>
      <code><![CDATA[codeCoverageGenerationFailed]]></code>
      <code><![CDATA[codeCoverageGenerationFailed]]></code>
      <code><![CDATA[codeCoverageGenerationFailed]]></code>
      <code><![CDATA[codeCoverageGenerationSucceeded]]></code>
      <code><![CDATA[codeCoverageGenerationSucceeded]]></code>
      <code><![CDATA[codeCoverageGenerationSucceeded]]></code>
      <code><![CDATA[codeCoverageGenerationSucceeded]]></code>
      <code><![CDATA[codeCoverageGenerationSucceeded]]></code>
      <code><![CDATA[codeCoverageGenerationSucceeded]]></code>
      <code><![CDATA[coverageCacheDirectory]]></code>
      <code><![CDATA[coverageClover]]></code>
      <code><![CDATA[coverageCobertura]]></code>
      <code><![CDATA[coverageCrap4j]]></code>
      <code><![CDATA[coverageHtml]]></code>
      <code><![CDATA[coverageHtmlCustomCssFile]]></code>
      <code><![CDATA[coveragePhp]]></code>
      <code><![CDATA[coverageText]]></code>
      <code><![CDATA[coverageText]]></code>
      <code><![CDATA[coverageXml]]></code>
    </MissingThrowsDocblock>
    <NullableReturnStatement>
      <code><![CDATA[$this->codeCoverage]]></code>
      <code><![CDATA[$this->driver]]></code>
    </NullableReturnStatement>
    <PossiblyNullReference>
      <code><![CDATA[start]]></code>
      <code><![CDATA[stop]]></code>
    </PossiblyNullReference>
  </file>
  <file src="src/Runner/ErrorHandler.php">
    <ArgumentTypeCoercion>
      <code><![CDATA[$errorFile]]></code>
      <code><![CDATA[$errorFile]]></code>
      <code><![CDATA[$errorFile]]></code>
      <code><![CDATA[$errorFile]]></code>
      <code><![CDATA[$errorFile]]></code>
      <code><![CDATA[$errorFile]]></code>
      <code><![CDATA[$errorFile]]></code>
      <code><![CDATA[$errorFile]]></code>
      <code><![CDATA[$errorLine]]></code>
      <code><![CDATA[$errorLine]]></code>
      <code><![CDATA[$errorLine]]></code>
      <code><![CDATA[$errorLine]]></code>
      <code><![CDATA[$errorLine]]></code>
      <code><![CDATA[$errorLine]]></code>
      <code><![CDATA[$errorLine]]></code>
      <code><![CDATA[$errorLine]]></code>
      <code><![CDATA[$errorString]]></code>
      <code><![CDATA[$errorString]]></code>
      <code><![CDATA[$errorString]]></code>
      <code><![CDATA[$errorString]]></code>
      <code><![CDATA[$errorString]]></code>
      <code><![CDATA[$errorString]]></code>
      <code><![CDATA[$errorString]]></code>
      <code><![CDATA[$errorString]]></code>
    </ArgumentTypeCoercion>
    <MissingThrowsDocblock>
      <code><![CDATA[Issue::from($file, $line, null, $description)]]></code>
      <code><![CDATA[Issue::from($file, $line, null, $description)]]></code>
    </MissingThrowsDocblock>
  </file>
  <file src="src/Runner/Filter/GroupFilterIterator.php">
    <MissingTemplateParam>
      <code><![CDATA[GroupFilterIterator]]></code>
    </MissingTemplateParam>
    <PropertyTypeCoercion>
      <code><![CDATA[$this->groupTests]]></code>
    </PropertyTypeCoercion>
  </file>
  <file src="src/Runner/Filter/NameFilterIterator.php">
    <ArgumentTypeCoercion>
      <code><![CDATA[$filter]]></code>
      <code><![CDATA[$this->filter]]></code>
    </ArgumentTypeCoercion>
    <MissingTemplateParam>
      <code><![CDATA[NameFilterIterator]]></code>
    </MissingTemplateParam>
    <PossiblyNullArgument>
      <code><![CDATA[$this->filter]]></code>
    </PossiblyNullArgument>
  </file>
  <file src="src/Runner/Filter/TestIdFilterIterator.php">
    <MissingTemplateParam>
      <code><![CDATA[TestIdFilterIterator]]></code>
    </MissingTemplateParam>
  </file>
  <file src="src/Runner/PhptTestCase.php">
    <ArgumentTypeCoercion>
      <code><![CDATA[$message]]></code>
    </ArgumentTypeCoercion>
    <InternalClass>
      <code><![CDATA[RawCodeCoverageData::fromXdebugWithoutPathCoverage([])]]></code>
      <code><![CDATA[RawCodeCoverageData::fromXdebugWithoutPathCoverage([])]]></code>
    </InternalClass>
    <InternalMethod>
      <code><![CDATA[RawCodeCoverageData::fromXdebugWithoutPathCoverage([])]]></code>
      <code><![CDATA[RawCodeCoverageData::fromXdebugWithoutPathCoverage([])]]></code>
    </InternalMethod>
    <MissingThrowsDocblock>
      <code><![CDATA[bootstrap]]></code>
    </MissingThrowsDocblock>
    <PossiblyInvalidArgument>
      <code><![CDATA[$sections['FILEEOF']]]></code>
    </PossiblyInvalidArgument>
    <PossiblyUndefinedArrayOffset>
      <code><![CDATA[$setting[1]]]></code>
    </PossiblyUndefinedArrayOffset>
  </file>
  <file src="src/Runner/TestResult/Collector.php">
    <RedundantCondition>
      <code><![CDATA[assert($testSuite instanceof TestSuiteForTestMethodWithDataProvider)]]></code>
    </RedundantCondition>
  </file>
  <file src="src/Runner/TestSuiteLoader.php">
    <UnresolvableInclude>
      <code><![CDATA[require_once $suiteClassFile]]></code>
    </UnresolvableInclude>
  </file>
  <file src="src/Runner/TestSuiteSorter.php">
    <ArgumentTypeCoercion>
      <code><![CDATA[$tests]]></code>
      <code><![CDATA[$this->randomize($suite->tests())]]></code>
      <code><![CDATA[$this->resolveDependencies($tests)]]></code>
      <code><![CDATA[$this->reverse($suite->tests())]]></code>
      <code><![CDATA[$this->sortByDuration($suite->tests())]]></code>
      <code><![CDATA[$this->sortBySize($suite->tests())]]></code>
      <code><![CDATA[$this->sortDefectsFirst($suite->tests())]]></code>
    </ArgumentTypeCoercion>
  </file>
  <file src="src/TextUI/Application.php">
    <ArgumentTypeCoercion>
      <code><![CDATA[$configuration->generateBaseline()]]></code>
    </ArgumentTypeCoercion>
    <DeprecatedMethod>
      <code><![CDATA[exportObjects]]></code>
      <code><![CDATA[exportObjects]]></code>
      <code><![CDATA[requiresExportOfObjects]]></code>
    </DeprecatedMethod>
    <InternalMethod>
      <code><![CDATA[nameAndVersion]]></code>
    </InternalMethod>
    <MissingThrowsDocblock>
      <code><![CDATA[DefaultPrinter::from(
                    $configuration->logfileTeamcity(),
                )]]></code>
      <code><![CDATA[DefaultPrinter::from(
                    $configuration->logfileTeamcity(),
                )]]></code>
      <code><![CDATA[OutputFacade::printerFor($configuration->logfileJunit())]]></code>
      <code><![CDATA[OutputFacade::printerFor($configuration->logfileJunit())]]></code>
      <code><![CDATA[atLeastVersion]]></code>
      <code><![CDATA[build]]></code>
      <code><![CDATA[configurationFile]]></code>
      <code><![CDATA[listTestsXml]]></code>
      <code><![CDATA[logEventsText]]></code>
      <code><![CDATA[logEventsText]]></code>
      <code><![CDATA[logEventsText]]></code>
      <code><![CDATA[logEventsVerboseText]]></code>
      <code><![CDATA[logEventsVerboseText]]></code>
      <code><![CDATA[logEventsVerboseText]]></code>
      <code><![CDATA[logfileJunit]]></code>
      <code><![CDATA[logfileTeamcity]]></code>
    </MissingThrowsDocblock>
    <UnresolvableInclude>
      <code><![CDATA[include_once $filename]]></code>
    </UnresolvableInclude>
  </file>
  <file src="src/TextUI/Configuration/Builder.php">
    <MissingThrowsDocblock>
      <code><![CDATA[Registry::init(
                $cliConfiguration,
                $xmlConfiguration,
            )]]></code>
    </MissingThrowsDocblock>
  </file>
  <file src="src/TextUI/Configuration/Cli/Builder.php">
    <ArgumentTypeCoercion>
      <code><![CDATA[$options[1]]]></code>
      <code><![CDATA[$parameters]]></code>
      <code><![CDATA[$testSuffixes]]></code>
    </ArgumentTypeCoercion>
  </file>
  <file src="src/TextUI/Configuration/Cli/Configuration.php">
    <DeprecatedMethod>
      <code><![CDATA[hasCacheResultFile]]></code>
      <code><![CDATA[hasCoverageCacheDirectory]]></code>
    </DeprecatedMethod>
    <InvalidNullableReturnType>
      <code><![CDATA[bool]]></code>
      <code><![CDATA[string]]></code>
    </InvalidNullableReturnType>
    <NullableReturnStatement>
      <code><![CDATA[$this->excludeTestSuite]]></code>
      <code><![CDATA[$this->teamCityPrinter]]></code>
    </NullableReturnStatement>
  </file>
  <file src="src/TextUI/Configuration/Cli/XmlConfigurationFileFinder.php">
    <MissingThrowsDocblock>
      <code><![CDATA[configurationFile]]></code>
      <code><![CDATA[configurationFile]]></code>
      <code><![CDATA[configurationFile]]></code>
    </MissingThrowsDocblock>
  </file>
  <file src="src/TextUI/Configuration/Configuration.php">
    <LessSpecificReturnStatement>
      <code><![CDATA[$this->testsCovering]]></code>
      <code><![CDATA[$this->testsUsing]]></code>
    </LessSpecificReturnStatement>
    <MoreSpecificReturnType>
      <code><![CDATA[list<string>]]></code>
      <code><![CDATA[list<string>]]></code>
    </MoreSpecificReturnType>
    <PossiblyInvalidPropertyAssignmentValue>
      <code><![CDATA[$columns]]></code>
    </PossiblyInvalidPropertyAssignmentValue>
    <RiskyTruthyFalsyComparison>
      <code><![CDATA[empty($this->excludeGroups)]]></code>
      <code><![CDATA[empty($this->groups)]]></code>
      <code><![CDATA[empty($this->testsCovering)]]></code>
      <code><![CDATA[empty($this->testsUsing)]]></code>
    </RiskyTruthyFalsyComparison>
  </file>
  <file src="src/TextUI/Configuration/Merger.php">
    <DeprecatedMethod>
      <code><![CDATA[cacheDirectory]]></code>
      <code><![CDATA[cacheResultFile]]></code>
      <code><![CDATA[cacheResultFile]]></code>
      <code><![CDATA[coverageCacheDirectory]]></code>
      <code><![CDATA[coverageCacheDirectory]]></code>
      <code><![CDATA[hasCacheDirectory]]></code>
      <code><![CDATA[hasCacheResultFile]]></code>
      <code><![CDATA[hasCacheResultFile]]></code>
      <code><![CDATA[hasCoverageCacheDirectory]]></code>
      <code><![CDATA[registerMockObjectsFromTestArgumentsRecursively]]></code>
    </DeprecatedMethod>
    <MissingThrowsDocblock>
      <code><![CDATA[baseline]]></code>
      <code><![CDATA[detect]]></code>
    </MissingThrowsDocblock>
    <PossiblyNullArgument>
      <code><![CDATA[$_SERVER['PHP_SELF']]]></code>
    </PossiblyNullArgument>
    <PossiblyUndefinedArrayOffset>
      <code><![CDATA[$_SERVER['PHP_SELF']]]></code>
    </PossiblyUndefinedArrayOffset>
    <RedundantCondition>
      <code><![CDATA[assert($xmlConfiguration instanceof LoadedFromFileConfiguration)]]></code>
    </RedundantCondition>
    <RiskyTruthyFalsyComparison>
      <code><![CDATA[$candidate]]></code>
    </RiskyTruthyFalsyComparison>
  </file>
  <file src="src/TextUI/Configuration/Registry.php">
    <RiskyTruthyFalsyComparison>
      <code><![CDATA[$result]]></code>
    </RiskyTruthyFalsyComparison>
  </file>
  <file src="src/TextUI/Configuration/SourceMapper.php">
    <InvalidArgument>
      <code><![CDATA[$files]]></code>
      <code><![CDATA[$source]]></code>
      <code><![CDATA[$source]]></code>
      <code><![CDATA[$source]]></code>
      <code><![CDATA[$source]]></code>
    </InvalidArgument>
    <RiskyTruthyFalsyComparison>
      <code><![CDATA[!$file]]></code>
      <code><![CDATA[!$file]]></code>
      <code><![CDATA[!$file]]></code>
      <code><![CDATA[!$file]]></code>
    </RiskyTruthyFalsyComparison>
  </file>
  <file src="src/TextUI/Configuration/TestSuiteBuilder.php">
    <MissingThrowsDocblock>
      <code><![CDATA[\PHPUnit\Event\TestSuite\TestSuiteBuilder::from($testSuite)]]></code>
    </MissingThrowsDocblock>
    <RiskyTruthyFalsyComparison>
      <code><![CDATA[!$argument]]></code>
    </RiskyTruthyFalsyComparison>
  </file>
  <file src="src/TextUI/Configuration/Value/ConstantCollection.php">
    <PropertyTypeCoercion>
      <code><![CDATA[$constants]]></code>
    </PropertyTypeCoercion>
  </file>
  <file src="src/TextUI/Configuration/Value/DirectoryCollection.php">
    <PropertyTypeCoercion>
      <code><![CDATA[$directories]]></code>
    </PropertyTypeCoercion>
  </file>
  <file src="src/TextUI/Configuration/Value/ExtensionBootstrapCollection.php">
    <PropertyTypeCoercion>
      <code><![CDATA[$extensionBootstraps]]></code>
    </PropertyTypeCoercion>
  </file>
  <file src="src/TextUI/Configuration/Value/FileCollection.php">
    <PropertyTypeCoercion>
      <code><![CDATA[$files]]></code>
    </PropertyTypeCoercion>
  </file>
  <file src="src/TextUI/Configuration/Value/FilterDirectoryCollection.php">
    <PropertyTypeCoercion>
      <code><![CDATA[$directories]]></code>
    </PropertyTypeCoercion>
  </file>
  <file src="src/TextUI/Configuration/Value/GroupCollection.php">
    <PropertyTypeCoercion>
      <code><![CDATA[$groups]]></code>
    </PropertyTypeCoercion>
  </file>
  <file src="src/TextUI/Configuration/Value/IniSettingCollection.php">
    <PropertyTypeCoercion>
      <code><![CDATA[$iniSettings]]></code>
    </PropertyTypeCoercion>
  </file>
  <file src="src/TextUI/Configuration/Value/TestDirectoryCollection.php">
    <PropertyTypeCoercion>
      <code><![CDATA[$directories]]></code>
    </PropertyTypeCoercion>
  </file>
  <file src="src/TextUI/Configuration/Value/TestFileCollection.php">
    <PropertyTypeCoercion>
      <code><![CDATA[$files]]></code>
    </PropertyTypeCoercion>
  </file>
  <file src="src/TextUI/Configuration/Value/TestSuiteCollection.php">
    <PropertyTypeCoercion>
      <code><![CDATA[$testSuites]]></code>
    </PropertyTypeCoercion>
  </file>
  <file src="src/TextUI/Configuration/Value/VariableCollection.php">
    <PropertyTypeCoercion>
      <code><![CDATA[$variables]]></code>
    </PropertyTypeCoercion>
  </file>
  <file src="src/TextUI/Configuration/Xml/CodeCoverage/CodeCoverage.php">
    <DeprecatedMethod>
      <code><![CDATA[hasCacheDirectory]]></code>
    </DeprecatedMethod>
  </file>
  <file src="src/TextUI/Configuration/Xml/Loader.php">
    <ArgumentTypeCoercion>
      <code><![CDATA[$bootstrap->getAttribute('class')]]></code>
      <code><![CDATA[$directoryNode->getAttribute('phpVersionOperator')]]></code>
      <code><![CDATA[$fileNode->getAttribute('phpVersionOperator')]]></code>
    </ArgumentTypeCoercion>
    <RedundantConditionGivenDocblockType>
      <code><![CDATA[assert($directoryNode instanceof DOMElement)]]></code>
      <code><![CDATA[assert($fileNode instanceof DOMElement)]]></code>
    </RedundantConditionGivenDocblockType>
  </file>
  <file src="src/TextUI/Configuration/Xml/Migration/Migrations/LogToReportMigration.php">
    <PossiblyNullReference>
      <code><![CDATA[removeChild]]></code>
    </PossiblyNullReference>
  </file>
  <file src="src/TextUI/Configuration/Xml/Migration/Migrations/MoveCoverageDirectoriesToSource.php">
    <InvalidArgument>
      <code><![CDATA[$xpath->query('//coverage/' . $element)]]></code>
    </InvalidArgument>
  </file>
  <file src="src/TextUI/Configuration/Xml/Migration/Migrations/RemoveEmptyFilter.php">
    <PossiblyNullReference>
      <code><![CDATA[removeChild]]></code>
      <code><![CDATA[removeChild]]></code>
    </PossiblyNullReference>
  </file>
  <file src="src/TextUI/Configuration/Xml/PHPUnit.php">
    <DeprecatedMethod>
      <code><![CDATA[hasCacheResultFile]]></code>
    </DeprecatedMethod>
  </file>
  <file src="src/TextUI/Configuration/Xml/SchemaFinder.php">
    <LessSpecificReturnStatement>
      <code><![CDATA[$result]]></code>
    </LessSpecificReturnStatement>
    <MoreSpecificReturnType>
      <code><![CDATA[non-empty-list<non-empty-string>]]></code>
    </MoreSpecificReturnType>
  </file>
  <file src="src/TextUI/Help.php">
    <PossiblyUndefinedArrayOffset>
      <code><![CDATA[$option['desc']]]></code>
      <code><![CDATA[$option['desc']]]></code>
    </PossiblyUndefinedArrayOffset>
  </file>
  <file src="src/TextUI/Output/Default/ResultPrinter.php">
    <MissingThrowsDocblock>
      <code><![CDATA[dataFromDataProvider]]></code>
    </MissingThrowsDocblock>
<<<<<<< HEAD
    <RedundantCondition>
      <code><![CDATA[assert($test instanceof TestMethod)]]></code>
      <code><![CDATA[assert($test instanceof TestMethod)]]></code>
    </RedundantCondition>
=======
    <RedundantCast>
      <code><![CDATA[(string) $matches['value'][$i]]]></code>
    </RedundantCast>
    <RiskyTruthyFalsyComparison>
      <code><![CDATA[!preg_match_all(self::REGEX_DATA_PROVIDER, $docComment, $matches)]]></code>
      <code><![CDATA[preg_match_all('/@(?P<name>[A-Za-z_-]+)(?:[ \t]+(?P<value>.*?))?[ \t]*\r?$/m', $docBlock, $matches)]]></code>
    </RiskyTruthyFalsyComparison>
  </file>
  <file src="src/Util/ErrorHandler.php">
    <InvalidArgument>
      <code><![CDATA[static function ($errorNumber, $errorString)
            {
                if ($errorNumber === E_WARNING) {
                    return;
                }

                return false;
            }]]></code>
    </InvalidArgument>
    <MissingReturnType>
      <code><![CDATA[invokeIgnoringWarnings]]></code>
    </MissingReturnType>
>>>>>>> 06058567
  </file>
  <file src="src/TextUI/Output/Facade.php">
    <InvalidNullableReturnType>
      <code><![CDATA[Printer]]></code>
    </InvalidNullableReturnType>
    <MissingThrowsDocblock>
      <code><![CDATA[DefaultPrinter::standardError()]]></code>
      <code><![CDATA[DefaultPrinter::standardError()]]></code>
      <code><![CDATA[DefaultPrinter::standardOutput()]]></code>
      <code><![CDATA[DefaultPrinter::standardOutput()]]></code>
      <code><![CDATA[DefaultPrinter::standardOutput()]]></code>
      <code><![CDATA[DefaultPrinter::standardOutput()]]></code>
      <code><![CDATA[new DefaultProgressPrinter(
            self::$printer,
            EventFacade::instance(),
            $configuration->colors(),
            $configuration->columns(),
            $configuration->source(),
        )]]></code>
      <code><![CDATA[new DefaultProgressPrinter(
            self::$printer,
            EventFacade::instance(),
            $configuration->colors(),
            $configuration->columns(),
            $configuration->source(),
        )]]></code>
    </MissingThrowsDocblock>
    <NullableReturnStatement>
      <code><![CDATA[self::$printer]]></code>
    </NullableReturnStatement>
  </file>
  <file src="src/TextUI/Output/Printer/DefaultPrinter.php">
    <PossiblyInvalidArgument>
      <code><![CDATA[$this->stream]]></code>
      <code><![CDATA[$this->stream]]></code>
    </PossiblyInvalidArgument>
  </file>
  <file src="src/TextUI/TestSuiteFilterProcessor.php">
    <ArgumentTypeCoercion>
      <code><![CDATA[$configuration->excludeGroups()]]></code>
      <code><![CDATA[$configuration->filter()]]></code>
      <code><![CDATA[$configuration->groups()]]></code>
    </ArgumentTypeCoercion>
  </file>
  <file src="src/Util/ExcludeList.php">
    <InvalidPropertyAssignmentValue>
      <code><![CDATA[self::$directories]]></code>
      <code><![CDATA[self::$directories]]></code>
      <code><![CDATA[self::$directories]]></code>
    </InvalidPropertyAssignmentValue>
  </file>
  <file src="src/Util/PHP/AbstractPhpProcess.php">
    <RiskyTruthyFalsyComparison>
      <code><![CDATA[!$file]]></code>
      <code><![CDATA[!$file]]></code>
      <code><![CDATA[$file]]></code>
    </RiskyTruthyFalsyComparison>
  </file>
  <file src="src/Util/PHP/DefaultPhpProcess.php">
    <DocblockTypeContradiction>
      <code><![CDATA[is_array($envVar)]]></code>
    </DocblockTypeContradiction>
    <RedundantCondition>
      <code><![CDATA[$_SERVER]]></code>
    </RedundantCondition>
    <RiskyTruthyFalsyComparison>
      <code><![CDATA[!($this->tempFile = tempnam(sys_get_temp_dir(), 'phpunit_'))]]></code>
      <code><![CDATA[$this->tempFile]]></code>
    </RiskyTruthyFalsyComparison>
    <TypeDoesNotContainNull>
      <code><![CDATA[[]]]></code>
    </TypeDoesNotContainNull>
  </file>
  <file src="src/Util/Reflection.php">
    <ArgumentTypeCoercion>
      <code><![CDATA[$filter]]></code>
    </ArgumentTypeCoercion>
  </file>
<<<<<<< HEAD
=======
  <file src="src/Util/RegularExpression.php">
    <ArgumentTypeCoercion>
      <code><![CDATA[$pattern]]></code>
    </ArgumentTypeCoercion>
  </file>
  <file src="src/Util/Test.php">
    <MissingReturnType>
      <code><![CDATA[sanitizeVersionNumber]]></code>
    </MissingReturnType>
    <MissingThrowsDocblock>
      <code><![CDATA[forClassName]]></code>
      <code><![CDATA[forMethod]]></code>
      <code><![CDATA[forMethod]]></code>
      <code><![CDATA[getName]]></code>
      <code><![CDATA[requirements]]></code>
      <code><![CDATA[requirements]]></code>
    </MissingThrowsDocblock>
    <RiskyTruthyFalsyComparison>
      <code><![CDATA[$classShortcut]]></code>
      <code><![CDATA[$hint]]></code>
    </RiskyTruthyFalsyComparison>
  </file>
  <file src="src/Util/TestDox/CliTestDoxPrinter.php">
    <DeprecatedInterface>
      <code><![CDATA[CliTestDoxPrinter]]></code>
    </DeprecatedInterface>
    <InvalidArrayOffset>
      <code><![CDATA[self::SPINNER_ICONS[$id]]]></code>
      <code><![CDATA[self::SPINNER_ICONS[$id]]]></code>
    </InvalidArrayOffset>
    <MissingThrowsDocblock>
      <code><![CDATA[Filter::getFilteredStacktrace($t)]]></code>
      <code><![CDATA[stop]]></code>
    </MissingThrowsDocblock>
    <PossiblyInvalidArrayOffset>
      <code><![CDATA[$prefix['default']]]></code>
      <code><![CDATA[$prefix['diff']]]></code>
      <code><![CDATA[$prefix['last']]]></code>
      <code><![CDATA[$prefix['message']]]></code>
      <code><![CDATA[$prefix['start']]]></code>
      <code><![CDATA[$prefix['trace']]]></code>
    </PossiblyInvalidArrayOffset>
    <PossiblyNullArgument>
      <code><![CDATA[$style]]></code>
    </PossiblyNullArgument>
    <PossiblyUndefinedArrayOffset>
      <code><![CDATA[self::STATUS_STYLES[$result['status']]['message']]]></code>
    </PossiblyUndefinedArrayOffset>
    <PropertyNotSetInConstructor>
      <code><![CDATA[CliTestDoxPrinter]]></code>
      <code><![CDATA[CliTestDoxPrinter]]></code>
    </PropertyNotSetInConstructor>
    <RiskyTruthyFalsyComparison>
      <code><![CDATA[$diff]]></code>
      <code><![CDATA[$diff]]></code>
    </RiskyTruthyFalsyComparison>
  </file>
  <file src="src/Util/TestDox/HtmlResultPrinter.php">
    <DeprecatedInterface>
      <code><![CDATA[HtmlResultPrinter]]></code>
    </DeprecatedInterface>
    <PossiblyNullArgument>
      <code><![CDATA[$this->currentTestClassPrettified]]></code>
    </PossiblyNullArgument>
    <PropertyNotSetInConstructor>
      <code><![CDATA[HtmlResultPrinter]]></code>
    </PropertyNotSetInConstructor>
  </file>
  <file src="src/Util/TestDox/NamePrettifier.php">
    <InvalidCast>
      <code><![CDATA[$value]]></code>
    </InvalidCast>
    <MissingThrowsDocblock>
      <code><![CDATA[throw new UtilException(
                $e->getMessage(),
                $e->getCode(),
                $e,
            );]]></code>
    </MissingThrowsDocblock>
    <PossiblyInvalidArgument>
      <code><![CDATA[preg_replace($variables, $providedData, $annotation)]]></code>
    </PossiblyInvalidArgument>
    <RedundantConditionGivenDocblockType>
      <code><![CDATA[is_string($value)]]></code>
    </RedundantConditionGivenDocblockType>
    <RiskyTruthyFalsyComparison>
      <code><![CDATA[empty($className)]]></code>
    </RiskyTruthyFalsyComparison>
  </file>
  <file src="src/Util/TestDox/ResultPrinter.php">
    <DeprecatedInterface>
      <code><![CDATA[ResultPrinter]]></code>
    </DeprecatedInterface>
    <MissingThrowsDocblock>
      <code><![CDATA[parent::__construct($out)]]></code>
    </MissingThrowsDocblock>
    <PropertyNotSetInConstructor>
      <code><![CDATA[$testStatus]]></code>
    </PropertyNotSetInConstructor>
  </file>
  <file src="src/Util/TestDox/TestDoxPrinter.php">
    <DeprecatedInterface>
      <code><![CDATA[TestDoxPrinter]]></code>
    </DeprecatedInterface>
    <MissingThrowsDocblock>
      <code><![CDATA[Filter::getFilteredStacktrace($t)]]></code>
    </MissingThrowsDocblock>
    <PropertyNotSetInConstructor>
      <code><![CDATA[TestDoxPrinter]]></code>
      <code><![CDATA[TestDoxPrinter]]></code>
    </PropertyNotSetInConstructor>
    <UndefinedInterfaceMethod>
      <code><![CDATA[getName]]></code>
    </UndefinedInterfaceMethod>
  </file>
  <file src="src/Util/TestDox/TextResultPrinter.php">
    <DeprecatedInterface>
      <code><![CDATA[TextResultPrinter]]></code>
    </DeprecatedInterface>
    <PropertyNotSetInConstructor>
      <code><![CDATA[TextResultPrinter]]></code>
    </PropertyNotSetInConstructor>
  </file>
  <file src="src/Util/TestDox/XmlResultPrinter.php">
    <DeprecatedInterface>
      <code><![CDATA[XmlResultPrinter]]></code>
    </DeprecatedInterface>
    <MissingThrowsDocblock>
      <code><![CDATA[parent::__construct($out)]]></code>
      <code><![CDATA[throw new Exception(
                    $e->getMessage(),
                    $e->getCode(),
                    $e,
                );]]></code>
    </MissingThrowsDocblock>
  </file>
  <file src="src/Util/TextTestListRenderer.php">
    <ArgumentTypeCoercion>
      <code><![CDATA[$suite->getIterator()]]></code>
    </ArgumentTypeCoercion>
  </file>
>>>>>>> 06058567
  <file src="src/Util/VersionComparisonOperator.php">
    <DocblockTypeContradiction>
      <code><![CDATA[in_array($operator, ['<', 'lt', '<=', 'le', '>', 'gt', '>=', 'ge', '==', '=', 'eq', '!=', '<>', 'ne'], true)]]></code>
    </DocblockTypeContradiction>
    <NoValue>
      <code><![CDATA[$operator]]></code>
    </NoValue>
  </file>
</files><|MERGE_RESOLUTION|>--- conflicted
+++ resolved
@@ -1,6 +1,5 @@
 <?xml version="1.0" encoding="UTF-8"?>
-<<<<<<< HEAD
-<files psalm-version="5.22.2@d768d914152dbbf3486c36398802f74e80cfde48">
+<files psalm-version="5.23.0@005e3184fb6de4350a873b9b8c4dc3cede9db762">
   <file src="src/Event/Dispatcher/DirectDispatcher.php">
     <UndefinedInterfaceMethod>
       <code><![CDATA[notify]]></code>
@@ -89,10 +88,6 @@
     </PropertyTypeCoercion>
   </file>
   <file src="src/Event/Facade.php">
-=======
-<files psalm-version="5.23.0@005e3184fb6de4350a873b9b8c4dc3cede9db762">
-  <file src="src/Framework/Assert.php">
->>>>>>> 06058567
     <ArgumentTypeCoercion>
       <code><![CDATA[$eventClass . 'Subscriber']]></code>
     </ArgumentTypeCoercion>
@@ -722,7 +717,6 @@
      * >]]></code>
     </InvalidReturnType>
     <RiskyTruthyFalsyComparison>
-      <code><![CDATA[empty($requires[$matches['name']])]]></code>
       <code><![CDATA[preg_match_all('/@(?P<name>[A-Za-z_-]+)(?:[ \t]+(?P<value>.*?))?[ \t]*\r?$/m', $docBlock, $matches)]]></code>
     </RiskyTruthyFalsyComparison>
   </file>
@@ -1167,35 +1161,10 @@
     <MissingThrowsDocblock>
       <code><![CDATA[dataFromDataProvider]]></code>
     </MissingThrowsDocblock>
-<<<<<<< HEAD
     <RedundantCondition>
       <code><![CDATA[assert($test instanceof TestMethod)]]></code>
       <code><![CDATA[assert($test instanceof TestMethod)]]></code>
     </RedundantCondition>
-=======
-    <RedundantCast>
-      <code><![CDATA[(string) $matches['value'][$i]]]></code>
-    </RedundantCast>
-    <RiskyTruthyFalsyComparison>
-      <code><![CDATA[!preg_match_all(self::REGEX_DATA_PROVIDER, $docComment, $matches)]]></code>
-      <code><![CDATA[preg_match_all('/@(?P<name>[A-Za-z_-]+)(?:[ \t]+(?P<value>.*?))?[ \t]*\r?$/m', $docBlock, $matches)]]></code>
-    </RiskyTruthyFalsyComparison>
-  </file>
-  <file src="src/Util/ErrorHandler.php">
-    <InvalidArgument>
-      <code><![CDATA[static function ($errorNumber, $errorString)
-            {
-                if ($errorNumber === E_WARNING) {
-                    return;
-                }
-
-                return false;
-            }]]></code>
-    </InvalidArgument>
-    <MissingReturnType>
-      <code><![CDATA[invokeIgnoringWarnings]]></code>
-    </MissingReturnType>
->>>>>>> 06058567
   </file>
   <file src="src/TextUI/Output/Facade.php">
     <InvalidNullableReturnType>
@@ -1274,150 +1243,6 @@
       <code><![CDATA[$filter]]></code>
     </ArgumentTypeCoercion>
   </file>
-<<<<<<< HEAD
-=======
-  <file src="src/Util/RegularExpression.php">
-    <ArgumentTypeCoercion>
-      <code><![CDATA[$pattern]]></code>
-    </ArgumentTypeCoercion>
-  </file>
-  <file src="src/Util/Test.php">
-    <MissingReturnType>
-      <code><![CDATA[sanitizeVersionNumber]]></code>
-    </MissingReturnType>
-    <MissingThrowsDocblock>
-      <code><![CDATA[forClassName]]></code>
-      <code><![CDATA[forMethod]]></code>
-      <code><![CDATA[forMethod]]></code>
-      <code><![CDATA[getName]]></code>
-      <code><![CDATA[requirements]]></code>
-      <code><![CDATA[requirements]]></code>
-    </MissingThrowsDocblock>
-    <RiskyTruthyFalsyComparison>
-      <code><![CDATA[$classShortcut]]></code>
-      <code><![CDATA[$hint]]></code>
-    </RiskyTruthyFalsyComparison>
-  </file>
-  <file src="src/Util/TestDox/CliTestDoxPrinter.php">
-    <DeprecatedInterface>
-      <code><![CDATA[CliTestDoxPrinter]]></code>
-    </DeprecatedInterface>
-    <InvalidArrayOffset>
-      <code><![CDATA[self::SPINNER_ICONS[$id]]]></code>
-      <code><![CDATA[self::SPINNER_ICONS[$id]]]></code>
-    </InvalidArrayOffset>
-    <MissingThrowsDocblock>
-      <code><![CDATA[Filter::getFilteredStacktrace($t)]]></code>
-      <code><![CDATA[stop]]></code>
-    </MissingThrowsDocblock>
-    <PossiblyInvalidArrayOffset>
-      <code><![CDATA[$prefix['default']]]></code>
-      <code><![CDATA[$prefix['diff']]]></code>
-      <code><![CDATA[$prefix['last']]]></code>
-      <code><![CDATA[$prefix['message']]]></code>
-      <code><![CDATA[$prefix['start']]]></code>
-      <code><![CDATA[$prefix['trace']]]></code>
-    </PossiblyInvalidArrayOffset>
-    <PossiblyNullArgument>
-      <code><![CDATA[$style]]></code>
-    </PossiblyNullArgument>
-    <PossiblyUndefinedArrayOffset>
-      <code><![CDATA[self::STATUS_STYLES[$result['status']]['message']]]></code>
-    </PossiblyUndefinedArrayOffset>
-    <PropertyNotSetInConstructor>
-      <code><![CDATA[CliTestDoxPrinter]]></code>
-      <code><![CDATA[CliTestDoxPrinter]]></code>
-    </PropertyNotSetInConstructor>
-    <RiskyTruthyFalsyComparison>
-      <code><![CDATA[$diff]]></code>
-      <code><![CDATA[$diff]]></code>
-    </RiskyTruthyFalsyComparison>
-  </file>
-  <file src="src/Util/TestDox/HtmlResultPrinter.php">
-    <DeprecatedInterface>
-      <code><![CDATA[HtmlResultPrinter]]></code>
-    </DeprecatedInterface>
-    <PossiblyNullArgument>
-      <code><![CDATA[$this->currentTestClassPrettified]]></code>
-    </PossiblyNullArgument>
-    <PropertyNotSetInConstructor>
-      <code><![CDATA[HtmlResultPrinter]]></code>
-    </PropertyNotSetInConstructor>
-  </file>
-  <file src="src/Util/TestDox/NamePrettifier.php">
-    <InvalidCast>
-      <code><![CDATA[$value]]></code>
-    </InvalidCast>
-    <MissingThrowsDocblock>
-      <code><![CDATA[throw new UtilException(
-                $e->getMessage(),
-                $e->getCode(),
-                $e,
-            );]]></code>
-    </MissingThrowsDocblock>
-    <PossiblyInvalidArgument>
-      <code><![CDATA[preg_replace($variables, $providedData, $annotation)]]></code>
-    </PossiblyInvalidArgument>
-    <RedundantConditionGivenDocblockType>
-      <code><![CDATA[is_string($value)]]></code>
-    </RedundantConditionGivenDocblockType>
-    <RiskyTruthyFalsyComparison>
-      <code><![CDATA[empty($className)]]></code>
-    </RiskyTruthyFalsyComparison>
-  </file>
-  <file src="src/Util/TestDox/ResultPrinter.php">
-    <DeprecatedInterface>
-      <code><![CDATA[ResultPrinter]]></code>
-    </DeprecatedInterface>
-    <MissingThrowsDocblock>
-      <code><![CDATA[parent::__construct($out)]]></code>
-    </MissingThrowsDocblock>
-    <PropertyNotSetInConstructor>
-      <code><![CDATA[$testStatus]]></code>
-    </PropertyNotSetInConstructor>
-  </file>
-  <file src="src/Util/TestDox/TestDoxPrinter.php">
-    <DeprecatedInterface>
-      <code><![CDATA[TestDoxPrinter]]></code>
-    </DeprecatedInterface>
-    <MissingThrowsDocblock>
-      <code><![CDATA[Filter::getFilteredStacktrace($t)]]></code>
-    </MissingThrowsDocblock>
-    <PropertyNotSetInConstructor>
-      <code><![CDATA[TestDoxPrinter]]></code>
-      <code><![CDATA[TestDoxPrinter]]></code>
-    </PropertyNotSetInConstructor>
-    <UndefinedInterfaceMethod>
-      <code><![CDATA[getName]]></code>
-    </UndefinedInterfaceMethod>
-  </file>
-  <file src="src/Util/TestDox/TextResultPrinter.php">
-    <DeprecatedInterface>
-      <code><![CDATA[TextResultPrinter]]></code>
-    </DeprecatedInterface>
-    <PropertyNotSetInConstructor>
-      <code><![CDATA[TextResultPrinter]]></code>
-    </PropertyNotSetInConstructor>
-  </file>
-  <file src="src/Util/TestDox/XmlResultPrinter.php">
-    <DeprecatedInterface>
-      <code><![CDATA[XmlResultPrinter]]></code>
-    </DeprecatedInterface>
-    <MissingThrowsDocblock>
-      <code><![CDATA[parent::__construct($out)]]></code>
-      <code><![CDATA[throw new Exception(
-                    $e->getMessage(),
-                    $e->getCode(),
-                    $e,
-                );]]></code>
-    </MissingThrowsDocblock>
-  </file>
-  <file src="src/Util/TextTestListRenderer.php">
-    <ArgumentTypeCoercion>
-      <code><![CDATA[$suite->getIterator()]]></code>
-    </ArgumentTypeCoercion>
-  </file>
->>>>>>> 06058567
   <file src="src/Util/VersionComparisonOperator.php">
     <DocblockTypeContradiction>
       <code><![CDATA[in_array($operator, ['<', 'lt', '<=', 'le', '>', 'gt', '>=', 'ge', '==', '=', 'eq', '!=', '<>', 'ne'], true)]]></code>
