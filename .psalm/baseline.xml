<?xml version="1.0" encoding="UTF-8"?>
<files psalm-version="5.17.0@c620f6e80d0abfca532b00bda366062aaedf6e5d">
  <file src="src/Event/Dispatcher/DirectDispatcher.php">
    <UndefinedInterfaceMethod>
      <code>notify</code>
    </UndefinedInterfaceMethod>
  </file>
  <file src="src/Event/Emitter/DispatchingEmitter.php">
<<<<<<< HEAD
    <ArgumentTypeCoercion>
      <code>$file</code>
      <code>$file</code>
      <code>$file</code>
      <code>$file</code>
      <code>$file</code>
      <code>$file</code>
      <code>$file</code>
      <code>$line</code>
      <code>$line</code>
      <code>$line</code>
      <code>$line</code>
      <code>$line</code>
      <code>$line</code>
      <code>$line</code>
      <code>$message</code>
      <code>$message</code>
      <code>$message</code>
      <code>$message</code>
      <code>$message</code>
      <code>$message</code>
      <code>$message</code>
      <code>$message</code>
    </ArgumentTypeCoercion>
    <RedundantCondition>
      <code>assert($test instanceof TestMethod)</code>
    </RedundantCondition>
=======
    <DeprecatedClass>
      <code><![CDATA[Exporter::export($constructorArguments, $this->exportObjects)]]></code>
      <code><![CDATA[Exporter::export($value, $this->exportObjects)]]></code>
      <code><![CDATA[Exporter::export($value, $this->exportObjects)]]></code>
      <code><![CDATA[new Test\AssertionFailed(
                $this->telemetryInfo(),
                Exporter::export($value, $this->exportObjects),
                $constraint->toString($this->exportObjects),
                $constraint->count(),
                $message,
            )]]></code>
      <code><![CDATA[new Test\AssertionSucceeded(
                $this->telemetryInfo(),
                Exporter::export($value, $this->exportObjects),
                $constraint->toString($this->exportObjects),
                $constraint->count(),
                $message,
            )]]></code>
    </DeprecatedClass>
    <TooManyArguments>
      <code>toString</code>
      <code>toString</code>
      <code>toString</code>
      <code>toString</code>
    </TooManyArguments>
  </file>
  <file src="src/Event/Events/Test/Assertion/AssertionFailedSubscriber.php">
    <DeprecatedClass>
      <code>AssertionFailed</code>
    </DeprecatedClass>
  </file>
  <file src="src/Event/Events/Test/Assertion/AssertionSucceededSubscriber.php">
    <DeprecatedClass>
      <code>AssertionSucceeded</code>
    </DeprecatedClass>
>>>>>>> e604b33c
  </file>
  <file src="src/Event/Events/Test/HookMethod/AfterLastTestMethodFinished.php">
    <PropertyTypeCoercion>
      <code>$calledMethods</code>
    </PropertyTypeCoercion>
  </file>
  <file src="src/Event/Events/Test/HookMethod/AfterTestMethodFinished.php">
    <PropertyTypeCoercion>
      <code>$calledMethods</code>
    </PropertyTypeCoercion>
  </file>
  <file src="src/Event/Events/Test/HookMethod/BeforeFirstTestMethodFinished.php">
    <PropertyTypeCoercion>
      <code>$calledMethods</code>
    </PropertyTypeCoercion>
  </file>
  <file src="src/Event/Events/Test/HookMethod/BeforeTestMethodFinished.php">
    <PropertyTypeCoercion>
      <code>$calledMethods</code>
    </PropertyTypeCoercion>
  </file>
  <file src="src/Event/Events/Test/HookMethod/PostConditionFinished.php">
    <PropertyTypeCoercion>
      <code>$calledMethods</code>
    </PropertyTypeCoercion>
  </file>
  <file src="src/Event/Events/Test/HookMethod/PreConditionFinished.php">
    <PropertyTypeCoercion>
      <code>$calledMethods</code>
    </PropertyTypeCoercion>
  </file>
  <file src="src/Event/Events/Test/Lifecycle/DataProviderMethodFinished.php">
    <PropertyTypeCoercion>
      <code>$calledMethods</code>
    </PropertyTypeCoercion>
  </file>
  <file src="src/Event/Events/Test/TestDouble/MockObjectFromWsdlCreated.php">
    <PropertyTypeCoercion>
      <code>$methods</code>
    </PropertyTypeCoercion>
  </file>
  <file src="src/Event/Events/Test/TestDouble/PartialMockObjectCreated.php">
    <PropertyTypeCoercion>
      <code>$methodNames</code>
    </PropertyTypeCoercion>
  </file>
  <file src="src/Event/Facade.php">
    <ArgumentTypeCoercion>
      <code><![CDATA[$eventClass . 'Subscriber']]></code>
    </ArgumentTypeCoercion>
  </file>
  <file src="src/Event/Value/Runtime/PHP.php">
    <ImpureFunctionCall>
      <code>get_loaded_extensions</code>
    </ImpureFunctionCall>
  </file>
  <file src="src/Event/Value/Telemetry/HRTime.php">
    <ImpureMethodCall>
      <code>fromSecondsAndNanoseconds</code>
    </ImpureMethodCall>
  </file>
  <file src="src/Event/Value/Telemetry/MemoryUsage.php">
    <ImpureMethodCall>
      <code>fromBytes</code>
    </ImpureMethodCall>
  </file>
  <file src="src/Event/Value/Test/TestCollection.php">
    <PropertyTypeCoercion>
      <code>$tests</code>
    </PropertyTypeCoercion>
  </file>
  <file src="src/Event/Value/Test/TestData/TestDataCollection.php">
    <PropertyTypeCoercion>
      <code>$data</code>
    </PropertyTypeCoercion>
  </file>
  <file src="src/Event/Value/Test/TestMethod.php">
    <ImpureMethodCall>
      <code>dataFromDataProvider</code>
      <code>dataFromDataProvider</code>
      <code>hasDataFromDataProvider</code>
      <code>hasDataFromDataProvider</code>
    </ImpureMethodCall>
  </file>
  <file src="src/Event/Value/TestSuite/TestSuiteBuilder.php">
    <ArgumentTypeCoercion>
      <code>$className</code>
      <code>$className</code>
      <code>$methodName</code>
      <code><![CDATA[$testSuite->name()]]></code>
      <code><![CDATA[$testSuite->name()]]></code>
    </ArgumentTypeCoercion>
  </file>
  <file src="src/Framework/Assert/Functions.php">
    <DeprecatedMethod>
      <code>Assert::assertStringNotMatchesFormat(...func_get_args())</code>
      <code>Assert::assertStringNotMatchesFormatFile(...func_get_args())</code>
    </DeprecatedMethod>
    <MissingThrowsDocblock>
      <code>Assert::containsOnly(...func_get_args())</code>
      <code>Assert::containsOnlyInstancesOf(...func_get_args())</code>
      <code>Assert::isInstanceOf(...func_get_args())</code>
      <code>Assert::isType(...func_get_args())</code>
      <code>Assert::logicalAnd(...func_get_args())</code>
      <code>Assert::stringEndsWith(...func_get_args())</code>
      <code>Assert::stringStartsWith(...func_get_args())</code>
    </MissingThrowsDocblock>
    <TooManyArguments>
      <code>Assert::anything(...func_get_args())</code>
      <code>Assert::directoryExists(...func_get_args())</code>
      <code>Assert::fileExists(...func_get_args())</code>
      <code>Assert::isEmpty(...func_get_args())</code>
      <code>Assert::isFalse(...func_get_args())</code>
      <code>Assert::isFinite(...func_get_args())</code>
      <code>Assert::isInfinite(...func_get_args())</code>
      <code>Assert::isJson(...func_get_args())</code>
      <code>Assert::isList(...func_get_args())</code>
      <code>Assert::isNan(...func_get_args())</code>
      <code>Assert::isNull(...func_get_args())</code>
      <code>Assert::isReadable(...func_get_args())</code>
      <code>Assert::isTrue(...func_get_args())</code>
      <code>Assert::isWritable(...func_get_args())</code>
    </TooManyArguments>
  </file>
  <file src="src/Framework/Constraint/Cardinality/Count.php">
    <PossiblyInvalidArgument>
      <code><![CDATA[$e->getCode()]]></code>
    </PossiblyInvalidArgument>
  </file>
  <file src="src/Framework/Constraint/Exception/ExceptionMessageMatchesRegularExpression.php">
    <ArgumentTypeCoercion>
      <code><![CDATA[$this->regularExpression]]></code>
    </ArgumentTypeCoercion>
  </file>
  <file src="src/Framework/Constraint/Object/ObjectEquals.php">
    <MissingThrowsDocblock>
      <code>getMethod</code>
    </MissingThrowsDocblock>
  </file>
  <file src="src/Framework/Constraint/Object/ObjectHasProperty.php">
    <MissingThrowsDocblock>
      <code>hasProperty</code>
    </MissingThrowsDocblock>
  </file>
  <file src="src/Framework/Constraint/Operator/BinaryOperator.php">
    <PropertyTypeCoercion>
      <code><![CDATA[array_map(
            fn ($constraint): Constraint => $this->checkConstraint($constraint),
            $constraints,
        )]]></code>
    </PropertyTypeCoercion>
  </file>
  <file src="src/Framework/Constraint/Operator/LogicalXor.php">
    <InvalidArgument>
      <code>bool</code>
    </InvalidArgument>
  </file>
  <file src="src/Framework/Constraint/String/RegularExpression.php">
    <ArgumentTypeCoercion>
      <code><![CDATA[$this->pattern]]></code>
    </ArgumentTypeCoercion>
  </file>
  <file src="src/Framework/Constraint/String/StringMatchesFormatDescription.php">
    <ArgumentTypeCoercion>
      <code>$line</code>
      <code><![CDATA[$this->regularExpressionForFormatDescription(
                $this->convertNewlines($this->formatDescription),
            )]]></code>
    </ArgumentTypeCoercion>
  </file>
  <file src="src/Framework/Constraint/Traversable/TraversableContainsOnly.php">
    <ArgumentTypeCoercion>
      <code>$type</code>
    </ArgumentTypeCoercion>
  </file>
  <file src="src/Framework/DataProviderTestSuite.php">
    <ArgumentTypeCoercion>
      <code>$className</code>
      <code>$methodName</code>
    </ArgumentTypeCoercion>
    <LessSpecificReturnStatement>
      <code><![CDATA[$this->providedTests]]></code>
    </LessSpecificReturnStatement>
    <MoreSpecificReturnType>
      <code><![CDATA[list<ExecutionOrderDependency>]]></code>
    </MoreSpecificReturnType>
  </file>
  <file src="src/Framework/MockObject/Generator/Generator.php">
    <ArgumentTypeCoercion>
      <code>$className</code>
      <code>$methods</code>
      <code>$type</code>
    </ArgumentTypeCoercion>
    <DeprecatedClass>
      <code><![CDATA[new MockTrait(
                $classTemplate->render(),
                $className['className'],
            )]]></code>
      <code><![CDATA[new MockTrait($classTemplate->render(), $className['className'])]]></code>
      <code>new UnknownTraitException($traitName)</code>
      <code>new UnknownTraitException($traitName)</code>
    </DeprecatedClass>
    <DeprecatedMethod>
      <code>mockObjectForAbstractClass</code>
    </DeprecatedMethod>
    <MissingThrowsDocblock>
      <code>getMethod</code>
      <code>testDouble</code>
      <code>testDouble</code>
      <code>testDouble</code>
      <code>testDouble</code>
      <code>testDouble</code>
      <code>testDouble</code>
      <code>testDouble</code>
      <code>testDouble</code>
    </MissingThrowsDocblock>
    <PossiblyNullArgument>
      <code><![CDATA[$client->__getFunctions()]]></code>
    </PossiblyNullArgument>
  </file>
  <file src="src/Framework/MockObject/Generator/MockClass.php">
    <LessSpecificReturnStatement>
      <code><![CDATA[$this->mockName]]></code>
    </LessSpecificReturnStatement>
    <MoreSpecificReturnType>
      <code>class-string</code>
    </MoreSpecificReturnType>
  </file>
  <file src="src/Framework/MockObject/Generator/MockMethod.php">
    <InvalidArgument>
      <code><![CDATA[[
                'arguments_decl'     => $this->argumentsForDeclaration,
                'arguments_call'     => $this->argumentsForCall,
                'return_declaration' => !empty($this->returnType->asString()) ? (': ' . $this->returnType->asString()) : '',
                'return_type'        => $this->returnType->asString(),
                'arguments_count'    => !empty($this->argumentsForCall) ? substr_count($this->argumentsForCall, ',') + 1 : 0,
                'class_name'         => $this->className,
                'method_name'        => $this->methodName,
                'modifier'           => $this->modifier,
                'reference'          => $this->reference,
                'clone_arguments'    => $this->cloneArguments ? 'true' : 'false',
                'deprecation'        => $deprecation,
                'return_result'      => $returnResult,
            ]]]></code>
    </InvalidArgument>
    <PossiblyFalseOperand>
      <code><![CDATA[strpos($parameterAsString, '<optional> ')]]></code>
    </PossiblyFalseOperand>
  </file>
  <file src="src/Framework/MockObject/Generator/MockTrait.php">
    <LessSpecificReturnStatement>
      <code><![CDATA[$this->mockName]]></code>
    </LessSpecificReturnStatement>
    <MoreSpecificReturnType>
      <code>class-string</code>
    </MoreSpecificReturnType>
  </file>
  <file src="src/Framework/MockObject/MockBuilder.php">
    <DeprecatedMethod>
      <code>mockObjectForAbstractClass</code>
      <code>mockObjectForTrait</code>
    </DeprecatedMethod>
    <InvalidReturnStatement>
      <code>$object</code>
      <code>$object</code>
      <code>$object</code>
    </InvalidReturnStatement>
    <InvalidReturnType>
      <code><![CDATA[MockObject&MockedType]]></code>
      <code><![CDATA[MockObject&MockedType]]></code>
      <code><![CDATA[MockObject&MockedType]]></code>
    </InvalidReturnType>
  </file>
  <file src="src/Framework/MockObject/Runtime/Builder/InvocationMocker.php">
    <PropertyTypeCoercion>
      <code>$configurableMethods</code>
    </PropertyTypeCoercion>
  </file>
  <file src="src/Framework/MockObject/Runtime/Matcher.php">
    <InvalidNullableReturnType>
      <code>MethodName</code>
    </InvalidNullableReturnType>
    <NullableReturnStatement>
      <code><![CDATA[$this->methodNameRule]]></code>
    </NullableReturnStatement>
  </file>
  <file src="src/Framework/MockObject/Runtime/ReturnValueGenerator.php">
    <ArgumentTypeCoercion>
      <code>$returnType</code>
      <code>$types</code>
    </ArgumentTypeCoercion>
    <LessSpecificReturnStatement>
      <code><![CDATA[(new ReflectionClass($stubClassName))->newInstanceWithoutConstructor()]]></code>
    </LessSpecificReturnStatement>
    <MoreSpecificReturnType>
      <code>Stub</code>
    </MoreSpecificReturnType>
  </file>
  <file src="src/Framework/MockObject/Runtime/Rule/Parameters.php">
    <PropertyNotSetInConstructor>
      <code>$parameterVerificationResult</code>
    </PropertyNotSetInConstructor>
  </file>
  <file src="src/Framework/TestCase.php">
    <ArgumentTypeCoercion>
      <code><![CDATA[$e->getMessage()]]></code>
      <code>$mockClassName</code>
      <code>$originalClassName</code>
      <code><![CDATA[$this->expectedException]]></code>
    </ArgumentTypeCoercion>
    <DeprecatedMethod>
      <code>disableArgumentCloning</code>
      <code>disallowMockingUnknownTypes</code>
      <code>enableProxyingToOriginalMethods</code>
      <code>generateClassFromWsdl</code>
      <code>mockObjectForAbstractClass</code>
      <code>mockObjectForTrait</code>
      <code>objectForTrait</code>
    </DeprecatedMethod>
    <MissingThrowsDocblock>
      <code>getMethod</code>
    </MissingThrowsDocblock>
    <PropertyNotSetInConstructor>
      <code>$outputBufferingLevel</code>
    </PropertyNotSetInConstructor>
    <PropertyTypeCoercion>
      <code>$backupGlobalsExcludeList</code>
      <code>$groups</code>
    </PropertyTypeCoercion>
  </file>
  <file src="src/Framework/TestRunner.php">
    <ArgumentTypeCoercion>
      <code><![CDATA[$cce->getMessage()]]></code>
      <code><![CDATA[$test->output()]]></code>
    </ArgumentTypeCoercion>
    <InvalidArgument>
      <code>$var</code>
    </InvalidArgument>
    <MissingThrowsDocblock>
      <code>bootstrap</code>
    </MissingThrowsDocblock>
  </file>
  <file src="src/Framework/TestSuite.php">
    <ArgumentTypeCoercion>
      <code><![CDATA[$this->name]]></code>
    </ArgumentTypeCoercion>
    <LessSpecificReturnStatement>
      <code><![CDATA[$this->providedTests]]></code>
      <code><![CDATA[$this->requiredTests]]></code>
    </LessSpecificReturnStatement>
    <MoreSpecificReturnType>
      <code><![CDATA[list<ExecutionOrderDependency>]]></code>
      <code><![CDATA[list<ExecutionOrderDependency>]]></code>
    </MoreSpecificReturnType>
  </file>
  <file src="src/Logging/JUnit/JunitXmlLogger.php">
    <InvalidPropertyAssignmentValue>
      <code><![CDATA[$this->testSuiteTimes]]></code>
    </InvalidPropertyAssignmentValue>
    <RedundantCondition>
      <code>assert($test instanceof TestMethod)</code>
    </RedundantCondition>
  </file>
  <file src="src/Logging/TeamCity/TeamCityLogger.php">
    <MissingThrowsDocblock>
      <code>comparisonFailure</code>
      <code>comparisonFailure</code>
    </MissingThrowsDocblock>
    <PropertyNotSetInConstructor>
      <code>$flowId</code>
    </PropertyNotSetInConstructor>
    <RedundantCondition>
      <code>assert($test instanceof TestMethod)</code>
      <code>assert($testSuite instanceof TestSuiteForTestClass)</code>
      <code>assert($testSuite instanceof TestSuiteForTestMethodWithDataProvider)</code>
      <code>assert($testSuite instanceof TestSuiteForTestMethodWithDataProvider)</code>
    </RedundantCondition>
  </file>
  <file src="src/Logging/TestDox/NamePrettifier.php">
    <InvalidCast>
      <code>$value</code>
    </InvalidCast>
  </file>
  <file src="src/Logging/TestDox/TestResult/TestResultCollection.php">
    <PropertyTypeCoercion>
      <code>$testResults</code>
    </PropertyTypeCoercion>
  </file>
  <file src="src/Logging/TestDox/TestResult/TestResultCollector.php">
    <PossiblyNullArgument>
      <code><![CDATA[$this->status]]></code>
    </PossiblyNullArgument>
    <RedundantCondition>
      <code>assert($test instanceof TestMethod)</code>
    </RedundantCondition>
  </file>
  <file src="src/Metadata/Api/CodeCoverage.php">
    <RedundantCondition>
      <code>$metadata instanceof CoversFunction</code>
      <code>$metadata instanceof UsesFunction</code>
      <code>assert($metadata instanceof Covers)</code>
      <code>assert($metadata instanceof Uses)</code>
    </RedundantCondition>
  </file>
  <file src="src/Metadata/Api/DataProvider.php">
    <PossiblyInvalidArgument>
      <code><![CDATA[$e->getCode()]]></code>
    </PossiblyInvalidArgument>
    <RedundantCast>
      <code>(int) $matches[0][1]</code>
    </RedundantCast>
  </file>
  <file src="src/Metadata/Api/Dependencies.php">
    <RedundantCondition>
      <code>assert($metadata instanceof DependsOnClass)</code>
    </RedundantCondition>
  </file>
  <file src="src/Metadata/Api/Groups.php">
    <LessSpecificReturnStatement>
      <code>array_unique($groups)</code>
      <code>array_unique($groups)</code>
    </LessSpecificReturnStatement>
    <MoreSpecificReturnType>
      <code><![CDATA[list<string>]]></code>
    </MoreSpecificReturnType>
    <RedundantCondition>
      <code>$metadata instanceof CoversFunction</code>
      <code>$metadata instanceof UsesFunction</code>
      <code>assert($metadata instanceof Covers)</code>
      <code>assert($metadata instanceof Uses)</code>
    </RedundantCondition>
  </file>
  <file src="src/Metadata/Api/Requirements.php">
    <RedundantCondition>
      <code>assert($metadata instanceof RequiresFunction)</code>
      <code>assert($metadata instanceof RequiresMethod)</code>
      <code>assert($metadata instanceof RequiresOperatingSystem)</code>
      <code>assert($metadata instanceof RequiresOperatingSystemFamily)</code>
      <code>assert($metadata instanceof RequiresPhp)</code>
      <code>assert($metadata instanceof RequiresPhpExtension)</code>
      <code>assert($metadata instanceof RequiresPhpunit)</code>
      <code>assert($metadata instanceof RequiresSetting)</code>
    </RedundantCondition>
  </file>
  <file src="src/Metadata/MetadataCollection.php">
    <PropertyTypeCoercion>
      <code>$metadata</code>
    </PropertyTypeCoercion>
  </file>
  <file src="src/Metadata/Parser/Annotation/DocBlock.php">
    <InvalidPropertyAssignmentValue>
      <code><![CDATA[array_merge(
            $requires,
            ['__OFFSET' => $recordedOffsets],
            array_filter(
                [
                    'setting'            => $recordedSettings,
                    'extension_versions' => $extensionVersions,
                ],
            ),
        )]]></code>
    </InvalidPropertyAssignmentValue>
    <InvalidReturnStatement>
      <code><![CDATA[$this->parsedRequirements = array_merge(
            $requires,
            ['__OFFSET' => $recordedOffsets],
            array_filter(
                [
                    'setting'            => $recordedSettings,
                    'extension_versions' => $extensionVersions,
                ],
            ),
        )]]></code>
    </InvalidReturnStatement>
    <InvalidReturnType>
      <code><![CDATA[array{
     *   __OFFSET: array<string, int>&array{__FILE: string},
     *   setting?: array<string, string>,
     *   extension_versions?: array<string, array{version: string, operator: string}>
     * }&array<
     *   string,
     *   string|array{version: string, operator: string}|array{constraint: string}|array<int|string, string>
     * >]]></code>
    </InvalidReturnType>
  </file>
  <file src="src/Metadata/Parser/AnnotationParser.php">
    <ArgumentTypeCoercion>
      <code>$_className</code>
      <code>$_className</code>
      <code>$function</code>
      <code>$function</code>
      <code>$pieces[0]</code>
      <code>$pieces[0]</code>
      <code>$pieces[1]</code>
      <code>$pieces[1]</code>
      <code>$value</code>
      <code>$value</code>
      <code>$value</code>
      <code>$value</code>
      <code>$value</code>
      <code>$value</code>
      <code><![CDATA[explode('::', $value)]]></code>
      <code><![CDATA[explode('::', $value)]]></code>
      <code>trim($tmp[0])</code>
      <code>trim($tmp[1])</code>
    </ArgumentTypeCoercion>
  </file>
  <file src="src/Metadata/Version/Requirement.php">
    <ArgumentTypeCoercion>
      <code><![CDATA[!empty($matches['operator']) ? $matches['operator'] : '>=']]></code>
    </ArgumentTypeCoercion>
  </file>
  <file src="src/Runner/Baseline/RelativePathCalculator.php">
    <LessSpecificReturnStatement>
      <code><![CDATA[array_merge(array_fill(0, $dotsCount, '..'), array_slice($filenameParts, $i))]]></code>
    </LessSpecificReturnStatement>
    <MoreSpecificReturnType>
      <code><![CDATA[list<non-empty-string>]]></code>
    </MoreSpecificReturnType>
  </file>
  <file src="src/Runner/CodeCoverage.php">
    <InvalidNullableReturnType>
      <code>Driver</code>
      <code>\SebastianBergmann\CodeCoverage\CodeCoverage</code>
    </InvalidNullableReturnType>
    <MissingThrowsDocblock>
      <code>codeCoverageGenerationFailed</code>
      <code>codeCoverageGenerationFailed</code>
      <code>codeCoverageGenerationFailed</code>
      <code>codeCoverageGenerationFailed</code>
      <code>codeCoverageGenerationFailed</code>
      <code>codeCoverageGenerationFailed</code>
      <code>codeCoverageGenerationSucceeded</code>
      <code>codeCoverageGenerationSucceeded</code>
      <code>codeCoverageGenerationSucceeded</code>
      <code>codeCoverageGenerationSucceeded</code>
      <code>codeCoverageGenerationSucceeded</code>
      <code>codeCoverageGenerationSucceeded</code>
      <code>coverageCacheDirectory</code>
      <code>coverageClover</code>
      <code>coverageCobertura</code>
      <code>coverageCrap4j</code>
      <code>coverageHtml</code>
      <code>coverageHtmlCustomCssFile</code>
      <code>coveragePhp</code>
      <code>coverageText</code>
      <code>coverageText</code>
      <code>coverageXml</code>
    </MissingThrowsDocblock>
    <NullableReturnStatement>
      <code><![CDATA[$this->codeCoverage]]></code>
      <code><![CDATA[$this->driver]]></code>
    </NullableReturnStatement>
    <PossiblyNullReference>
      <code>start</code>
      <code>stop</code>
    </PossiblyNullReference>
  </file>
  <file src="src/Runner/ErrorHandler.php">
    <ArgumentTypeCoercion>
      <code>$errorFile</code>
      <code>$errorFile</code>
      <code>$errorFile</code>
      <code>$errorFile</code>
      <code>$errorFile</code>
      <code>$errorFile</code>
      <code>$errorFile</code>
      <code>$errorFile</code>
      <code>$errorLine</code>
      <code>$errorLine</code>
      <code>$errorLine</code>
      <code>$errorLine</code>
      <code>$errorLine</code>
      <code>$errorLine</code>
      <code>$errorLine</code>
      <code>$errorLine</code>
      <code>$errorString</code>
      <code>$errorString</code>
      <code>$errorString</code>
      <code>$errorString</code>
      <code>$errorString</code>
      <code>$errorString</code>
      <code>$errorString</code>
      <code>$errorString</code>
    </ArgumentTypeCoercion>
    <MissingThrowsDocblock>
      <code>Issue::from($file, $line, null, $description)</code>
      <code>Issue::from($file, $line, null, $description)</code>
    </MissingThrowsDocblock>
  </file>
  <file src="src/Runner/Filter/GroupFilterIterator.php">
    <MissingTemplateParam>
      <code>GroupFilterIterator</code>
    </MissingTemplateParam>
    <PropertyTypeCoercion>
      <code><![CDATA[$this->groupTests]]></code>
    </PropertyTypeCoercion>
  </file>
  <file src="src/Runner/Filter/NameFilterIterator.php">
    <ArgumentTypeCoercion>
      <code>$filter</code>
      <code><![CDATA[$this->filter]]></code>
    </ArgumentTypeCoercion>
    <MissingTemplateParam>
      <code>NameFilterIterator</code>
    </MissingTemplateParam>
    <PossiblyNullArgument>
      <code><![CDATA[$this->filter]]></code>
    </PossiblyNullArgument>
  </file>
  <file src="src/Runner/Filter/TestIdFilterIterator.php">
    <MissingTemplateParam>
      <code>TestIdFilterIterator</code>
    </MissingTemplateParam>
  </file>
  <file src="src/Runner/PhptTestCase.php">
    <ArgumentTypeCoercion>
      <code>$message</code>
    </ArgumentTypeCoercion>
    <InternalClass>
      <code>RawCodeCoverageData::fromXdebugWithoutPathCoverage([])</code>
      <code>RawCodeCoverageData::fromXdebugWithoutPathCoverage([])</code>
    </InternalClass>
    <InternalMethod>
      <code>RawCodeCoverageData::fromXdebugWithoutPathCoverage([])</code>
      <code>RawCodeCoverageData::fromXdebugWithoutPathCoverage([])</code>
    </InternalMethod>
    <MissingThrowsDocblock>
      <code>bootstrap</code>
    </MissingThrowsDocblock>
    <PossiblyInvalidArgument>
      <code><![CDATA[$sections['FILEEOF']]]></code>
    </PossiblyInvalidArgument>
    <PossiblyUndefinedArrayOffset>
      <code>$setting[1]</code>
    </PossiblyUndefinedArrayOffset>
  </file>
  <file src="src/Runner/TestResult/Collector.php">
    <RedundantCondition>
      <code>assert($testSuite instanceof TestSuiteForTestMethodWithDataProvider)</code>
    </RedundantCondition>
  </file>
  <file src="src/Runner/TestSuiteLoader.php">
    <UnresolvableInclude>
      <code>require_once $suiteClassFile</code>
    </UnresolvableInclude>
  </file>
  <file src="src/Runner/TestSuiteSorter.php">
    <ArgumentTypeCoercion>
      <code>$tests</code>
      <code><![CDATA[$this->randomize($suite->tests())]]></code>
      <code><![CDATA[$this->resolveDependencies($tests)]]></code>
      <code><![CDATA[$this->reverse($suite->tests())]]></code>
      <code><![CDATA[$this->sortByDuration($suite->tests())]]></code>
      <code><![CDATA[$this->sortBySize($suite->tests())]]></code>
      <code><![CDATA[$this->sortDefectsFirst($suite->tests())]]></code>
    </ArgumentTypeCoercion>
  </file>
  <file src="src/TextUI/Application.php">
    <ArgumentTypeCoercion>
      <code><![CDATA[$configuration->generateBaseline()]]></code>
    </ArgumentTypeCoercion>
    <InternalMethod>
      <code>nameAndVersion</code>
    </InternalMethod>
    <MissingThrowsDocblock>
      <code><![CDATA[DefaultPrinter::from(
                    $configuration->logfileTeamcity(),
                )]]></code>
      <code><![CDATA[DefaultPrinter::from(
                    $configuration->logfileTeamcity(),
                )]]></code>
      <code><![CDATA[OutputFacade::printerFor($configuration->logfileJunit())]]></code>
      <code><![CDATA[OutputFacade::printerFor($configuration->logfileJunit())]]></code>
      <code>atLeastVersion</code>
      <code>build</code>
      <code>configurationFile</code>
      <code>listTestsXml</code>
      <code>logEventsText</code>
      <code>logEventsText</code>
      <code>logEventsText</code>
      <code>logEventsVerboseText</code>
      <code>logEventsVerboseText</code>
      <code>logEventsVerboseText</code>
      <code>logfileJunit</code>
      <code>logfileTeamcity</code>
    </MissingThrowsDocblock>
    <UnresolvableInclude>
      <code>include_once $filename</code>
    </UnresolvableInclude>
  </file>
  <file src="src/TextUI/Configuration/Builder.php">
    <MissingThrowsDocblock>
      <code>Registry::init(
                $cliConfiguration,
                $xmlConfiguration,
            )</code>
    </MissingThrowsDocblock>
  </file>
  <file src="src/TextUI/Configuration/Cli/Builder.php">
    <ArgumentTypeCoercion>
      <code>$options[1]</code>
      <code>$parameters</code>
      <code>$testSuffixes</code>
    </ArgumentTypeCoercion>
  </file>
  <file src="src/TextUI/Configuration/Cli/Configuration.php">
    <InvalidNullableReturnType>
      <code>bool</code>
      <code>string</code>
    </InvalidNullableReturnType>
    <NullableReturnStatement>
      <code><![CDATA[$this->excludeTestSuite]]></code>
      <code><![CDATA[$this->teamCityPrinter]]></code>
    </NullableReturnStatement>
  </file>
  <file src="src/TextUI/Configuration/Cli/XmlConfigurationFileFinder.php">
    <MissingThrowsDocblock>
      <code>configurationFile</code>
      <code>configurationFile</code>
      <code>configurationFile</code>
    </MissingThrowsDocblock>
  </file>
  <file src="src/TextUI/Configuration/Configuration.php">
    <LessSpecificReturnStatement>
      <code><![CDATA[$this->testsCovering]]></code>
      <code><![CDATA[$this->testsUsing]]></code>
    </LessSpecificReturnStatement>
    <MoreSpecificReturnType>
      <code><![CDATA[list<string>]]></code>
      <code><![CDATA[list<string>]]></code>
    </MoreSpecificReturnType>
    <PossiblyInvalidPropertyAssignmentValue>
      <code>$columns</code>
    </PossiblyInvalidPropertyAssignmentValue>
  </file>
  <file src="src/TextUI/Configuration/Merger.php">
    <MissingThrowsDocblock>
      <code>baseline</code>
      <code>detect</code>
    </MissingThrowsDocblock>
    <PossiblyUndefinedArrayOffset>
      <code><![CDATA[$_SERVER['PHP_SELF']]]></code>
    </PossiblyUndefinedArrayOffset>
    <RedundantCondition>
      <code>assert($xmlConfiguration instanceof LoadedFromFileConfiguration)</code>
    </RedundantCondition>
  </file>
  <file src="src/TextUI/Configuration/SourceMapper.php">
    <InvalidArgument>
      <code>$files</code>
      <code>$source</code>
      <code>$source</code>
      <code>$source</code>
      <code>$source</code>
    </InvalidArgument>
  </file>
  <file src="src/TextUI/Configuration/TestSuiteBuilder.php">
    <MissingThrowsDocblock>
      <code>\PHPUnit\Event\TestSuite\TestSuiteBuilder::from($testSuite)</code>
    </MissingThrowsDocblock>
  </file>
  <file src="src/TextUI/Configuration/Value/ConstantCollection.php">
    <PropertyTypeCoercion>
      <code>$constants</code>
    </PropertyTypeCoercion>
  </file>
  <file src="src/TextUI/Configuration/Value/DirectoryCollection.php">
    <PropertyTypeCoercion>
      <code>$directories</code>
    </PropertyTypeCoercion>
  </file>
  <file src="src/TextUI/Configuration/Value/ExtensionBootstrapCollection.php">
    <PropertyTypeCoercion>
      <code>$extensionBootstraps</code>
    </PropertyTypeCoercion>
  </file>
  <file src="src/TextUI/Configuration/Value/FileCollection.php">
    <PropertyTypeCoercion>
      <code>$files</code>
    </PropertyTypeCoercion>
  </file>
  <file src="src/TextUI/Configuration/Value/FilterDirectoryCollection.php">
    <PropertyTypeCoercion>
      <code>$directories</code>
    </PropertyTypeCoercion>
  </file>
  <file src="src/TextUI/Configuration/Value/GroupCollection.php">
    <PropertyTypeCoercion>
      <code>$groups</code>
    </PropertyTypeCoercion>
  </file>
  <file src="src/TextUI/Configuration/Value/IniSettingCollection.php">
    <PropertyTypeCoercion>
      <code>$iniSettings</code>
    </PropertyTypeCoercion>
  </file>
  <file src="src/TextUI/Configuration/Value/TestDirectoryCollection.php">
    <PropertyTypeCoercion>
      <code>$directories</code>
    </PropertyTypeCoercion>
  </file>
  <file src="src/TextUI/Configuration/Value/TestFileCollection.php">
    <PropertyTypeCoercion>
      <code>$files</code>
    </PropertyTypeCoercion>
  </file>
  <file src="src/TextUI/Configuration/Value/TestSuiteCollection.php">
    <PropertyTypeCoercion>
      <code>$testSuites</code>
    </PropertyTypeCoercion>
  </file>
  <file src="src/TextUI/Configuration/Value/VariableCollection.php">
    <PropertyTypeCoercion>
      <code>$variables</code>
    </PropertyTypeCoercion>
  </file>
  <file src="src/TextUI/Configuration/Xml/Loader.php">
    <ArgumentTypeCoercion>
      <code><![CDATA[$bootstrap->getAttribute('class')]]></code>
      <code><![CDATA[$directoryNode->getAttribute('phpVersionOperator')]]></code>
      <code><![CDATA[$fileNode->getAttribute('phpVersionOperator')]]></code>
    </ArgumentTypeCoercion>
    <RedundantConditionGivenDocblockType>
      <code>assert($directoryNode instanceof DOMElement)</code>
      <code>assert($fileNode instanceof DOMElement)</code>
    </RedundantConditionGivenDocblockType>
  </file>
  <file src="src/TextUI/Configuration/Xml/Migration/Migrations/CoverageCloverToReport.php">
    <PossiblyNullReference>
      <code>createElement</code>
    </PossiblyNullReference>
  </file>
  <file src="src/TextUI/Configuration/Xml/Migration/Migrations/CoverageCrap4jToReport.php">
    <PossiblyNullReference>
      <code>createElement</code>
    </PossiblyNullReference>
  </file>
  <file src="src/TextUI/Configuration/Xml/Migration/Migrations/CoverageHtmlToReport.php">
    <PossiblyNullReference>
      <code>createElement</code>
    </PossiblyNullReference>
  </file>
  <file src="src/TextUI/Configuration/Xml/Migration/Migrations/CoveragePhpToReport.php">
    <PossiblyNullReference>
      <code>createElement</code>
    </PossiblyNullReference>
  </file>
  <file src="src/TextUI/Configuration/Xml/Migration/Migrations/CoverageTextToReport.php">
    <PossiblyNullReference>
      <code>createElement</code>
    </PossiblyNullReference>
  </file>
  <file src="src/TextUI/Configuration/Xml/Migration/Migrations/CoverageXmlToReport.php">
    <PossiblyNullReference>
      <code>createElement</code>
    </PossiblyNullReference>
  </file>
  <file src="src/TextUI/Configuration/Xml/Migration/Migrations/LogToReportMigration.php">
    <PossiblyNullReference>
      <code>removeChild</code>
    </PossiblyNullReference>
  </file>
  <file src="src/TextUI/Configuration/Xml/Migration/Migrations/MoveCoverageDirectoriesToSource.php">
    <InvalidArgument>
      <code><![CDATA[$xpath->query('//coverage/' . $element)]]></code>
    </InvalidArgument>
  </file>
  <file src="src/TextUI/Configuration/Xml/Migration/Migrations/RemoveEmptyFilter.php">
    <PossiblyNullReference>
      <code>removeChild</code>
      <code>removeChild</code>
    </PossiblyNullReference>
  </file>
  <file src="src/TextUI/Help.php">
    <PossiblyUndefinedArrayOffset>
      <code><![CDATA[$option['desc']]]></code>
      <code><![CDATA[$option['desc']]]></code>
    </PossiblyUndefinedArrayOffset>
  </file>
  <file src="src/TextUI/Output/Default/ResultPrinter.php">
    <RedundantCondition>
      <code>assert($test instanceof TestMethod)</code>
      <code>assert($test instanceof TestMethod)</code>
    </RedundantCondition>
  </file>
  <file src="src/TextUI/Output/Facade.php">
    <InvalidNullableReturnType>
      <code>Printer</code>
    </InvalidNullableReturnType>
    <MissingThrowsDocblock>
      <code>DefaultPrinter::standardError()</code>
      <code>DefaultPrinter::standardError()</code>
      <code>DefaultPrinter::standardOutput()</code>
      <code>DefaultPrinter::standardOutput()</code>
      <code>DefaultPrinter::standardOutput()</code>
      <code>DefaultPrinter::standardOutput()</code>
      <code><![CDATA[new DefaultProgressPrinter(
            self::$printer,
            EventFacade::instance(),
            $configuration->colors(),
            $configuration->columns(),
            $configuration->source(),
        )]]></code>
      <code><![CDATA[new DefaultProgressPrinter(
            self::$printer,
            EventFacade::instance(),
            $configuration->colors(),
            $configuration->columns(),
            $configuration->source(),
        )]]></code>
    </MissingThrowsDocblock>
    <NullableReturnStatement>
      <code>self::$printer</code>
    </NullableReturnStatement>
  </file>
  <file src="src/TextUI/Output/Printer/DefaultPrinter.php">
    <PossiblyInvalidArgument>
      <code><![CDATA[$this->stream]]></code>
      <code><![CDATA[$this->stream]]></code>
    </PossiblyInvalidArgument>
  </file>
  <file src="src/TextUI/TestSuiteFilterProcessor.php">
    <ArgumentTypeCoercion>
      <code><![CDATA[$configuration->excludeGroups()]]></code>
      <code><![CDATA[$configuration->filter()]]></code>
      <code><![CDATA[$configuration->groups()]]></code>
    </ArgumentTypeCoercion>
  </file>
  <file src="src/Util/ExcludeList.php">
    <InvalidPropertyAssignmentValue>
      <code>self::$directories</code>
      <code>self::$directories</code>
      <code>self::$directories</code>
    </InvalidPropertyAssignmentValue>
  </file>
  <file src="src/Util/PHP/DefaultPhpProcess.php">
    <DocblockTypeContradiction>
      <code>is_array($envVar)</code>
    </DocblockTypeContradiction>
    <RedundantCondition>
      <code>$_SERVER</code>
    </RedundantCondition>
    <TypeDoesNotContainNull>
      <code>[]</code>
    </TypeDoesNotContainNull>
  </file>
  <file src="src/Util/Reflection.php">
    <ArgumentTypeCoercion>
      <code>$filter</code>
    </ArgumentTypeCoercion>
  </file>
  <file src="src/Util/VersionComparisonOperator.php">
    <DocblockTypeContradiction>
      <code><![CDATA[in_array($operator, ['<', 'lt', '<=', 'le', '>', 'gt', '>=', 'ge', '==', '=', 'eq', '!=', '<>', 'ne'], true)]]></code>
    </DocblockTypeContradiction>
    <NoValue>
      <code>$operator</code>
    </NoValue>
  </file>
</files><|MERGE_RESOLUTION|>--- conflicted
+++ resolved
@@ -6,71 +6,9 @@
     </UndefinedInterfaceMethod>
   </file>
   <file src="src/Event/Emitter/DispatchingEmitter.php">
-<<<<<<< HEAD
-    <ArgumentTypeCoercion>
-      <code>$file</code>
-      <code>$file</code>
-      <code>$file</code>
-      <code>$file</code>
-      <code>$file</code>
-      <code>$file</code>
-      <code>$file</code>
-      <code>$line</code>
-      <code>$line</code>
-      <code>$line</code>
-      <code>$line</code>
-      <code>$line</code>
-      <code>$line</code>
-      <code>$line</code>
-      <code>$message</code>
-      <code>$message</code>
-      <code>$message</code>
-      <code>$message</code>
-      <code>$message</code>
-      <code>$message</code>
-      <code>$message</code>
-      <code>$message</code>
-    </ArgumentTypeCoercion>
     <RedundantCondition>
       <code>assert($test instanceof TestMethod)</code>
     </RedundantCondition>
-=======
-    <DeprecatedClass>
-      <code><![CDATA[Exporter::export($constructorArguments, $this->exportObjects)]]></code>
-      <code><![CDATA[Exporter::export($value, $this->exportObjects)]]></code>
-      <code><![CDATA[Exporter::export($value, $this->exportObjects)]]></code>
-      <code><![CDATA[new Test\AssertionFailed(
-                $this->telemetryInfo(),
-                Exporter::export($value, $this->exportObjects),
-                $constraint->toString($this->exportObjects),
-                $constraint->count(),
-                $message,
-            )]]></code>
-      <code><![CDATA[new Test\AssertionSucceeded(
-                $this->telemetryInfo(),
-                Exporter::export($value, $this->exportObjects),
-                $constraint->toString($this->exportObjects),
-                $constraint->count(),
-                $message,
-            )]]></code>
-    </DeprecatedClass>
-    <TooManyArguments>
-      <code>toString</code>
-      <code>toString</code>
-      <code>toString</code>
-      <code>toString</code>
-    </TooManyArguments>
-  </file>
-  <file src="src/Event/Events/Test/Assertion/AssertionFailedSubscriber.php">
-    <DeprecatedClass>
-      <code>AssertionFailed</code>
-    </DeprecatedClass>
-  </file>
-  <file src="src/Event/Events/Test/Assertion/AssertionSucceededSubscriber.php">
-    <DeprecatedClass>
-      <code>AssertionSucceeded</code>
-    </DeprecatedClass>
->>>>>>> e604b33c
   </file>
   <file src="src/Event/Events/Test/HookMethod/AfterLastTestMethodFinished.php">
     <PropertyTypeCoercion>
