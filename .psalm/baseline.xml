--- conflicted
+++ resolved
@@ -448,38 +448,20 @@
       <code>evaluate</code>
     </MissingThrowsDocblock>
   </file>
-<<<<<<< HEAD
   <file src="src/Framework/Constraint/Operator/Operator.php">
-=======
-  <file src="src/Framework/Constraint/RegularExpression.php">
+    <MissingParamType>
+      <code>$constraint</code>
+    </MissingParamType>
+  </file>
+  <file src="src/Framework/Constraint/String/RegularExpression.php">
     <ArgumentTypeCoercion>
       <code><![CDATA[$this->pattern]]></code>
     </ArgumentTypeCoercion>
   </file>
-  <file src="src/Framework/Constraint/SameSize.php">
-    <PossiblyNullArgument>
-      <code><![CDATA[$this->getCountOf($expected)]]></code>
-    </PossiblyNullArgument>
-  </file>
-  <file src="src/Framework/Constraint/StringMatchesFormatDescription.php">
+  <file src="src/Framework/Constraint/String/StringMatchesFormatDescription.php">
     <ArgumentTypeCoercion>
       <code>$line</code>
     </ArgumentTypeCoercion>
-    <InvalidArgument>
-      <code><![CDATA["--- Expected\n+++ Actual\n"]]></code>
-    </InvalidArgument>
-    <InvalidReturnStatement>
-      <code><![CDATA[preg_replace('/\r\n/', "\n", $text)]]></code>
-    </InvalidReturnStatement>
-    <InvalidReturnType>
-      <code>string</code>
-    </InvalidReturnType>
->>>>>>> 9e40d7ad
-    <MissingParamType>
-      <code>$constraint</code>
-    </MissingParamType>
-  </file>
-  <file src="src/Framework/Constraint/String/StringMatchesFormatDescription.php">
     <MissingThrowsDocblock>
       <code><![CDATA[new Differ(new UnifiedDiffOutputBuilder("--- Expected\n+++ Actual\n"))]]></code>
     </MissingThrowsDocblock>
@@ -1190,6 +1172,9 @@
       <code>$parameters</code>
       <code>array_merge(self::LONG_OPTIONS, $additionalLongOptions)</code>
     </ArgumentTypeCoercion>
+    <InvalidArgument>
+      <code>$unrecognizedOptions</code>
+    </InvalidArgument>
     <MissingThrowsDocblock>
       <code><![CDATA[throw new Exception(
                 $e->getMessage(),
@@ -1259,16 +1244,6 @@
     <MoreSpecificReturnType>
       <code>null|Printer|string</code>
     </MoreSpecificReturnType>
-<<<<<<< HEAD
-=======
-    <PossiblyFalseArgument>
-      <code><![CDATA[strrpos($this->arguments['test'], '.')]]></code>
-    </PossiblyFalseArgument>
-    <PossiblyInvalidOperand>
-      <code>$optionName</code>
-      <code>$optionName</code>
-    </PossiblyInvalidOperand>
->>>>>>> 9e40d7ad
     <PossiblyNullArgument>
       <code>$suite</code>
       <code>$suite</code>
