--- conflicted
+++ resolved
@@ -1,9 +1,5 @@
 <?xml version="1.0" encoding="UTF-8"?>
-<<<<<<< HEAD
-<files psalm-version="3.8.3@389af1bfc739bfdff3f9e3dc7bd6499aee51a831">
-=======
 <files psalm-version="3.9.4@352bd3f5c5789db04e4010856c2f4e01ed354f4e">
->>>>>>> a2712903
   <file src="src/Framework/Assert.php">
     <ArgumentTypeCoercion occurrences="2">
       <code>$expectedElement-&gt;childNodes-&gt;item($i)</code>
@@ -98,13 +94,10 @@
       <code>$interfaceName</code>
       <code>$className</code>
     </ArgumentTypeCoercion>
-<<<<<<< HEAD
-=======
     <InvalidReturnStatement occurrences="1"/>
     <InvalidReturnType occurrences="1">
       <code>MockObject&amp;RealInstanceType</code>
     </InvalidReturnType>
->>>>>>> a2712903
     <PossiblyFalseArgument occurrences="1">
       <code>\strpos($args[$i], '$')</code>
     </PossiblyFalseArgument>
@@ -240,17 +233,17 @@
       <code>$suite</code>
     </PossiblyNullArgument>
   </file>
+  <file src="src/TextUI/DefaultResultPrinter.php">
+    <PossiblyUndefinedVariable occurrences="1">
+      <code>$color</code>
+    </PossiblyUndefinedVariable>
+  </file>
   <file src="src/TextUI/Help.php">
     <PossiblyUndefinedArrayOffset occurrences="2">
       <code>$option['desc']</code>
       <code>$option['desc']</code>
     </PossiblyUndefinedArrayOffset>
   </file>
-  <file src="src/TextUI/DefaultResultPrinter.php">
-    <PossiblyUndefinedVariable occurrences="1">
-      <code>$color</code>
-    </PossiblyUndefinedVariable>
-  </file>
   <file src="src/TextUI/TestRunner.php">
     <PossiblyNullPropertyAssignmentValue occurrences="1">
       <code>$loader</code>
@@ -262,35 +255,6 @@
   <file src="src/Util/Annotation/DocBlock.php">
     <InvalidCatch occurrences="1"/>
   </file>
-<<<<<<< HEAD
-=======
-  <file src="src/Util/Configuration.php">
-    <ArgumentTypeCoercion occurrences="4">
-      <code>$extension</code>
-      <code>$listener</code>
-      <code>$testSuiteNodes-&gt;item(0)</code>
-      <code>$testSuiteNode</code>
-    </ArgumentTypeCoercion>
-    <PossiblyInvalidArrayOffset occurrences="3">
-      <code>$result[$array][$name]['verbatim']</code>
-      <code>$result[$array][$name]['force']</code>
-      <code>$result[$array][$name]['value']</code>
-    </PossiblyInvalidArrayOffset>
-    <PossiblyNullReference occurrences="2">
-      <code>getAttribute</code>
-      <code>getAttribute</code>
-    </PossiblyNullReference>
-    <UndefinedMethod occurrences="7">
-      <code>hasAttribute</code>
-      <code>getAttribute</code>
-      <code>hasAttribute</code>
-      <code>getAttribute</code>
-      <code>getAttribute</code>
-      <code>getAttribute</code>
-      <code>getAttribute</code>
-    </UndefinedMethod>
-  </file>
->>>>>>> a2712903
   <file src="src/Util/ErrorHandler.php">
     <InvalidArgument occurrences="1"/>
   </file>
