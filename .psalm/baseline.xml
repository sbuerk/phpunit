--- conflicted
+++ resolved
@@ -858,18 +858,10 @@
       <code>$this-&gt;listeners</code>
       <code>$this-&gt;listeners</code>
     </DeprecatedProperty>
-<<<<<<< HEAD
     <InvalidArgument occurrences="1">
       <code>[$test, 'runBare']</code>
     </InvalidArgument>
     <MissingConstructor occurrences="1">
-=======
-    <DocblockTypeContradiction occurrences="1">
-      <code>$this-&gt;topTestSuite === null</code>
-    </DocblockTypeContradiction>
-    <InvalidCatch occurrences="1"/>
-    <MissingConstructor occurrences="2">
->>>>>>> 788ddbdb
       <code>$codeCoverage</code>
     </MissingConstructor>
     <MissingThrowsDocblock occurrences="3">
@@ -889,16 +881,7 @@
       <code>$this-&gt;codeCoverage !== null</code>
       <code>$this-&gt;codeCoverage !== null</code>
     </RedundantConditionGivenDocblockType>
-<<<<<<< HEAD
     <UndefinedInterfaceMethod occurrences="13">
-=======
-    <UndefinedClass occurrences="3">
-      <code>$e</code>
-      <code>Invoker</code>
-      <code>TimeoutException</code>
-    </UndefinedClass>
-    <UndefinedInterfaceMethod occurrences="12">
->>>>>>> 788ddbdb
       <code>addToAssertionCount</code>
       <code>addToAssertionCount</code>
       <code>doesNotPerformAssertions</code>
@@ -926,15 +909,8 @@
       <code>null === $this-&gt;backupStaticAttributes</code>
       <code>null === $this-&gt;beStrictAboutChangesToGlobalState</code>
     </DocblockTypeContradiction>
-<<<<<<< HEAD
-    <MissingTemplateParam occurrences="1">
-      <code>IteratorAggregate</code>
-    </MissingTemplateParam>
     <MissingThrowsDocblock occurrences="3">
       <code>FileLoader::checkAndLoad($filename)</code>
-=======
-    <MissingThrowsDocblock occurrences="2">
->>>>>>> 788ddbdb
       <code>new PhptTestCase($filename)</code>
     </MissingThrowsDocblock>
     <PropertyNotSetInConstructor occurrences="4">
@@ -1205,7 +1181,6 @@
       <code>IteratorAggregate</code>
     </MissingTemplateParam>
   </file>
-<<<<<<< HEAD
   <file src="src/TextUI/XmlConfiguration/CodeCoverage/Filter/DirectoryCollectionIterator.php">
     <MissingTemplateParam occurrences="1">
       <code>Iterator</code>
@@ -1213,20 +1188,6 @@
     <PropertyNotSetInConstructor occurrences="1">
       <code>$position</code>
     </PropertyNotSetInConstructor>
-=======
-  <file src="src/Util/Blacklist.php">
-    <DocblockTypeContradiction occurrences="1">
-      <code>self::$directories === null</code>
-    </DocblockTypeContradiction>
-    <UndefinedClass occurrences="6">
-      <code>Assert</code>
-      <code>DocBlock</code>
-      <code>Invoker</code>
-      <code>Project</code>
-      <code>Prophet</code>
-      <code>Type</code>
-    </UndefinedClass>
->>>>>>> 788ddbdb
   </file>
   <file src="src/TextUI/XmlConfiguration/Filesystem/DirectoryCollection.php">
     <MissingTemplateParam occurrences="1">
