<?xml version="1.0" encoding="UTF-8"?>
<files psalm-version="4.x-dev@">
  <file src="src/Framework/Assert.php">
    <ArgumentTypeCoercion occurrences="2">
      <code>$actualElement-&gt;childNodes-&gt;item($i)</code>
      <code>$expectedElement-&gt;childNodes-&gt;item($i)</code>
    </ArgumentTypeCoercion>
    <DeprecatedMethod occurrences="5">
      <code>Xml::import($actualElement)</code>
      <code>Xml::import($expectedElement)</code>
      <code>Xml::removeCharacterDataNodes($actualElement)</code>
      <code>Xml::removeCharacterDataNodes($expectedElement)</code>
    </DeprecatedMethod>
    <DocblockTypeContradiction occurrences="12">
      <code>!$actual instanceof Countable &amp;&amp; !is_iterable($actual)</code>
      <code>!$actual instanceof Countable &amp;&amp; !is_iterable($actual)</code>
      <code>!$expected instanceof Countable &amp;&amp; !is_iterable($expected)</code>
      <code>!$expected instanceof Countable &amp;&amp; !is_iterable($expected)</code>
      <code>!$haystack instanceof Countable &amp;&amp; !is_iterable($haystack)</code>
      <code>!$haystack instanceof Countable &amp;&amp; !is_iterable($haystack)</code>
      <code>is_int($key) || is_string($key)</code>
      <code>is_int($key) || is_string($key)</code>
      <code>is_object($object)</code>
      <code>is_object($object)</code>
      <code>is_string($key)</code>
      <code>is_string($key)</code>
    </DocblockTypeContradiction>
    <MissingParamType occurrences="82">
      <code>$actual</code>
      <code>$actual</code>
      <code>$actual</code>
      <code>$actual</code>
      <code>$actual</code>
      <code>$actual</code>
      <code>$actual</code>
      <code>$actual</code>
      <code>$actual</code>
      <code>$actual</code>
      <code>$actual</code>
      <code>$actual</code>
      <code>$actual</code>
      <code>$actual</code>
      <code>$actual</code>
      <code>$actual</code>
      <code>$actual</code>
      <code>$actual</code>
      <code>$actual</code>
      <code>$actual</code>
      <code>$actual</code>
      <code>$actual</code>
      <code>$actual</code>
      <code>$actual</code>
      <code>$actual</code>
      <code>$actual</code>
      <code>$actual</code>
      <code>$actual</code>
      <code>$actual</code>
      <code>$actual</code>
      <code>$actual</code>
      <code>$actual</code>
      <code>$actual</code>
      <code>$actual</code>
      <code>$actual</code>
      <code>$actual</code>
      <code>$actual</code>
      <code>$actual</code>
      <code>$actual</code>
      <code>$actual</code>
      <code>$actual</code>
      <code>$actual</code>
      <code>$actual</code>
      <code>$actual</code>
      <code>$actual</code>
      <code>$actual</code>
      <code>$actual</code>
      <code>$attributeName</code>
      <code>$condition</code>
      <code>$condition</code>
      <code>$condition</code>
      <code>$condition</code>
      <code>$expected</code>
      <code>$expected</code>
      <code>$expected</code>
      <code>$expected</code>
      <code>$expected</code>
      <code>$expected</code>
      <code>$expected</code>
      <code>$expected</code>
      <code>$expected</code>
      <code>$expected</code>
      <code>$expected</code>
      <code>$expected</code>
      <code>$expected</code>
      <code>$needle</code>
      <code>$needle</code>
      <code>$needle</code>
      <code>$needle</code>
      <code>$prefix</code>
      <code>$value</code>
      <code>$value</code>
      <code>$value</code>
      <code>$value</code>
      <code>$value</code>
      <code>$value</code>
      <code>$value</code>
      <code>$value</code>
      <code>$value</code>
      <code>$value</code>
      <code>$value</code>
      <code>$value</code>
    </MissingParamType>
    <MissingThrowsDocblock occurrences="37">
      <code>loadFile</code>
      <code>loadFile</code>
      <code>loadFile</code>
      <code>loadFile</code>
      <code>new IsType($type)</code>
      <code>new IsType(IsType::TYPE_ARRAY)</code>
      <code>new IsType(IsType::TYPE_ARRAY)</code>
      <code>new IsType(IsType::TYPE_BOOL)</code>
      <code>new IsType(IsType::TYPE_BOOL)</code>
      <code>new IsType(IsType::TYPE_CALLABLE)</code>
      <code>new IsType(IsType::TYPE_CALLABLE)</code>
      <code>new IsType(IsType::TYPE_CLOSED_RESOURCE)</code>
      <code>new IsType(IsType::TYPE_CLOSED_RESOURCE)</code>
      <code>new IsType(IsType::TYPE_FLOAT)</code>
      <code>new IsType(IsType::TYPE_FLOAT)</code>
      <code>new IsType(IsType::TYPE_INT)</code>
      <code>new IsType(IsType::TYPE_INT)</code>
      <code>new IsType(IsType::TYPE_ITERABLE)</code>
      <code>new IsType(IsType::TYPE_ITERABLE)</code>
      <code>new IsType(IsType::TYPE_NUMERIC)</code>
      <code>new IsType(IsType::TYPE_NUMERIC)</code>
      <code>new IsType(IsType::TYPE_OBJECT)</code>
      <code>new IsType(IsType::TYPE_OBJECT)</code>
      <code>new IsType(IsType::TYPE_RESOURCE)</code>
      <code>new IsType(IsType::TYPE_RESOURCE)</code>
      <code>new IsType(IsType::TYPE_SCALAR)</code>
      <code>new IsType(IsType::TYPE_SCALAR)</code>
      <code>new IsType(IsType::TYPE_STRING)</code>
      <code>new IsType(IsType::TYPE_STRING)</code>
      <code>new TraversableContainsOnly($className, false)</code>
      <code>new TraversableContainsOnly($type)</code>
      <code>static::assertThat($haystack, $constraint, $message)</code>
      <code>static::assertThat($haystack, $constraint, $message)</code>
    </MissingThrowsDocblock>
    <PossiblyInvalidArgument occurrences="2">
      <code>$expected</code>
      <code>$expected</code>
    </PossiblyInvalidArgument>
    <RedundantCondition occurrences="1">
      <code>assert($step['object'] instanceof TestCase)</code>
    </RedundantCondition>
  </file>
  <file src="src/Framework/Assert/Functions.php">
    <DeprecatedClass occurrences="2">
      <code>InvokedAtIndexMatcher</code>
      <code>new InvokedAtIndexMatcher($index)</code>
    </DeprecatedClass>
    <DeprecatedMethod occurrences="11">
      <code>Assert::assertDirectoryNotExists(...func_get_args())</code>
      <code>Assert::assertDirectoryNotIsReadable(...func_get_args())</code>
      <code>Assert::assertDirectoryNotIsWritable(...func_get_args())</code>
      <code>Assert::assertEqualXMLStructure(...func_get_args())</code>
      <code>Assert::assertFileNotExists(...func_get_args())</code>
      <code>Assert::assertFileNotIsReadable(...func_get_args())</code>
      <code>Assert::assertFileNotIsWritable(...func_get_args())</code>
      <code>Assert::assertNotIsReadable(...func_get_args())</code>
      <code>Assert::assertNotIsWritable(...func_get_args())</code>
      <code>Assert::assertNotRegExp(...func_get_args())</code>
      <code>Assert::assertRegExp(...func_get_args())</code>
    </DeprecatedMethod>
    <MissingParamType occurrences="85">
      <code>$actual</code>
      <code>$actual</code>
      <code>$actual</code>
      <code>$actual</code>
      <code>$actual</code>
      <code>$actual</code>
      <code>$actual</code>
      <code>$actual</code>
      <code>$actual</code>
      <code>$actual</code>
      <code>$actual</code>
      <code>$actual</code>
      <code>$actual</code>
      <code>$actual</code>
      <code>$actual</code>
      <code>$actual</code>
      <code>$actual</code>
      <code>$actual</code>
      <code>$actual</code>
      <code>$actual</code>
      <code>$actual</code>
      <code>$actual</code>
      <code>$actual</code>
      <code>$actual</code>
      <code>$actual</code>
      <code>$actual</code>
      <code>$actual</code>
      <code>$actual</code>
      <code>$actual</code>
      <code>$actual</code>
      <code>$actual</code>
      <code>$actual</code>
      <code>$actual</code>
      <code>$actual</code>
      <code>$actual</code>
      <code>$actual</code>
      <code>$actual</code>
      <code>$actual</code>
      <code>$actual</code>
      <code>$actual</code>
      <code>$actual</code>
      <code>$actual</code>
      <code>$actual</code>
      <code>$actual</code>
      <code>$actual</code>
      <code>$actual</code>
      <code>$actual</code>
      <code>$attributeName</code>
      <code>$callback</code>
      <code>$condition</code>
      <code>$condition</code>
      <code>$condition</code>
      <code>$condition</code>
      <code>$expected</code>
      <code>$expected</code>
      <code>$expected</code>
      <code>$expected</code>
      <code>$expected</code>
      <code>$expected</code>
      <code>$expected</code>
      <code>$expected</code>
      <code>$expected</code>
      <code>$expected</code>
      <code>$expected</code>
      <code>$expected</code>
      <code>$expected</code>
      <code>$key</code>
      <code>$needle</code>
      <code>$needle</code>
      <code>$needle</code>
      <code>$needle</code>
      <code>$prefix</code>
      <code>$value</code>
      <code>$value</code>
      <code>$value</code>
      <code>$value</code>
      <code>$value</code>
      <code>$value</code>
      <code>$value</code>
      <code>$value</code>
      <code>$value</code>
      <code>$value</code>
      <code>$value</code>
      <code>$value</code>
      <code>$value</code>
    </MissingParamType>
    <MissingThrowsDocblock occurrences="1">
      <code>Assert::logicalAnd(...func_get_args())</code>
    </MissingThrowsDocblock>
    <TooManyArguments occurrences="13">
      <code>Assert::anything(...func_get_args())</code>
      <code>Assert::directoryExists(...func_get_args())</code>
      <code>Assert::fileExists(...func_get_args())</code>
      <code>Assert::isEmpty(...func_get_args())</code>
      <code>Assert::isFalse(...func_get_args())</code>
      <code>Assert::isFinite(...func_get_args())</code>
      <code>Assert::isInfinite(...func_get_args())</code>
      <code>Assert::isJson(...func_get_args())</code>
      <code>Assert::isNan(...func_get_args())</code>
      <code>Assert::isNull(...func_get_args())</code>
      <code>Assert::isReadable(...func_get_args())</code>
      <code>Assert::isTrue(...func_get_args())</code>
      <code>Assert::isWritable(...func_get_args())</code>
    </TooManyArguments>
  </file>
  <file src="src/Framework/Constraint/Cardinality/Count.php">
    <MissingParamType occurrences="1">
      <code>$other</code>
    </MissingParamType>
    <MissingThrowsDocblock occurrences="1">
      <code>getCountOf</code>
    </MissingThrowsDocblock>
  </file>
  <file src="src/Framework/Constraint/Cardinality/SameSize.php">
    <MissingThrowsDocblock occurrences="1">
      <code>getCountOf</code>
    </MissingThrowsDocblock>
  </file>
  <file src="src/Framework/Constraint/Constraint.php">
    <MissingParamType occurrences="1">
      <code>$other</code>
    </MissingParamType>
  </file>
  <file src="src/Framework/Constraint/Equality/IsEqual.php">
    <MissingParamType occurrences="2">
      <code>$other</code>
      <code>$value</code>
    </MissingParamType>
  </file>
  <file src="src/Framework/Constraint/Equality/IsEqualCanonicalizing.php">
    <MissingParamType occurrences="2">
      <code>$other</code>
      <code>$value</code>
    </MissingParamType>
  </file>
  <file src="src/Framework/Constraint/Equality/IsEqualIgnoringCase.php">
    <MissingParamType occurrences="2">
      <code>$other</code>
      <code>$value</code>
    </MissingParamType>
  </file>
  <file src="src/Framework/Constraint/Equality/IsEqualWithDelta.php">
    <MissingParamType occurrences="2">
      <code>$other</code>
      <code>$value</code>
    </MissingParamType>
  </file>
  <file src="src/Framework/Constraint/Exception/Exception.php">
    <MissingThrowsDocblock occurrences="1">
      <code>Filter::getFilteredStacktrace($other)</code>
    </MissingThrowsDocblock>
  </file>
  <file src="src/Framework/Constraint/Exception/ExceptionCode.php">
    <MoreSpecificImplementedParamType occurrences="1">
      <code>$other</code>
    </MoreSpecificImplementedParamType>
  </file>
  <file src="src/Framework/Constraint/Exception/ExceptionMessage.php">
    <MoreSpecificImplementedParamType occurrences="1">
      <code>$other</code>
    </MoreSpecificImplementedParamType>
    <RedundantCast occurrences="1">
      <code>(string) $other-&gt;getMessage()</code>
    </RedundantCast>
  </file>
  <file src="src/Framework/Constraint/Exception/ExceptionMessageRegularExpression.php">
    <MoreSpecificImplementedParamType occurrences="1">
      <code>$other</code>
    </MoreSpecificImplementedParamType>
  </file>
  <file src="src/Framework/Constraint/IsAnything.php">
    <MissingParamType occurrences="1">
      <code>$other</code>
    </MissingParamType>
  </file>
  <file src="src/Framework/Constraint/IsIdentical.php">
    <MissingParamType occurrences="2">
      <code>$other</code>
      <code>$value</code>
    </MissingParamType>
  </file>
  <file src="src/Framework/Constraint/Object/ClassHasAttribute.php">
    <MissingThrowsDocblock occurrences="1"/>
  </file>
  <file src="src/Framework/Constraint/Object/ClassHasStaticAttribute.php">
    <MissingThrowsDocblock occurrences="1"/>
  </file>
  <file src="src/Framework/Constraint/Operator/BinaryOperator.php">
    <UnsafeInstantiation occurrences="1">
      <code>new static</code>
    </UnsafeInstantiation>
  </file>
  <file src="src/Framework/Constraint/Operator/LogicalNot.php">
    <MissingThrowsDocblock occurrences="1">
      <code>evaluate</code>
    </MissingThrowsDocblock>
  </file>
  <file src="src/Framework/Constraint/Operator/Operator.php">
    <MissingParamType occurrences="1">
      <code>$constraint</code>
    </MissingParamType>
  </file>
  <file src="src/Framework/Constraint/String/StringMatchesFormatDescription.php">
    <MissingThrowsDocblock occurrences="1">
      <code>new Differ(new UnifiedDiffOutputBuilder("--- Expected\n+++ Actual\n"))</code>
    </MissingThrowsDocblock>
  </file>
  <file src="src/Framework/Constraint/String/StringStartsWith.php">
    <MissingThrowsDocblock occurrences="1">
      <code>throw InvalidArgumentException::create(1, 'non-empty string');</code>
    </MissingThrowsDocblock>
  </file>
  <file src="src/Framework/Constraint/Traversable/TraversableContains.php">
    <MissingParamType occurrences="1">
      <code>$value</code>
    </MissingParamType>
    <MissingReturnType occurrences="1">
      <code>value</code>
    </MissingReturnType>
  </file>
  <file src="src/Framework/Constraint/Type/IsInstanceOf.php">
    <ArgumentTypeCoercion occurrences="1">
      <code>$this-&gt;className</code>
    </ArgumentTypeCoercion>
  </file>
  <file src="src/Framework/DataProviderTestSuite.php">
    <ArgumentTypeCoercion occurrences="1">
      <code>$className</code>
    </ArgumentTypeCoercion>
    <PropertyNotSetInConstructor occurrences="2">
      <code>DataProviderTestSuite</code>
      <code>DataProviderTestSuite</code>
    </PropertyNotSetInConstructor>
  </file>
  <file src="src/Framework/ErrorTestCase.php">
    <NonInvariantDocblockPropertyType occurrences="1">
      <code>$backupGlobals</code>
    </NonInvariantDocblockPropertyType>
  </file>
  <file src="src/Framework/Exception/Exception.php">
    <MissingParamType occurrences="2">
      <code>$code</code>
      <code>$message</code>
    </MissingParamType>
    <MissingThrowsDocblock occurrences="1">
      <code>Filter::getFilteredStacktrace($this)</code>
    </MissingThrowsDocblock>
  </file>
  <file src="src/Framework/Exception/ExpectationFailedException.php">
    <PossiblyNullPropertyAssignmentValue occurrences="1">
      <code>$comparisonFailure</code>
    </PossiblyNullPropertyAssignmentValue>
  </file>
  <file src="src/Framework/ExceptionWrapper.php">
    <MissingThrowsDocblock occurrences="1">
      <code>Filter::getFilteredStacktrace($this)</code>
    </MissingThrowsDocblock>
    <PossiblyNullArgument occurrences="1">
      <code>$t-&gt;getPrevious()</code>
    </PossiblyNullArgument>
  </file>
  <file src="src/Framework/IncompleteTestCase.php">
    <NonInvariantDocblockPropertyType occurrences="1">
      <code>$backupGlobals</code>
    </NonInvariantDocblockPropertyType>
  </file>
  <file src="src/Framework/MockObject/Builder/Identity.php">
    <MissingReturnType occurrences="1">
      <code>id</code>
    </MissingReturnType>
  </file>
  <file src="src/Framework/MockObject/Builder/InvocationMocker.php">
    <MissingParamType occurrences="2">
      <code>$id</code>
      <code>$id</code>
    </MissingParamType>
  </file>
  <file src="src/Framework/MockObject/Builder/InvocationStubber.php">
    <MissingParamType occurrences="2">
      <code>$nextValues</code>
      <code>$value</code>
    </MissingParamType>
  </file>
  <file src="src/Framework/MockObject/Builder/ParametersMatch.php">
    <MissingParamType occurrences="1">
      <code>$arguments</code>
    </MissingParamType>
  </file>
  <file src="src/Framework/MockObject/ConfigurableMethod.php">
    <MissingParamType occurrences="1">
      <code>$value</code>
    </MissingParamType>
  </file>
  <file src="src/Framework/MockObject/Generator.php">
    <ArgumentTypeCoercion occurrences="3">
      <code>$className</code>
      <code>$className</code>
      <code>$interfaceName</code>
    </ArgumentTypeCoercion>
    <DocblockTypeContradiction occurrences="1">
      <code>!is_array($methods) &amp;&amp; null !== $methods</code>
    </DocblockTypeContradiction>
    <InvalidReturnStatement occurrences="1"/>
    <InvalidReturnType occurrences="1">
      <code>MockObject&amp;RealInstanceType</code>
    </InvalidReturnType>
    <MissingParamType occurrences="1">
      <code>$type</code>
    </MissingParamType>
    <MissingReturnType occurrences="1">
      <code>getObject</code>
    </MissingReturnType>
    <PossiblyNullArgument occurrences="1">
      <code>$client-&gt;__getFunctions()</code>
    </PossiblyNullArgument>
  </file>
  <file src="src/Framework/MockObject/Invocation.php">
    <ArgumentTypeCoercion occurrences="1">
      <code>$types</code>
    </ArgumentTypeCoercion>
    <MissingThrowsDocblock occurrences="1">
      <code>throw $t;</code>
    </MissingThrowsDocblock>
  </file>
  <file src="src/Framework/MockObject/InvocationHandler.php">
    <MissingReturnType occurrences="1">
      <code>invoke</code>
    </MissingReturnType>
    <PropertyNotSetInConstructor occurrences="1">
      <code>$deferredError</code>
    </PropertyNotSetInConstructor>
    <RedundantConditionGivenDocblockType occurrences="2">
      <code>$this-&gt;deferredError</code>
      <code>$this-&gt;deferredError</code>
    </RedundantConditionGivenDocblockType>
  </file>
  <file src="src/Framework/MockObject/Matcher.php">
    <DocblockTypeContradiction occurrences="4">
      <code>$this-&gt;methodNameRule === null</code>
      <code>$this-&gt;methodNameRule === null</code>
      <code>$this-&gt;methodNameRule === null</code>
      <code>$this-&gt;parametersRule === null</code>
    </DocblockTypeContradiction>
    <MissingReturnType occurrences="1">
      <code>invoked</code>
    </MissingReturnType>
    <PropertyNotSetInConstructor occurrences="3">
      <code>$methodNameRule</code>
      <code>$parametersRule</code>
      <code>$stub</code>
    </PropertyNotSetInConstructor>
    <RedundantConditionGivenDocblockType occurrences="9">
      <code>$this-&gt;invocationRule !== null</code>
      <code>$this-&gt;methodNameRule !== null</code>
      <code>$this-&gt;methodNameRule !== null</code>
      <code>$this-&gt;parametersRule !== null</code>
      <code>$this-&gt;parametersRule !== null</code>
      <code>$this-&gt;parametersRule !== null</code>
      <code>$this-&gt;stub</code>
      <code>$this-&gt;stub</code>
      <code>$this-&gt;stub !== null</code>
    </RedundantConditionGivenDocblockType>
  </file>
  <file src="src/Framework/MockObject/MockBuilder.php">
    <ArgumentTypeCoercion occurrences="4">
      <code>$this-&gt;type</code>
      <code>$this-&gt;type</code>
      <code>$this-&gt;type</code>
      <code>$this-&gt;type</code>
    </ArgumentTypeCoercion>
    <DeprecatedMethod occurrences="1">
      <code>setMethods</code>
    </DeprecatedMethod>
    <InvalidReturnStatement occurrences="3">
      <code>$object</code>
      <code>$object</code>
      <code>$object</code>
    </InvalidReturnStatement>
    <InvalidReturnType occurrences="3">
      <code>MockObject&amp;MockedType</code>
      <code>MockObject&amp;MockedType</code>
      <code>MockObject&amp;MockedType</code>
    </InvalidReturnType>
    <PossiblyInvalidPropertyAssignmentValue occurrences="1">
      <code>$type</code>
    </PossiblyInvalidPropertyAssignmentValue>
  </file>
  <file src="src/Framework/MockObject/MockMethod.php">
    <PossiblyFalseOperand occurrences="1">
      <code>strpos($parameterAsString, '&lt;optional&gt; ')</code>
    </PossiblyFalseOperand>
    <RedundantCast occurrences="1"/>
    <RedundantCastGivenDocblockType occurrences="1">
      <code>(string) var_export($defaultValue, true)</code>
    </RedundantCastGivenDocblockType>
  </file>
  <file src="src/Framework/MockObject/MockObject.php">
    <MissingParamType occurrences="1">
      <code>$originalObject</code>
    </MissingParamType>
  </file>
  <file src="src/Framework/MockObject/Rule/InvocationOrder.php">
    <MissingReturnType occurrences="2">
      <code>invoked</code>
      <code>invokedDo</code>
    </MissingReturnType>
  </file>
  <file src="src/Framework/MockObject/Rule/Parameters.php">
    <DocblockTypeContradiction occurrences="1">
      <code>$this-&gt;invocation === null</code>
    </DocblockTypeContradiction>
    <PossiblyNullPropertyAssignmentValue occurrences="1">
      <code>null</code>
    </PossiblyNullPropertyAssignmentValue>
    <PropertyNotSetInConstructor occurrences="2">
      <code>$invocation</code>
      <code>$parameterVerificationResult</code>
    </PropertyNotSetInConstructor>
    <RedundantCastGivenDocblockType occurrences="1">
      <code>(bool) $this-&gt;parameterVerificationResult</code>
    </RedundantCastGivenDocblockType>
    <RedundantPropertyInitializationCheck occurrences="1">
      <code>isset($this-&gt;parameterVerificationResult)</code>
    </RedundantPropertyInitializationCheck>
  </file>
  <file src="src/Framework/MockObject/Stub/ConsecutiveCalls.php">
    <MissingReturnType occurrences="1">
      <code>invoke</code>
    </MissingReturnType>
  </file>
  <file src="src/Framework/MockObject/Stub/ReturnArgument.php">
    <MissingParamType occurrences="1">
      <code>$argumentIndex</code>
    </MissingParamType>
    <MissingReturnType occurrences="1">
      <code>invoke</code>
    </MissingReturnType>
  </file>
  <file src="src/Framework/MockObject/Stub/ReturnCallback.php">
    <MissingParamType occurrences="1">
      <code>$callback</code>
    </MissingParamType>
    <MissingPropertyType occurrences="1">
      <code>$callback</code>
    </MissingPropertyType>
    <MissingReturnType occurrences="1">
      <code>invoke</code>
    </MissingReturnType>
  </file>
  <file src="src/Framework/MockObject/Stub/ReturnReference.php">
    <MissingParamType occurrences="1">
      <code>$reference</code>
    </MissingParamType>
    <MissingReturnType occurrences="1">
      <code>invoke</code>
    </MissingReturnType>
  </file>
  <file src="src/Framework/MockObject/Stub/ReturnSelf.php">
    <MissingReturnType occurrences="1">
      <code>invoke</code>
    </MissingReturnType>
  </file>
  <file src="src/Framework/MockObject/Stub/ReturnStub.php">
    <MissingParamType occurrences="1">
      <code>$value</code>
    </MissingParamType>
    <MissingReturnType occurrences="1">
      <code>invoke</code>
    </MissingReturnType>
  </file>
  <file src="src/Framework/MockObject/Stub/ReturnValueMap.php">
    <MissingReturnType occurrences="1">
      <code>invoke</code>
    </MissingReturnType>
  </file>
  <file src="src/Framework/MockObject/Stub/Stub.php">
    <MissingReturnType occurrences="1">
      <code>invoke</code>
    </MissingReturnType>
  </file>
  <file src="src/Framework/SkippedTestCase.php">
    <NonInvariantDocblockPropertyType occurrences="1">
      <code>$backupGlobals</code>
    </NonInvariantDocblockPropertyType>
  </file>
  <file src="src/Framework/TestBuilder.php">
    <MissingParamType occurrences="1">
      <code>$data</code>
    </MissingParamType>
    <MissingReturnType occurrences="1">
      <code>buildTestWithoutData</code>
    </MissingReturnType>
    <MissingThrowsDocblock occurrences="4">
      <code>Filter::getFilteredStacktrace($t)</code>
      <code>Filter::getFilteredStacktrace($t)</code>
      <code>throw new Exception('No valid test provided.');</code>
    </MissingThrowsDocblock>
  </file>
  <file src="src/Framework/TestCase.php">
    <ArgumentTypeCoercion occurrences="1">
      <code>$this-&gt;expectedException</code>
    </ArgumentTypeCoercion>
    <DeprecatedClass occurrences="2">
      <code>InvokedAtIndexMatcher</code>
      <code>new InvokedAtIndexMatcher($index)</code>
    </DeprecatedClass>
    <DeprecatedMethod occurrences="1">
      <code>setMethods</code>
    </DeprecatedMethod>
    <DeprecatedProperty occurrences="4">
      <code>$this-&gt;backupGlobalsBlacklist</code>
      <code>$this-&gt;backupGlobalsBlacklist</code>
      <code>$this-&gt;backupStaticAttributesBlacklist</code>
      <code>$this-&gt;backupStaticAttributesBlacklist</code>
    </DeprecatedProperty>
    <DocblockTypeContradiction occurrences="5">
      <code>$this-&gt;backupStaticAttributes === null</code>
      <code>$this-&gt;mockObjectGenerator === null</code>
      <code>$this-&gt;prophet === null</code>
      <code>$this-&gt;runClassInSeparateProcess === null</code>
      <code>$this-&gt;runTestInSeparateProcess === null</code>
    </DocblockTypeContradiction>
    <InvalidArgument occurrences="1">
      <code>$header</code>
    </InvalidArgument>
    <InvalidReturnStatement occurrences="2">
      <code>$mockObject</code>
      <code>get_class($mock)</code>
    </InvalidReturnStatement>
    <InvalidReturnType occurrences="2">
      <code>MockObject&amp;RealInstanceType</code>
      <code>class-string&lt;MockObject&amp;RealInstanceType&gt;</code>
    </InvalidReturnType>
    <MissingParamType occurrences="5">
      <code>$args</code>
      <code>$args</code>
      <code>$callback</code>
      <code>$result</code>
      <code>$value</code>
    </MissingParamType>
    <MissingReturnType occurrences="2">
      <code>getResult</code>
      <code>runTest</code>
    </MissingReturnType>
    <MissingThrowsDocblock occurrences="20">
      <code>cacheDirectory</code>
      <code>endTest</code>
      <code>endTest</code>
      <code>endTest</code>
      <code>generateClassFromWsdl</code>
      <code>getMock</code>
      <code>getMock</code>
      <code>getMock</code>
      <code>getMock</code>
      <code>getMock</code>
      <code>getMockForAbstractClass</code>
      <code>getMockForTrait</code>
      <code>getObjectForTrait</code>
      <code>new Differ($header)</code>
      <code>throw new Exception('This test uses TestCase::prophesize(), but phpspec/prophecy is not installed. Please run "composer require --dev phpspec/prophecy ^1.12.1".');</code>
    </MissingThrowsDocblock>
    <PossiblyNullPropertyAssignmentValue occurrences="3">
      <code>$beStrictAboutChangesToGlobalState</code>
      <code>null</code>
      <code>null</code>
    </PossiblyNullPropertyAssignmentValue>
    <PropertyNotSetInConstructor occurrences="7">
      <code>$backupStaticAttributes</code>
      <code>$mockObjectGenerator</code>
      <code>$outputBufferingLevel</code>
      <code>$prophet</code>
      <code>$result</code>
      <code>$runClassInSeparateProcess</code>
      <code>$runTestInSeparateProcess</code>
    </PropertyNotSetInConstructor>
    <RedundantCastGivenDocblockType occurrences="1">
      <code>(bool) $this-&gt;backupStaticAttributes</code>
    </RedundantCastGivenDocblockType>
    <RedundantCondition occurrences="1">
      <code>$this instanceof PhptTestCase</code>
    </RedundantCondition>
    <RedundantConditionGivenDocblockType occurrences="1">
      <code>$this-&gt;prophet !== null</code>
    </RedundantConditionGivenDocblockType>
<<<<<<< HEAD
    <UndefinedClass occurrences="6">
      <code>$e</code>
=======
    <UndefinedClass occurrences="8">
      <code>$e</code>
      <code>$methodProphecy</code>
      <code>MethodProphecy</code>
>>>>>>> 87e59a5e
      <code>ObjectProphecy</code>
      <code>PredictionException</code>
      <code>PredictionException</code>
      <code>Prophet</code>
      <code>Prophet</code>
    </UndefinedClass>
    <UndefinedDocblockClass occurrences="6">
      <code>$this-&gt;prophet</code>
      <code>$this-&gt;prophet</code>
      <code>\Prophecy\Exception\Doubler\ClassNotFoundException</code>
      <code>\Prophecy\Exception\Doubler\DoubleException</code>
      <code>\Prophecy\Exception\Doubler\InterfaceNotFoundException</code>
      <code>\Prophecy\Prophet</code>
    </UndefinedDocblockClass>
  </file>
  <file src="src/Framework/TestResult.php">
    <ArgumentTypeCoercion occurrences="1">
      <code>$test</code>
    </ArgumentTypeCoercion>
    <DeprecatedClass occurrences="4">
      <code>TestListener</code>
      <code>TestListener</code>
      <code>TestListener[]</code>
      <code>private $listeners = [];</code>
    </DeprecatedClass>
    <DeprecatedProperty occurrences="11">
      <code>$this-&gt;listeners</code>
      <code>$this-&gt;listeners</code>
      <code>$this-&gt;listeners</code>
      <code>$this-&gt;listeners</code>
      <code>$this-&gt;listeners</code>
      <code>$this-&gt;listeners</code>
      <code>$this-&gt;listeners</code>
      <code>$this-&gt;listeners</code>
      <code>$this-&gt;listeners</code>
      <code>$this-&gt;listeners</code>
      <code>$this-&gt;listeners</code>
    </DeprecatedProperty>
    <InvalidArgument occurrences="1">
      <code>[$test, 'runBare']</code>
    </InvalidArgument>
    <MissingConstructor occurrences="1">
      <code>$codeCoverage</code>
    </MissingConstructor>
    <MissingThrowsDocblock occurrences="3">
      <code>stop</code>
    </MissingThrowsDocblock>
    <PossiblyInvalidArgument occurrences="1">
      <code>$linesToBeCovered</code>
    </PossiblyInvalidArgument>
    <PossiblyUndefinedVariable occurrences="5">
      <code>$_timeout</code>
      <code>$e</code>
      <code>$e</code>
      <code>$e</code>
      <code>$isAnyCoverageRequired</code>
    </PossiblyUndefinedVariable>
    <RedundantConditionGivenDocblockType occurrences="2">
      <code>$this-&gt;codeCoverage !== null</code>
      <code>$this-&gt;codeCoverage !== null</code>
    </RedundantConditionGivenDocblockType>
    <UndefinedInterfaceMethod occurrences="13">
      <code>addToAssertionCount</code>
      <code>addToAssertionCount</code>
      <code>doesNotPerformAssertions</code>
      <code>doesNotPerformAssertions</code>
      <code>getActualOutput</code>
      <code>getName</code>
      <code>getName</code>
      <code>getNumAssertions</code>
      <code>getNumAssertions</code>
      <code>getNumAssertions</code>
      <code>getNumAssertions</code>
      <code>hasOutput</code>
      <code>runBare</code>
    </UndefinedInterfaceMethod>
  </file>
  <file src="src/Framework/TestSuite.php">
    <ArgumentTypeCoercion occurrences="2">
      <code>$className</code>
      <code>$className</code>
    </ArgumentTypeCoercion>
    <DocblockTypeContradiction occurrences="6">
      <code>!is_string($theClass) &amp;&amp; !$theClass instanceof ReflectionClass</code>
      <code>is_string($testClass)</code>
      <code>is_string($testClass) &amp;&amp; class_exists($testClass)</code>
      <code>null === $this-&gt;backupGlobals</code>
      <code>null === $this-&gt;backupStaticAttributes</code>
      <code>null === $this-&gt;beStrictAboutChangesToGlobalState</code>
    </DocblockTypeContradiction>
    <MissingThrowsDocblock occurrences="3">
      <code>FileLoader::checkAndLoad($filename)</code>
      <code>new PhptTestCase($filename)</code>
    </MissingThrowsDocblock>
    <PropertyNotSetInConstructor occurrences="4">
      <code>$backupGlobals</code>
      <code>$backupStaticAttributes</code>
      <code>$beStrictAboutChangesToGlobalState</code>
      <code>$iteratorFilter</code>
    </PropertyNotSetInConstructor>
    <RedundantCastGivenDocblockType occurrences="1">
      <code>(string) $key</code>
    </RedundantCastGivenDocblockType>
    <RedundantConditionGivenDocblockType occurrences="7">
      <code>$this-&gt;iteratorFilter !== null</code>
      <code>is_bool($backupGlobals)</code>
      <code>is_bool($backupStaticAttributes)</code>
      <code>is_bool($beStrictAboutChangesToGlobalState)</code>
      <code>null === $this-&gt;backupGlobals &amp;&amp; is_bool($backupGlobals)</code>
      <code>null === $this-&gt;backupStaticAttributes &amp;&amp; is_bool($backupStaticAttributes)</code>
      <code>null === $this-&gt;beStrictAboutChangesToGlobalState &amp;&amp; is_bool($beStrictAboutChangesToGlobalState)</code>
    </RedundantConditionGivenDocblockType>
  </file>
  <file src="src/Framework/WarningTestCase.php">
    <NonInvariantDocblockPropertyType occurrences="1">
      <code>$backupGlobals</code>
    </NonInvariantDocblockPropertyType>
  </file>
  <file src="src/Runner/BaseTestRunner.php">
    <DeprecatedClass occurrences="2">
      <code>TestSuiteLoader</code>
      <code>new StandardTestSuiteLoader</code>
    </DeprecatedClass>
  </file>
  <file src="src/Runner/Extension/ExtensionHandler.php">
    <DeprecatedClass occurrences="1">
      <code>TestListener</code>
    </DeprecatedClass>
  </file>
  <file src="src/Runner/Filter/GroupFilterIterator.php">
    <MissingReturnType occurrences="1">
      <code>doAccept</code>
    </MissingReturnType>
  </file>
  <file src="src/Runner/Filter/NameFilterIterator.php">
    <PropertyNotSetInConstructor occurrences="2">
      <code>$filterMax</code>
      <code>$filterMin</code>
    </PropertyNotSetInConstructor>
    <RedundantPropertyInitializationCheck occurrences="1">
      <code>$accepted &amp;&amp; isset($this-&gt;filterMax)</code>
    </RedundantPropertyInitializationCheck>
  </file>
  <file src="src/Runner/Hook/TestListenerAdapter.php">
    <DeprecatedInterface occurrences="1">
      <code>TestListenerAdapter</code>
    </DeprecatedInterface>
    <MissingConstructor occurrences="1">
      <code>$lastTestWasNotSuccessful</code>
    </MissingConstructor>
  </file>
  <file src="src/Runner/PhptTestCase.php">
    <InternalClass occurrences="2">
      <code>RawCodeCoverageData::fromXdebugWithoutPathCoverage([])</code>
      <code>RawCodeCoverageData::fromXdebugWithoutPathCoverage([])</code>
    </InternalClass>
    <InternalMethod occurrences="2">
      <code>RawCodeCoverageData::fromXdebugWithoutPathCoverage([])</code>
      <code>RawCodeCoverageData::fromXdebugWithoutPathCoverage([])</code>
    </InternalMethod>
    <MissingThrowsDocblock occurrences="3">
      <code>cacheDirectory</code>
      <code>stop</code>
    </MissingThrowsDocblock>
    <PossiblyInvalidArgument occurrences="1">
      <code>$sections['FILEEOF']</code>
    </PossiblyInvalidArgument>
  </file>
  <file src="src/Runner/StandardTestSuiteLoader.php">
    <DeprecatedInterface occurrences="1">
      <code>StandardTestSuiteLoader</code>
    </DeprecatedInterface>
    <MissingThrowsDocblock occurrences="1">
      <code>FileLoader::checkAndLoad($suiteClassFile)</code>
    </MissingThrowsDocblock>
  </file>
  <file src="src/Runner/TestSuiteSorter.php">
    <MissingClosureParamType occurrences="6">
      <code>$left</code>
      <code>$left</code>
      <code>$left</code>
      <code>$right</code>
      <code>$right</code>
      <code>$right</code>
    </MissingClosureParamType>
    <RedundantConditionGivenDocblockType occurrences="4">
      <code>$order === self::ORDER_DURATION &amp;&amp; $this-&gt;cache !== null</code>
      <code>$orderDefects === self::ORDER_DEFECTS_FIRST &amp;&amp; $this-&gt;cache !== null</code>
      <code>$this-&gt;cache !== null</code>
      <code>$this-&gt;cache !== null</code>
    </RedundantConditionGivenDocblockType>
  </file>
  <file src="src/TextUI/CliArguments/Builder.php">
    <MissingThrowsDocblock occurrences="1"/>
  </file>
  <file src="src/TextUI/CliArguments/Configuration.php">
    <MissingReturnType occurrences="1">
      <code>columns</code>
    </MissingReturnType>
  </file>
  <file src="src/TextUI/Command.php">
    <ArgumentTypeCoercion occurrences="1">
      <code>$printerClass</code>
    </ArgumentTypeCoercion>
    <DeprecatedClass occurrences="2">
      <code>?TestSuiteLoader</code>
      <code>StandardTestSuiteLoader::class</code>
    </DeprecatedClass>
    <DeprecatedMethod occurrences="6">
      <code>handleLoader</code>
      <code>handleLoader</code>
      <code>hasTestSuiteLoaderClass</code>
      <code>hasTestSuiteLoaderFile</code>
      <code>testSuiteLoaderClass</code>
      <code>testSuiteLoaderFile</code>
    </DeprecatedMethod>
    <LessSpecificReturnStatement occurrences="1">
      <code>$class-&gt;newInstance($outputStream)</code>
    </LessSpecificReturnStatement>
    <MissingThrowsDocblock occurrences="21">
      <code>argument</code>
      <code>argument</code>
      <code>atLeastVersion</code>
      <code>bootstrap</code>
      <code>cacheDirectory</code>
      <code>defaultTestSuite</code>
      <code>detect</code>
      <code>extensionsDirectory</code>
      <code>getTest</code>
      <code>handleListSuites</code>
      <code>handleListTests</code>
      <code>handleListTestsXml</code>
      <code>includePath</code>
      <code>iniSettings</code>
      <code>mapToLegacyArray</code>
      <code>printerClass</code>
      <code>stop</code>
      <code>testSuiteLoaderClass</code>
      <code>unrecognizedOrderBy</code>
    </MissingThrowsDocblock>
    <MoreSpecificReturnType occurrences="1">
      <code>null|Printer|string</code>
    </MoreSpecificReturnType>
    <PossiblyNullArgument occurrences="4">
      <code>$suite</code>
      <code>$suite</code>
      <code>$suite</code>
      <code>$suite</code>
    </PossiblyNullArgument>
    <RedundantCondition occurrences="1">
      <code>assert(isset($arguments) &amp;&amp; $arguments instanceof Configuration)</code>
    </RedundantCondition>
    <UnsafeInstantiation occurrences="1">
      <code>new static</code>
    </UnsafeInstantiation>
  </file>
  <file src="src/TextUI/DefaultResultPrinter.php">
    <DeprecatedInterface occurrences="1">
      <code>DefaultResultPrinter</code>
    </DeprecatedInterface>
    <MissingThrowsDocblock occurrences="2">
      <code>parent::__construct($out)</code>
      <code>stop</code>
    </MissingThrowsDocblock>
    <PropertyNotSetInConstructor occurrences="2">
      <code>$maxColumn</code>
      <code>$numTestsWidth</code>
    </PropertyNotSetInConstructor>
  </file>
  <file src="src/TextUI/Help.php">
    <PossiblyUndefinedArrayOffset occurrences="2">
      <code>$option['desc']</code>
      <code>$option['desc']</code>
    </PossiblyUndefinedArrayOffset>
  </file>
  <file src="src/TextUI/TestRunner.php">
    <DeprecatedClass occurrences="5">
      <code>TestSuiteLoader</code>
      <code>TestSuiteLoader</code>
      <code>TestSuiteLoader</code>
      <code>new StandardTestSuiteLoader</code>
      <code>new XdebugFilterScriptGenerator</code>
    </DeprecatedClass>
    <DeprecatedMethod occurrences="10">
      <code>addListener</code>
      <code>addListener</code>
      <code>addListener</code>
      <code>addListener</code>
      <code>addListener</code>
      <code>addListener</code>
      <code>addListener</code>
      <code>addListener</code>
      <code>createTestListenerInstance</code>
      <code>flushListeners</code>
    </DeprecatedMethod>
    <DocblockTypeContradiction occurrences="2">
      <code>$this-&gt;loader === null</code>
      <code>$this-&gt;printer === null</code>
    </DocblockTypeContradiction>
    <InvalidArgument occurrences="6">
      <code>$e</code>
      <code>$e</code>
      <code>$e</code>
      <code>$e</code>
      <code>$e</code>
      <code>$e</code>
    </InvalidArgument>
    <InvalidStringClass occurrences="1"/>
    <MissingThrowsDocblock occurrences="11">
      <code>addFilter</code>
      <code>addFilter</code>
      <code>addFilter</code>
      <code>addFilter</code>
      <code>addFilter</code>
      <code>detect</code>
      <code>new Printer($arguments['coverageText'])</code>
      <code>reorderTestsInSuite</code>
      <code>run</code>
      <code>stop</code>
      <code>stop</code>
    </MissingThrowsDocblock>
    <PossiblyNullPropertyAssignmentValue occurrences="1">
      <code>$loader</code>
    </PossiblyNullPropertyAssignmentValue>
    <PropertyNotSetInConstructor occurrences="1">
      <code>$printer</code>
    </PropertyNotSetInConstructor>
    <RedundantCondition occurrences="3">
      <code>assert($arguments['configurationObject'] instanceof Configuration)</code>
      <code>assert($arguments['configurationObject'] instanceof Configuration)</code>
      <code>assert($this-&gt;printer instanceof CliTestDoxPrinter)</code>
    </RedundantCondition>
    <RedundantConditionGivenDocblockType occurrences="1">
      <code>$this-&gt;printer !== null</code>
    </RedundantConditionGivenDocblockType>
  </file>
  <file src="src/TextUI/XmlConfiguration/CodeCoverage/Filter/DirectoryCollectionIterator.php">
    <PropertyNotSetInConstructor occurrences="1">
      <code>$position</code>
    </PropertyNotSetInConstructor>
  </file>
<<<<<<< HEAD
  <file src="src/TextUI/XmlConfiguration/Filesystem/DirectoryCollectionIterator.php">
    <PropertyNotSetInConstructor occurrences="1">
      <code>$position</code>
    </PropertyNotSetInConstructor>
=======
  <file src="src/Util/Blacklist.php">
    <DocblockTypeContradiction occurrences="1">
      <code>self::$directories === null</code>
    </DocblockTypeContradiction>
    <UndefinedClass occurrences="6">
      <code>Assert</code>
      <code>DocBlock</code>
      <code>Invoker</code>
      <code>Project</code>
      <code>Prophet</code>
      <code>Type</code>
    </UndefinedClass>
>>>>>>> 87e59a5e
  </file>
  <file src="src/TextUI/XmlConfiguration/Filesystem/FileCollectionIterator.php">
    <PropertyNotSetInConstructor occurrences="1">
      <code>$position</code>
    </PropertyNotSetInConstructor>
  </file>
  <file src="src/TextUI/XmlConfiguration/Group/GroupCollectionIterator.php">
    <PropertyNotSetInConstructor occurrences="1">
      <code>$position</code>
    </PropertyNotSetInConstructor>
  </file>
  <file src="src/TextUI/XmlConfiguration/Loader.php">
    <DeprecatedMethod occurrences="1">
      <code>legacyCodeCoverage</code>
    </DeprecatedMethod>
    <RedundantCast occurrences="37">
      <code>(string) $argument-&gt;textContent</code>
      <code>(string) $const-&gt;getAttribute('name')</code>
      <code>(string) $const-&gt;getAttribute('value')</code>
      <code>(string) $directoryNode-&gt;getAttribute('group')</code>
      <code>(string) $directoryNode-&gt;getAttribute('phpVersion')</code>
      <code>(string) $directoryNode-&gt;getAttribute('phpVersionOperator')</code>
      <code>(string) $directoryNode-&gt;getAttribute('prefix')</code>
      <code>(string) $directoryNode-&gt;getAttribute('prefix')</code>
      <code>(string) $directoryNode-&gt;getAttribute('suffix')</code>
      <code>(string) $directoryNode-&gt;getAttribute('suffix')</code>
      <code>(string) $directoryNode-&gt;textContent</code>
      <code>(string) $directoryNode-&gt;textContent</code>
      <code>(string) $document-&gt;documentElement-&gt;getAttribute('columns')</code>
      <code>(string) $element-&gt;getAttribute($attribute)</code>
      <code>(string) $element-&gt;getAttribute($attribute)</code>
      <code>(string) $element-&gt;getAttribute($attribute)</code>
      <code>(string) $element-&gt;getAttribute('addUncoveredFilesFromWhitelist')</code>
      <code>(string) $element-&gt;getAttribute('class')</code>
      <code>(string) $element-&gt;getAttribute('file')</code>
      <code>(string) $element-&gt;getAttribute('name')</code>
      <code>(string) $element-&gt;getAttribute('processUncoveredFilesFromWhitelist')</code>
      <code>(string) $excludeNode-&gt;textContent</code>
      <code>(string) $file-&gt;textContent</code>
      <code>(string) $fileNode-&gt;getAttribute('phpVersion')</code>
      <code>(string) $fileNode-&gt;getAttribute('phpVersionOperator')</code>
      <code>(string) $fileNode-&gt;textContent</code>
      <code>(string) $group-&gt;textContent</code>
      <code>(string) $group-&gt;textContent</code>
      <code>(string) $includePath-&gt;textContent</code>
      <code>(string) $ini-&gt;getAttribute('name')</code>
      <code>(string) $ini-&gt;getAttribute('value')</code>
      <code>(string) $log-&gt;getAttribute('target')</code>
      <code>(string) $log-&gt;getAttribute('target')</code>
      <code>(string) $log-&gt;getAttribute('type')</code>
      <code>(string) $log-&gt;getAttribute('type')</code>
      <code>(string) $var-&gt;getAttribute('name')</code>
      <code>(string) $var-&gt;getAttribute('value')</code>
    </RedundantCast>
    <RedundantConditionGivenDocblockType occurrences="2">
      <code>assert($directoryNode instanceof DOMElement)</code>
      <code>assert($fileNode instanceof DOMElement)</code>
    </RedundantConditionGivenDocblockType>
  </file>
  <file src="src/TextUI/XmlConfiguration/Logging/Logging.php">
    <MissingThrowsDocblock occurrences="6">
      <code>throw new Exception('Logger "JUnit XML" is not configured');</code>
      <code>throw new Exception('Logger "Team City" is not configured');</code>
      <code>throw new Exception('Logger "TestDox HTML" is not configured');</code>
      <code>throw new Exception('Logger "TestDox Text" is not configured');</code>
      <code>throw new Exception('Logger "TestDox XML" is not configured');</code>
      <code>throw new Exception('Logger "Text" is not configured');</code>
    </MissingThrowsDocblock>
  </file>
  <file src="src/TextUI/XmlConfiguration/Migration/Migrations/CoverageCloverToReport.php">
    <PossiblyNullReference occurrences="1">
      <code>createElement</code>
    </PossiblyNullReference>
  </file>
  <file src="src/TextUI/XmlConfiguration/Migration/Migrations/CoverageCrap4jToReport.php">
    <PossiblyNullReference occurrences="1">
      <code>createElement</code>
    </PossiblyNullReference>
  </file>
  <file src="src/TextUI/XmlConfiguration/Migration/Migrations/CoverageHtmlToReport.php">
    <PossiblyNullReference occurrences="1">
      <code>createElement</code>
    </PossiblyNullReference>
  </file>
  <file src="src/TextUI/XmlConfiguration/Migration/Migrations/CoveragePhpToReport.php">
    <PossiblyNullReference occurrences="1">
      <code>createElement</code>
    </PossiblyNullReference>
  </file>
  <file src="src/TextUI/XmlConfiguration/Migration/Migrations/CoverageTextToReport.php">
    <PossiblyNullReference occurrences="1">
      <code>createElement</code>
    </PossiblyNullReference>
  </file>
  <file src="src/TextUI/XmlConfiguration/Migration/Migrations/CoverageXmlToReport.php">
    <PossiblyNullReference occurrences="1">
      <code>createElement</code>
    </PossiblyNullReference>
  </file>
  <file src="src/TextUI/XmlConfiguration/Migration/Migrations/LogToReportMigration.php">
    <PossiblyNullReference occurrences="1">
      <code>removeChild</code>
    </PossiblyNullReference>
  </file>
  <file src="src/TextUI/XmlConfiguration/Migration/Migrations/RemoveEmptyFilter.php">
    <PossiblyNullReference occurrences="2">
      <code>removeChild</code>
      <code>removeChild</code>
    </PossiblyNullReference>
  </file>
  <file src="src/TextUI/XmlConfiguration/PHP/Constant.php">
    <MissingParamType occurrences="1">
      <code>$value</code>
    </MissingParamType>
    <MissingReturnType occurrences="1">
      <code>value</code>
    </MissingReturnType>
  </file>
  <file src="src/TextUI/XmlConfiguration/PHP/ConstantCollectionIterator.php">
    <PropertyNotSetInConstructor occurrences="1">
      <code>$position</code>
    </PropertyNotSetInConstructor>
  </file>
  <file src="src/TextUI/XmlConfiguration/PHP/IniSettingCollectionIterator.php">
    <PropertyNotSetInConstructor occurrences="1">
      <code>$position</code>
    </PropertyNotSetInConstructor>
  </file>
  <file src="src/TextUI/XmlConfiguration/PHP/Variable.php">
    <MissingParamType occurrences="1">
      <code>$value</code>
    </MissingParamType>
    <MissingReturnType occurrences="1">
      <code>value</code>
    </MissingReturnType>
  </file>
  <file src="src/TextUI/XmlConfiguration/PHP/VariableCollectionIterator.php">
    <PropertyNotSetInConstructor occurrences="1">
      <code>$position</code>
    </PropertyNotSetInConstructor>
  </file>
  <file src="src/TextUI/XmlConfiguration/PHPUnit/ExtensionCollectionIterator.php">
    <PropertyNotSetInConstructor occurrences="1">
      <code>$position</code>
    </PropertyNotSetInConstructor>
  </file>
  <file src="src/TextUI/XmlConfiguration/PHPUnit/PHPUnit.php">
    <DeprecatedMethod occurrences="2">
      <code>hasTestSuiteLoaderClass</code>
      <code>hasTestSuiteLoaderFile</code>
    </DeprecatedMethod>
    <DeprecatedProperty occurrences="6">
      <code>$this-&gt;testSuiteLoaderClass</code>
      <code>$this-&gt;testSuiteLoaderClass</code>
      <code>$this-&gt;testSuiteLoaderClass</code>
      <code>$this-&gt;testSuiteLoaderFile</code>
      <code>$this-&gt;testSuiteLoaderFile</code>
      <code>$this-&gt;testSuiteLoaderFile</code>
    </DeprecatedProperty>
    <MissingParamType occurrences="1">
      <code>$columns</code>
    </MissingParamType>
    <MissingReturnType occurrences="1">
      <code>columns</code>
    </MissingReturnType>
    <RedundantCastGivenDocblockType occurrences="8">
      <code>(string) $this-&gt;bootstrap</code>
      <code>(string) $this-&gt;cacheResultFile</code>
      <code>(string) $this-&gt;defaultTestSuite</code>
      <code>(string) $this-&gt;extensionsDirectory</code>
      <code>(string) $this-&gt;printerClass</code>
      <code>(string) $this-&gt;printerFile</code>
      <code>(string) $this-&gt;testSuiteLoaderClass</code>
      <code>(string) $this-&gt;testSuiteLoaderFile</code>
    </RedundantCastGivenDocblockType>
  </file>
  <file src="src/TextUI/XmlConfiguration/TestSuite/TestDirectoryCollectionIterator.php">
    <PropertyNotSetInConstructor occurrences="1">
      <code>$position</code>
    </PropertyNotSetInConstructor>
  </file>
  <file src="src/TextUI/XmlConfiguration/TestSuite/TestFileCollectionIterator.php">
    <PropertyNotSetInConstructor occurrences="1">
      <code>$position</code>
    </PropertyNotSetInConstructor>
  </file>
  <file src="src/TextUI/XmlConfiguration/TestSuite/TestSuiteCollectionIterator.php">
    <PropertyNotSetInConstructor occurrences="1">
      <code>$position</code>
    </PropertyNotSetInConstructor>
  </file>
  <file src="src/Util/Annotation/DocBlock.php">
    <MissingThrowsDocblock occurrences="1">
      <code>throw new SkippedTestError;</code>
    </MissingThrowsDocblock>
    <RedundantCast occurrences="1">
      <code>(string) $matches['value'][$i]</code>
    </RedundantCast>
  </file>
  <file src="src/Util/ErrorHandler.php">
    <InvalidArgument occurrences="1"/>
    <MissingReturnType occurrences="1">
      <code>invokeIgnoringWarnings</code>
    </MissingReturnType>
  </file>
  <file src="src/Util/ExcludeList.php">
    <MissingThrowsDocblock occurrences="1"/>
    <UndefinedClass occurrences="5">
      <code>Assert</code>
      <code>DocBlock</code>
      <code>Project</code>
      <code>Prophet</code>
      <code>Type</code>
    </UndefinedClass>
  </file>
  <file src="src/Util/Filter.php">
    <MissingParamType occurrences="1">
      <code>$prefix</code>
    </MissingParamType>
  </file>
  <file src="src/Util/GlobalState.php">
    <MissingParamType occurrences="1">
      <code>$variable</code>
    </MissingParamType>
  </file>
  <file src="src/Util/Json.php">
    <MissingParamType occurrences="1">
      <code>$json</code>
    </MissingParamType>
  </file>
  <file src="src/Util/Log/JUnit.php">
    <ArgumentTypeCoercion occurrences="1">
      <code>$suite-&gt;getName()</code>
    </ArgumentTypeCoercion>
    <DeprecatedInterface occurrences="1">
      <code>JUnit</code>
    </DeprecatedInterface>
    <DocblockTypeContradiction occurrences="2">
      <code>$this-&gt;currentTestCase === null</code>
      <code>$this-&gt;currentTestCase === null</code>
    </DocblockTypeContradiction>
    <InvalidPropertyAssignmentValue occurrences="1">
      <code>$this-&gt;testSuiteTimes</code>
    </InvalidPropertyAssignmentValue>
    <MissingThrowsDocblock occurrences="4">
      <code>Filter::getFilteredStacktrace($t)</code>
      <code>parent::__construct($out)</code>
    </MissingThrowsDocblock>
    <PossiblyNullPropertyAssignmentValue occurrences="1">
      <code>null</code>
    </PossiblyNullPropertyAssignmentValue>
    <PropertyNotSetInConstructor occurrences="1">
      <code>$currentTestCase</code>
    </PropertyNotSetInConstructor>
    <UndefinedInterfaceMethod occurrences="2">
      <code>getName</code>
      <code>getName</code>
    </UndefinedInterfaceMethod>
  </file>
  <file src="src/Util/Log/TeamCity.php">
    <ArgumentTypeCoercion occurrences="1">
      <code>$className</code>
    </ArgumentTypeCoercion>
    <DeprecatedInterface occurrences="1">
      <code>TeamCity</code>
    </DeprecatedInterface>
    <DocblockTypeContradiction occurrences="2">
      <code>$actualString === null</code>
      <code>$expectedString === null</code>
    </DocblockTypeContradiction>
    <MissingParamType occurrences="1">
      <code>$value</code>
    </MissingParamType>
    <MissingThrowsDocblock occurrences="2">
      <code>Filter::getFilteredStacktrace($t)</code>
    </MissingThrowsDocblock>
    <PropertyNotSetInConstructor occurrences="4">
      <code>$flowId</code>
      <code>$startedTestName</code>
      <code>TeamCity</code>
      <code>TeamCity</code>
    </PropertyNotSetInConstructor>
    <RedundantCondition occurrences="1">
      <code>$previous-&gt;getPrevious()</code>
    </RedundantCondition>
    <UndefinedInterfaceMethod occurrences="6">
      <code>getName</code>
      <code>getName</code>
      <code>getName</code>
      <code>getName</code>
      <code>getName</code>
      <code>getName</code>
    </UndefinedInterfaceMethod>
  </file>
  <file src="src/Util/PHP/AbstractPhpProcess.php">
    <ArgumentTypeCoercion occurrences="2">
      <code>$this-&gt;getException($failures[0])</code>
      <code>$this-&gt;getException($warnings[0])</code>
    </ArgumentTypeCoercion>
    <LessSpecificReturnStatement occurrences="1">
      <code>$exception</code>
    </LessSpecificReturnStatement>
    <MissingClosureParamType occurrences="4">
      <code>$errfile</code>
      <code>$errline</code>
      <code>$errno</code>
      <code>$errstr</code>
    </MissingClosureParamType>
    <MoreSpecificReturnType occurrences="1">
      <code>Exception</code>
    </MoreSpecificReturnType>
    <PossiblyFalseOperand occurrences="1">
      <code>strrpos($key, "\0")</code>
    </PossiblyFalseOperand>
    <PossiblyNullArgument occurrences="1">
      <code>$childResult-&gt;getCodeCoverage()</code>
    </PossiblyNullArgument>
    <PossiblyNullReference occurrences="1">
      <code>merge</code>
    </PossiblyNullReference>
    <UndefinedInterfaceMethod occurrences="2">
      <code>addToAssertionCount</code>
      <code>setResult</code>
    </UndefinedInterfaceMethod>
  </file>
  <file src="src/Util/PHP/DefaultPhpProcess.php">
    <PropertyNotSetInConstructor occurrences="1">
      <code>$tempFile</code>
    </PropertyNotSetInConstructor>
    <RedundantCondition occurrences="1">
      <code>$_SERVER</code>
    </RedundantCondition>
    <TypeDoesNotContainNull occurrences="1">
      <code>[]</code>
    </TypeDoesNotContainNull>
  </file>
  <file src="src/Util/PHP/WindowsPhpProcess.php">
    <PropertyNotSetInConstructor occurrences="1">
      <code>WindowsPhpProcess</code>
    </PropertyNotSetInConstructor>
  </file>
  <file src="src/Util/Printer.php">
    <PropertyNotSetInConstructor occurrences="1">
      <code>$stream</code>
    </PropertyNotSetInConstructor>
  </file>
  <file src="src/Util/Test.php">
    <MissingReturnType occurrences="1">
      <code>sanitizeVersionNumber</code>
    </MissingReturnType>
    <MissingThrowsDocblock occurrences="6">
      <code>forClassName</code>
      <code>forMethod</code>
      <code>forMethod</code>
      <code>getName</code>
      <code>requirements</code>
      <code>requirements</code>
    </MissingThrowsDocblock>
  </file>
  <file src="src/Util/TestDox/CliTestDoxPrinter.php">
    <DeprecatedInterface occurrences="1">
      <code>CliTestDoxPrinter</code>
    </DeprecatedInterface>
    <InvalidArrayOffset occurrences="2">
      <code>self::SPINNER_ICONS[$id]</code>
      <code>self::SPINNER_ICONS[$id]</code>
    </InvalidArrayOffset>
    <MissingThrowsDocblock occurrences="2">
      <code>\PHPUnit\Util\Filter::getFilteredStacktrace($t)</code>
      <code>stop</code>
    </MissingThrowsDocblock>
    <PossiblyInvalidArrayOffset occurrences="6">
      <code>$prefix['default']</code>
      <code>$prefix['diff']</code>
      <code>$prefix['last']</code>
      <code>$prefix['message']</code>
      <code>$prefix['start']</code>
      <code>$prefix['trace']</code>
    </PossiblyInvalidArrayOffset>
    <PossiblyUndefinedArrayOffset occurrences="1">
      <code>self::STATUS_STYLES[$result['status']]['message']</code>
    </PossiblyUndefinedArrayOffset>
    <PropertyNotSetInConstructor occurrences="2">
      <code>CliTestDoxPrinter</code>
      <code>CliTestDoxPrinter</code>
    </PropertyNotSetInConstructor>
  </file>
  <file src="src/Util/TestDox/HtmlResultPrinter.php">
    <DeprecatedInterface occurrences="1">
      <code>HtmlResultPrinter</code>
    </DeprecatedInterface>
    <PossiblyNullArgument occurrences="1">
      <code>$this-&gt;currentTestClassPrettified</code>
    </PossiblyNullArgument>
    <PropertyNotSetInConstructor occurrences="1">
      <code>HtmlResultPrinter</code>
    </PropertyNotSetInConstructor>
  </file>
  <file src="src/Util/TestDox/NamePrettifier.php">
    <InvalidCast occurrences="1">
      <code>$value</code>
    </InvalidCast>
    <MissingThrowsDocblock occurrences="1"/>
    <RedundantConditionGivenDocblockType occurrences="1">
      <code>is_string($value)</code>
    </RedundantConditionGivenDocblockType>
  </file>
  <file src="src/Util/TestDox/ResultPrinter.php">
    <DeprecatedInterface occurrences="1">
      <code>ResultPrinter</code>
    </DeprecatedInterface>
    <MissingThrowsDocblock occurrences="1">
      <code>parent::__construct($out)</code>
    </MissingThrowsDocblock>
    <PropertyNotSetInConstructor occurrences="1">
      <code>$testStatus</code>
    </PropertyNotSetInConstructor>
  </file>
  <file src="src/Util/TestDox/TestDoxPrinter.php">
    <DeprecatedInterface occurrences="1">
      <code>TestDoxPrinter</code>
    </DeprecatedInterface>
    <MissingThrowsDocblock occurrences="1">
      <code>\PHPUnit\Util\Filter::getFilteredStacktrace($t)</code>
    </MissingThrowsDocblock>
    <PropertyNotSetInConstructor occurrences="2">
      <code>TestDoxPrinter</code>
      <code>TestDoxPrinter</code>
    </PropertyNotSetInConstructor>
    <UndefinedInterfaceMethod occurrences="1">
      <code>getName</code>
    </UndefinedInterfaceMethod>
  </file>
  <file src="src/Util/TestDox/TextResultPrinter.php">
    <DeprecatedInterface occurrences="1">
      <code>TextResultPrinter</code>
    </DeprecatedInterface>
    <PropertyNotSetInConstructor occurrences="1">
      <code>TextResultPrinter</code>
    </PropertyNotSetInConstructor>
  </file>
  <file src="src/Util/TestDox/XmlResultPrinter.php">
    <DeprecatedInterface occurrences="1">
      <code>XmlResultPrinter</code>
    </DeprecatedInterface>
    <MissingThrowsDocblock occurrences="2">
      <code>parent::__construct($out)</code>
    </MissingThrowsDocblock>
  </file>
  <file src="src/Util/TextTestListRenderer.php">
    <InvalidArgument occurrences="1">
      <code>$suite-&gt;getIterator()</code>
    </InvalidArgument>
  </file>
  <file src="src/Util/VersionComparisonOperator.php">
    <MissingThrowsDocblock occurrences="1">
      <code>ensureOperatorIsValid</code>
    </MissingThrowsDocblock>
  </file>
  <file src="src/Util/Xml.php">
    <ArgumentTypeCoercion occurrences="1">
      <code>$item</code>
    </ArgumentTypeCoercion>
    <InvalidStringClass occurrences="1">
      <code>new $className</code>
    </InvalidStringClass>
    <LessSpecificReturnStatement occurrences="1">
      <code>(new DOMDocument)-&gt;importNode($element, true)</code>
    </LessSpecificReturnStatement>
    <MissingReturnType occurrences="1">
      <code>xmlToVariable</code>
    </MissingReturnType>
    <MissingThrowsDocblock occurrences="1"/>
    <MoreSpecificReturnType occurrences="1">
      <code>DOMElement</code>
    </MoreSpecificReturnType>
    <RedundantCast occurrences="1">
      <code>(string) $entry-&gt;getAttribute('key')</code>
    </RedundantCast>
  </file>
  <file src="src/Util/XmlTestListRenderer.php">
    <InvalidArgument occurrences="1">
      <code>$suite-&gt;getIterator()</code>
    </InvalidArgument>
  </file>
</files><|MERGE_RESOLUTION|>--- conflicted
+++ resolved
@@ -730,7 +730,7 @@
       <code>getMockForTrait</code>
       <code>getObjectForTrait</code>
       <code>new Differ($header)</code>
-      <code>throw new Exception('This test uses TestCase::prophesize(), but phpspec/prophecy is not installed. Please run "composer require --dev phpspec/prophecy ^1.12.1".');</code>
+      <code>throw new Exception('This test uses TestCase::prophesize(), but phpspec/prophecy is not installed. Please run "composer require --dev phpspec/prophecy".');</code>
     </MissingThrowsDocblock>
     <PossiblyNullPropertyAssignmentValue occurrences="3">
       <code>$beStrictAboutChangesToGlobalState</code>
@@ -755,15 +755,8 @@
     <RedundantConditionGivenDocblockType occurrences="1">
       <code>$this-&gt;prophet !== null</code>
     </RedundantConditionGivenDocblockType>
-<<<<<<< HEAD
     <UndefinedClass occurrences="6">
       <code>$e</code>
-=======
-    <UndefinedClass occurrences="8">
-      <code>$e</code>
-      <code>$methodProphecy</code>
-      <code>MethodProphecy</code>
->>>>>>> 87e59a5e
       <code>ObjectProphecy</code>
       <code>PredictionException</code>
       <code>PredictionException</code>
@@ -1105,25 +1098,10 @@
       <code>$position</code>
     </PropertyNotSetInConstructor>
   </file>
-<<<<<<< HEAD
   <file src="src/TextUI/XmlConfiguration/Filesystem/DirectoryCollectionIterator.php">
     <PropertyNotSetInConstructor occurrences="1">
       <code>$position</code>
     </PropertyNotSetInConstructor>
-=======
-  <file src="src/Util/Blacklist.php">
-    <DocblockTypeContradiction occurrences="1">
-      <code>self::$directories === null</code>
-    </DocblockTypeContradiction>
-    <UndefinedClass occurrences="6">
-      <code>Assert</code>
-      <code>DocBlock</code>
-      <code>Invoker</code>
-      <code>Project</code>
-      <code>Prophet</code>
-      <code>Type</code>
-    </UndefinedClass>
->>>>>>> 87e59a5e
   </file>
   <file src="src/TextUI/XmlConfiguration/Filesystem/FileCollectionIterator.php">
     <PropertyNotSetInConstructor occurrences="1">
