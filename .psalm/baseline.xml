<?xml version="1.0" encoding="UTF-8"?>
<files psalm-version="dev-master@">
  <file src="src/Framework/Assert.php">
    <ArgumentTypeCoercion occurrences="2">
      <code>$actualElement-&gt;childNodes-&gt;item($i)</code>
      <code>$expectedElement-&gt;childNodes-&gt;item($i)</code>
    </ArgumentTypeCoercion>
    <DeprecatedMethod occurrences="5">
      <code>Xml::import($actualElement)</code>
      <code>Xml::import($expectedElement)</code>
      <code>Xml::removeCharacterDataNodes($actualElement)</code>
      <code>Xml::removeCharacterDataNodes($expectedElement)</code>
    </DeprecatedMethod>
    <DocblockTypeContradiction occurrences="12">
      <code>!$actual instanceof Countable &amp;&amp; !is_iterable($actual)</code>
      <code>!$actual instanceof Countable &amp;&amp; !is_iterable($actual)</code>
      <code>!$expected instanceof Countable &amp;&amp; !is_iterable($expected)</code>
      <code>!$expected instanceof Countable &amp;&amp; !is_iterable($expected)</code>
      <code>!$haystack instanceof Countable &amp;&amp; !is_iterable($haystack)</code>
      <code>!$haystack instanceof Countable &amp;&amp; !is_iterable($haystack)</code>
      <code>is_int($key) || is_string($key)</code>
      <code>is_int($key) || is_string($key)</code>
      <code>is_object($object)</code>
      <code>is_object($object)</code>
      <code>is_string($key)</code>
      <code>is_string($key)</code>
    </DocblockTypeContradiction>
    <MissingParamType occurrences="82">
      <code>$actual</code>
      <code>$actual</code>
      <code>$actual</code>
      <code>$actual</code>
      <code>$actual</code>
      <code>$actual</code>
      <code>$actual</code>
      <code>$actual</code>
      <code>$actual</code>
      <code>$actual</code>
      <code>$actual</code>
      <code>$actual</code>
      <code>$actual</code>
      <code>$actual</code>
      <code>$actual</code>
      <code>$actual</code>
      <code>$actual</code>
      <code>$actual</code>
      <code>$actual</code>
      <code>$actual</code>
      <code>$actual</code>
      <code>$actual</code>
      <code>$actual</code>
      <code>$actual</code>
      <code>$actual</code>
      <code>$actual</code>
      <code>$actual</code>
      <code>$actual</code>
      <code>$actual</code>
      <code>$actual</code>
      <code>$actual</code>
      <code>$actual</code>
      <code>$actual</code>
      <code>$actual</code>
      <code>$actual</code>
      <code>$actual</code>
      <code>$actual</code>
      <code>$actual</code>
      <code>$actual</code>
      <code>$actual</code>
      <code>$actual</code>
      <code>$actual</code>
      <code>$actual</code>
      <code>$actual</code>
      <code>$actual</code>
      <code>$actual</code>
      <code>$actual</code>
      <code>$attributeName</code>
      <code>$condition</code>
      <code>$condition</code>
      <code>$condition</code>
      <code>$condition</code>
      <code>$expected</code>
      <code>$expected</code>
      <code>$expected</code>
      <code>$expected</code>
      <code>$expected</code>
      <code>$expected</code>
      <code>$expected</code>
      <code>$expected</code>
      <code>$expected</code>
      <code>$expected</code>
      <code>$expected</code>
      <code>$expected</code>
      <code>$expected</code>
      <code>$needle</code>
      <code>$needle</code>
      <code>$needle</code>
      <code>$needle</code>
      <code>$prefix</code>
      <code>$value</code>
      <code>$value</code>
      <code>$value</code>
      <code>$value</code>
      <code>$value</code>
      <code>$value</code>
      <code>$value</code>
      <code>$value</code>
      <code>$value</code>
      <code>$value</code>
      <code>$value</code>
      <code>$value</code>
    </MissingParamType>
<<<<<<< HEAD
    <MissingThrowsDocblock occurrences="37">
      <code>loadFile</code>
      <code>loadFile</code>
      <code>loadFile</code>
      <code>loadFile</code>
=======
    <MissingReturnType occurrences="3">
      <code>getObjectAttribute</code>
      <code>getStaticAttribute</code>
      <code>readAttribute</code>
    </MissingReturnType>
    <MissingThrowsDocblock occurrences="36">
      <code>new IsType($expected)</code>
      <code>new IsType($expected)</code>
>>>>>>> bd776862
      <code>new IsType($type)</code>
      <code>new IsType(IsType::TYPE_ARRAY)</code>
      <code>new IsType(IsType::TYPE_ARRAY)</code>
      <code>new IsType(IsType::TYPE_BOOL)</code>
      <code>new IsType(IsType::TYPE_BOOL)</code>
      <code>new IsType(IsType::TYPE_CALLABLE)</code>
      <code>new IsType(IsType::TYPE_CALLABLE)</code>
      <code>new IsType(IsType::TYPE_CLOSED_RESOURCE)</code>
      <code>new IsType(IsType::TYPE_CLOSED_RESOURCE)</code>
      <code>new IsType(IsType::TYPE_FLOAT)</code>
      <code>new IsType(IsType::TYPE_FLOAT)</code>
      <code>new IsType(IsType::TYPE_INT)</code>
      <code>new IsType(IsType::TYPE_INT)</code>
      <code>new IsType(IsType::TYPE_ITERABLE)</code>
      <code>new IsType(IsType::TYPE_ITERABLE)</code>
      <code>new IsType(IsType::TYPE_NUMERIC)</code>
      <code>new IsType(IsType::TYPE_NUMERIC)</code>
      <code>new IsType(IsType::TYPE_OBJECT)</code>
      <code>new IsType(IsType::TYPE_OBJECT)</code>
      <code>new IsType(IsType::TYPE_RESOURCE)</code>
      <code>new IsType(IsType::TYPE_RESOURCE)</code>
      <code>new IsType(IsType::TYPE_SCALAR)</code>
      <code>new IsType(IsType::TYPE_SCALAR)</code>
      <code>new IsType(IsType::TYPE_STRING)</code>
      <code>new IsType(IsType::TYPE_STRING)</code>
      <code>new TraversableContainsOnly($className, false)</code>
      <code>new TraversableContainsOnly($type)</code>
      <code>static::assertThat($haystack, $constraint, $message)</code>
      <code>static::assertThat($haystack, $constraint, $message)</code>
      <code>static::assertThat($haystack, $constraint, $message)</code>
      <code>static::assertThat($haystack, $constraint, $message)</code>
    </MissingThrowsDocblock>
    <PossiblyInvalidArgument occurrences="2">
      <code>$expected</code>
      <code>$expected</code>
    </PossiblyInvalidArgument>
    <RedundantCondition occurrences="1">
      <code>assert($step['object'] instanceof TestCase)</code>
    </RedundantCondition>
  </file>
  <file src="src/Framework/Assert/Functions.php">
    <DeprecatedClass occurrences="2">
      <code>InvokedAtIndexMatcher</code>
      <code>new InvokedAtIndexMatcher($index)</code>
    </DeprecatedClass>
    <DeprecatedMethod occurrences="11">
      <code>Assert::assertDirectoryNotExists(...func_get_args())</code>
      <code>Assert::assertDirectoryNotIsReadable(...func_get_args())</code>
      <code>Assert::assertDirectoryNotIsWritable(...func_get_args())</code>
      <code>Assert::assertEqualXMLStructure(...func_get_args())</code>
      <code>Assert::assertFileNotExists(...func_get_args())</code>
      <code>Assert::assertFileNotIsReadable(...func_get_args())</code>
      <code>Assert::assertFileNotIsWritable(...func_get_args())</code>
      <code>Assert::assertNotIsReadable(...func_get_args())</code>
      <code>Assert::assertNotIsWritable(...func_get_args())</code>
      <code>Assert::assertNotRegExp(...func_get_args())</code>
      <code>Assert::assertRegExp(...func_get_args())</code>
    </DeprecatedMethod>
    <MissingParamType occurrences="85">
      <code>$actual</code>
      <code>$actual</code>
      <code>$actual</code>
      <code>$actual</code>
      <code>$actual</code>
      <code>$actual</code>
      <code>$actual</code>
      <code>$actual</code>
      <code>$actual</code>
      <code>$actual</code>
      <code>$actual</code>
      <code>$actual</code>
      <code>$actual</code>
      <code>$actual</code>
      <code>$actual</code>
      <code>$actual</code>
      <code>$actual</code>
      <code>$actual</code>
      <code>$actual</code>
      <code>$actual</code>
      <code>$actual</code>
      <code>$actual</code>
      <code>$actual</code>
      <code>$actual</code>
      <code>$actual</code>
      <code>$actual</code>
      <code>$actual</code>
      <code>$actual</code>
      <code>$actual</code>
      <code>$actual</code>
      <code>$actual</code>
      <code>$actual</code>
      <code>$actual</code>
      <code>$actual</code>
      <code>$actual</code>
      <code>$actual</code>
      <code>$actual</code>
      <code>$actual</code>
      <code>$actual</code>
      <code>$actual</code>
      <code>$actual</code>
      <code>$actual</code>
      <code>$actual</code>
      <code>$actual</code>
      <code>$actual</code>
      <code>$actual</code>
      <code>$actual</code>
      <code>$attributeName</code>
      <code>$callback</code>
      <code>$condition</code>
      <code>$condition</code>
      <code>$condition</code>
      <code>$condition</code>
      <code>$expected</code>
      <code>$expected</code>
      <code>$expected</code>
      <code>$expected</code>
      <code>$expected</code>
      <code>$expected</code>
      <code>$expected</code>
      <code>$expected</code>
      <code>$expected</code>
      <code>$expected</code>
      <code>$expected</code>
      <code>$expected</code>
      <code>$expected</code>
      <code>$key</code>
      <code>$needle</code>
      <code>$needle</code>
      <code>$needle</code>
      <code>$needle</code>
      <code>$prefix</code>
      <code>$value</code>
      <code>$value</code>
      <code>$value</code>
      <code>$value</code>
      <code>$value</code>
      <code>$value</code>
      <code>$value</code>
      <code>$value</code>
      <code>$value</code>
      <code>$value</code>
      <code>$value</code>
      <code>$value</code>
      <code>$value</code>
    </MissingParamType>
    <MissingThrowsDocblock occurrences="1">
      <code>Assert::logicalAnd(...func_get_args())</code>
    </MissingThrowsDocblock>
    <TooManyArguments occurrences="13">
      <code>Assert::anything(...func_get_args())</code>
      <code>Assert::directoryExists(...func_get_args())</code>
      <code>Assert::fileExists(...func_get_args())</code>
      <code>Assert::isEmpty(...func_get_args())</code>
      <code>Assert::isFalse(...func_get_args())</code>
      <code>Assert::isFinite(...func_get_args())</code>
      <code>Assert::isInfinite(...func_get_args())</code>
      <code>Assert::isJson(...func_get_args())</code>
      <code>Assert::isNan(...func_get_args())</code>
      <code>Assert::isNull(...func_get_args())</code>
      <code>Assert::isReadable(...func_get_args())</code>
      <code>Assert::isTrue(...func_get_args())</code>
      <code>Assert::isWritable(...func_get_args())</code>
    </TooManyArguments>
  </file>
  <file src="src/Framework/Constraint/Cardinality/Count.php">
    <MissingParamType occurrences="1">
      <code>$other</code>
    </MissingParamType>
    <MissingThrowsDocblock occurrences="1">
      <code>getCountOf</code>
    </MissingThrowsDocblock>
  </file>
  <file src="src/Framework/Constraint/Cardinality/SameSize.php">
    <MissingThrowsDocblock occurrences="1">
      <code>getCountOf</code>
    </MissingThrowsDocblock>
  </file>
  <file src="src/Framework/Constraint/Constraint.php">
    <MissingParamType occurrences="1">
      <code>$other</code>
    </MissingParamType>
  </file>
  <file src="src/Framework/Constraint/Equality/IsEqual.php">
    <MissingParamType occurrences="2">
      <code>$other</code>
      <code>$value</code>
    </MissingParamType>
  </file>
  <file src="src/Framework/Constraint/Equality/IsEqualCanonicalizing.php">
    <MissingParamType occurrences="2">
      <code>$other</code>
      <code>$value</code>
    </MissingParamType>
  </file>
  <file src="src/Framework/Constraint/Equality/IsEqualIgnoringCase.php">
    <MissingParamType occurrences="2">
      <code>$other</code>
      <code>$value</code>
    </MissingParamType>
  </file>
  <file src="src/Framework/Constraint/Equality/IsEqualWithDelta.php">
    <MissingParamType occurrences="2">
      <code>$other</code>
      <code>$value</code>
    </MissingParamType>
  </file>
  <file src="src/Framework/Constraint/Exception/Exception.php">
    <MissingThrowsDocblock occurrences="1">
      <code>Filter::getFilteredStacktrace($other)</code>
    </MissingThrowsDocblock>
  </file>
  <file src="src/Framework/Constraint/Exception/ExceptionCode.php">
    <MoreSpecificImplementedParamType occurrences="1">
      <code>$other</code>
    </MoreSpecificImplementedParamType>
  </file>
  <file src="src/Framework/Constraint/Exception/ExceptionMessage.php">
    <MoreSpecificImplementedParamType occurrences="1">
      <code>$other</code>
    </MoreSpecificImplementedParamType>
    <RedundantCast occurrences="1">
      <code>(string) $other-&gt;getMessage()</code>
    </RedundantCast>
  </file>
  <file src="src/Framework/Constraint/Exception/ExceptionMessageRegularExpression.php">
    <MoreSpecificImplementedParamType occurrences="1">
      <code>$other</code>
    </MoreSpecificImplementedParamType>
  </file>
  <file src="src/Framework/Constraint/IsAnything.php">
    <MissingParamType occurrences="1">
      <code>$other</code>
    </MissingParamType>
  </file>
  <file src="src/Framework/Constraint/IsIdentical.php">
    <MissingParamType occurrences="2">
      <code>$other</code>
      <code>$value</code>
    </MissingParamType>
  </file>
  <file src="src/Framework/Constraint/Object/ClassHasAttribute.php">
    <MissingThrowsDocblock occurrences="1"/>
  </file>
  <file src="src/Framework/Constraint/Object/ClassHasStaticAttribute.php">
    <MissingThrowsDocblock occurrences="1"/>
  </file>
  <file src="src/Framework/Constraint/Operator/BinaryOperator.php">
    <UnsafeInstantiation occurrences="1">
      <code>new static</code>
    </UnsafeInstantiation>
  </file>
  <file src="src/Framework/Constraint/Operator/LogicalNot.php">
    <MissingThrowsDocblock occurrences="1">
      <code>evaluate</code>
    </MissingThrowsDocblock>
  </file>
  <file src="src/Framework/Constraint/Operator/Operator.php">
    <MissingParamType occurrences="1">
      <code>$constraint</code>
    </MissingParamType>
  </file>
  <file src="src/Framework/Constraint/String/StringMatchesFormatDescription.php">
    <MissingThrowsDocblock occurrences="1">
      <code>new Differ(new UnifiedDiffOutputBuilder("--- Expected\n+++ Actual\n"))</code>
    </MissingThrowsDocblock>
  </file>
  <file src="src/Framework/Constraint/String/StringStartsWith.php">
    <MissingThrowsDocblock occurrences="1">
      <code>throw InvalidArgumentException::create(1, 'non-empty string');</code>
    </MissingThrowsDocblock>
  </file>
  <file src="src/Framework/Constraint/Traversable/TraversableContains.php">
    <MissingParamType occurrences="1">
      <code>$value</code>
    </MissingParamType>
    <MissingReturnType occurrences="1">
      <code>value</code>
    </MissingReturnType>
  </file>
  <file src="src/Framework/Constraint/Type/IsInstanceOf.php">
    <ArgumentTypeCoercion occurrences="1">
      <code>$this-&gt;className</code>
    </ArgumentTypeCoercion>
  </file>
  <file src="src/Framework/DataProviderTestSuite.php">
    <ArgumentTypeCoercion occurrences="1">
      <code>$className</code>
    </ArgumentTypeCoercion>
    <PropertyNotSetInConstructor occurrences="2">
      <code>DataProviderTestSuite</code>
      <code>DataProviderTestSuite</code>
    </PropertyNotSetInConstructor>
  </file>
  <file src="src/Framework/ErrorTestCase.php">
    <NonInvariantDocblockPropertyType occurrences="1">
      <code>$backupGlobals</code>
    </NonInvariantDocblockPropertyType>
  </file>
  <file src="src/Framework/Exception/Exception.php">
    <MissingParamType occurrences="2">
      <code>$code</code>
      <code>$message</code>
    </MissingParamType>
    <MissingThrowsDocblock occurrences="1">
      <code>Filter::getFilteredStacktrace($this)</code>
    </MissingThrowsDocblock>
  </file>
  <file src="src/Framework/Exception/ExpectationFailedException.php">
    <PossiblyNullPropertyAssignmentValue occurrences="1">
      <code>$comparisonFailure</code>
    </PossiblyNullPropertyAssignmentValue>
  </file>
  <file src="src/Framework/ExceptionWrapper.php">
    <MissingThrowsDocblock occurrences="1">
      <code>Filter::getFilteredStacktrace($this)</code>
    </MissingThrowsDocblock>
    <PossiblyNullArgument occurrences="1">
      <code>$t-&gt;getPrevious()</code>
    </PossiblyNullArgument>
  </file>
  <file src="src/Framework/IncompleteTestCase.php">
    <NonInvariantDocblockPropertyType occurrences="1">
      <code>$backupGlobals</code>
    </NonInvariantDocblockPropertyType>
  </file>
  <file src="src/Framework/MockObject/Builder/Identity.php">
    <MissingReturnType occurrences="1">
      <code>id</code>
    </MissingReturnType>
  </file>
  <file src="src/Framework/MockObject/Builder/InvocationMocker.php">
    <MissingParamType occurrences="2">
      <code>$id</code>
      <code>$id</code>
    </MissingParamType>
  </file>
  <file src="src/Framework/MockObject/Builder/InvocationStubber.php">
    <MissingParamType occurrences="2">
      <code>$nextValues</code>
      <code>$value</code>
    </MissingParamType>
  </file>
  <file src="src/Framework/MockObject/Builder/ParametersMatch.php">
    <MissingParamType occurrences="1">
      <code>$arguments</code>
    </MissingParamType>
  </file>
  <file src="src/Framework/MockObject/ConfigurableMethod.php">
    <MissingParamType occurrences="1">
      <code>$value</code>
    </MissingParamType>
  </file>
  <file src="src/Framework/MockObject/Generator.php">
    <ArgumentTypeCoercion occurrences="3">
      <code>$className</code>
      <code>$className</code>
      <code>$interfaceName</code>
    </ArgumentTypeCoercion>
    <DocblockTypeContradiction occurrences="1">
      <code>!is_array($methods) &amp;&amp; null !== $methods</code>
    </DocblockTypeContradiction>
    <InvalidReturnStatement occurrences="1"/>
    <InvalidReturnType occurrences="1">
      <code>MockObject&amp;RealInstanceType</code>
    </InvalidReturnType>
    <MissingParamType occurrences="1">
      <code>$type</code>
    </MissingParamType>
    <MissingReturnType occurrences="1">
      <code>getObject</code>
    </MissingReturnType>
    <PossiblyNullArgument occurrences="1">
      <code>$client-&gt;__getFunctions()</code>
    </PossiblyNullArgument>
  </file>
  <file src="src/Framework/MockObject/Invocation.php">
    <ArgumentTypeCoercion occurrences="1">
      <code>$types</code>
    </ArgumentTypeCoercion>
    <MissingThrowsDocblock occurrences="1">
      <code>throw $t;</code>
    </MissingThrowsDocblock>
  </file>
  <file src="src/Framework/MockObject/InvocationHandler.php">
    <MissingReturnType occurrences="1">
      <code>invoke</code>
    </MissingReturnType>
    <PropertyNotSetInConstructor occurrences="1">
      <code>$deferredError</code>
    </PropertyNotSetInConstructor>
    <RedundantConditionGivenDocblockType occurrences="1">
      <code>$this-&gt;deferredError</code>
    </RedundantConditionGivenDocblockType>
  </file>
  <file src="src/Framework/MockObject/Matcher.php">
    <DocblockTypeContradiction occurrences="4">
      <code>$this-&gt;methodNameRule === null</code>
      <code>$this-&gt;methodNameRule === null</code>
      <code>$this-&gt;methodNameRule === null</code>
      <code>$this-&gt;parametersRule === null</code>
    </DocblockTypeContradiction>
    <MissingReturnType occurrences="1">
      <code>invoked</code>
    </MissingReturnType>
    <PropertyNotSetInConstructor occurrences="3">
      <code>$methodNameRule</code>
      <code>$parametersRule</code>
      <code>$stub</code>
    </PropertyNotSetInConstructor>
    <RedundantConditionGivenDocblockType occurrences="8">
      <code>$this-&gt;invocationRule !== null</code>
      <code>$this-&gt;methodNameRule !== null</code>
      <code>$this-&gt;methodNameRule !== null</code>
      <code>$this-&gt;parametersRule !== null</code>
      <code>$this-&gt;parametersRule !== null</code>
      <code>$this-&gt;parametersRule !== null</code>
      <code>$this-&gt;stub</code>
      <code>$this-&gt;stub !== null</code>
    </RedundantConditionGivenDocblockType>
  </file>
  <file src="src/Framework/MockObject/MockBuilder.php">
    <ArgumentTypeCoercion occurrences="4">
      <code>$this-&gt;type</code>
      <code>$this-&gt;type</code>
      <code>$this-&gt;type</code>
      <code>$this-&gt;type</code>
    </ArgumentTypeCoercion>
    <DeprecatedMethod occurrences="1">
      <code>setMethods</code>
    </DeprecatedMethod>
    <InvalidReturnStatement occurrences="3">
      <code>$object</code>
      <code>$object</code>
      <code>$object</code>
    </InvalidReturnStatement>
    <InvalidReturnType occurrences="3">
      <code>MockObject&amp;MockedType</code>
      <code>MockObject&amp;MockedType</code>
      <code>MockObject&amp;MockedType</code>
    </InvalidReturnType>
    <PossiblyInvalidPropertyAssignmentValue occurrences="1">
      <code>$type</code>
    </PossiblyInvalidPropertyAssignmentValue>
  </file>
  <file src="src/Framework/MockObject/MockMethod.php">
    <PossiblyFalseOperand occurrences="1">
      <code>strpos($parameterAsString, '&lt;optional&gt; ')</code>
    </PossiblyFalseOperand>
    <RedundantCast occurrences="1"/>
    <RedundantCastGivenDocblockType occurrences="1">
      <code>(string) var_export($defaultValue, true)</code>
    </RedundantCastGivenDocblockType>
  </file>
  <file src="src/Framework/MockObject/MockObject.php">
    <MissingParamType occurrences="1">
      <code>$originalObject</code>
    </MissingParamType>
  </file>
  <file src="src/Framework/MockObject/Rule/InvocationOrder.php">
    <MissingReturnType occurrences="2">
      <code>invoked</code>
      <code>invokedDo</code>
    </MissingReturnType>
  </file>
<<<<<<< HEAD
=======
  <file src="src/Framework/MockObject/Rule/MethodName.php">
    <MissingThrowsDocblock occurrences="2">
      <code>evaluate</code>
      <code>evaluate</code>
    </MissingThrowsDocblock>
  </file>
>>>>>>> bd776862
  <file src="src/Framework/MockObject/Rule/Parameters.php">
    <DocblockTypeContradiction occurrences="1">
      <code>$this-&gt;invocation === null</code>
    </DocblockTypeContradiction>
    <PossiblyNullPropertyAssignmentValue occurrences="1">
      <code>null</code>
    </PossiblyNullPropertyAssignmentValue>
    <PropertyNotSetInConstructor occurrences="2">
      <code>$invocation</code>
      <code>$parameterVerificationResult</code>
    </PropertyNotSetInConstructor>
    <RedundantCastGivenDocblockType occurrences="1">
      <code>(bool) $this-&gt;parameterVerificationResult</code>
    </RedundantCastGivenDocblockType>
    <RedundantPropertyInitializationCheck occurrences="1">
      <code>isset($this-&gt;parameterVerificationResult)</code>
    </RedundantPropertyInitializationCheck>
  </file>
  <file src="src/Framework/MockObject/Stub/ConsecutiveCalls.php">
    <MissingReturnType occurrences="1">
      <code>invoke</code>
    </MissingReturnType>
  </file>
  <file src="src/Framework/MockObject/Stub/ReturnArgument.php">
    <MissingParamType occurrences="1">
      <code>$argumentIndex</code>
    </MissingParamType>
    <MissingReturnType occurrences="1">
      <code>invoke</code>
    </MissingReturnType>
  </file>
  <file src="src/Framework/MockObject/Stub/ReturnCallback.php">
    <MissingParamType occurrences="1">
      <code>$callback</code>
    </MissingParamType>
    <MissingPropertyType occurrences="1">
      <code>$callback</code>
    </MissingPropertyType>
    <MissingReturnType occurrences="1">
      <code>invoke</code>
    </MissingReturnType>
  </file>
  <file src="src/Framework/MockObject/Stub/ReturnReference.php">
    <MissingParamType occurrences="1">
      <code>$reference</code>
    </MissingParamType>
    <MissingReturnType occurrences="1">
      <code>invoke</code>
    </MissingReturnType>
  </file>
  <file src="src/Framework/MockObject/Stub/ReturnSelf.php">
    <MissingReturnType occurrences="1">
      <code>invoke</code>
    </MissingReturnType>
  </file>
  <file src="src/Framework/MockObject/Stub/ReturnStub.php">
    <MissingParamType occurrences="1">
      <code>$value</code>
    </MissingParamType>
    <MissingReturnType occurrences="1">
      <code>invoke</code>
    </MissingReturnType>
  </file>
  <file src="src/Framework/MockObject/Stub/ReturnValueMap.php">
    <MissingReturnType occurrences="1">
      <code>invoke</code>
    </MissingReturnType>
  </file>
  <file src="src/Framework/MockObject/Stub/Stub.php">
    <MissingReturnType occurrences="1">
      <code>invoke</code>
    </MissingReturnType>
  </file>
  <file src="src/Framework/SkippedTestCase.php">
    <NonInvariantDocblockPropertyType occurrences="1">
      <code>$backupGlobals</code>
    </NonInvariantDocblockPropertyType>
  </file>
  <file src="src/Framework/TestBuilder.php">
    <MissingParamType occurrences="1">
      <code>$data</code>
    </MissingParamType>
    <MissingReturnType occurrences="1">
      <code>buildTestWithoutData</code>
    </MissingReturnType>
    <MissingThrowsDocblock occurrences="4">
      <code>Filter::getFilteredStacktrace($t)</code>
      <code>Filter::getFilteredStacktrace($t)</code>
      <code>throw new Exception('No valid test provided.');</code>
    </MissingThrowsDocblock>
  </file>
  <file src="src/Framework/TestCase.php">
    <ArgumentTypeCoercion occurrences="1">
      <code>$this-&gt;expectedException</code>
    </ArgumentTypeCoercion>
    <DeprecatedClass occurrences="2">
      <code>InvokedAtIndexMatcher</code>
      <code>new InvokedAtIndexMatcher($index)</code>
    </DeprecatedClass>
    <DeprecatedMethod occurrences="1">
      <code>setMethods</code>
    </DeprecatedMethod>
    <DeprecatedProperty occurrences="4">
      <code>$this-&gt;backupGlobalsBlacklist</code>
      <code>$this-&gt;backupGlobalsBlacklist</code>
      <code>$this-&gt;backupStaticAttributesBlacklist</code>
      <code>$this-&gt;backupStaticAttributesBlacklist</code>
    </DeprecatedProperty>
    <DocblockTypeContradiction occurrences="5">
      <code>$this-&gt;backupStaticAttributes === null</code>
      <code>$this-&gt;mockObjectGenerator === null</code>
      <code>$this-&gt;prophet === null</code>
      <code>$this-&gt;runClassInSeparateProcess === null</code>
      <code>$this-&gt;runTestInSeparateProcess === null</code>
    </DocblockTypeContradiction>
    <InvalidArgument occurrences="1">
      <code>$header</code>
    </InvalidArgument>
<<<<<<< HEAD
    <InvalidReturnStatement occurrences="2">
=======
    <InvalidCatch occurrences="2"/>
    <InvalidReturnStatement occurrences="4">
>>>>>>> bd776862
      <code>$mockObject</code>
      <code>get_class($mock)</code>
    </InvalidReturnStatement>
    <InvalidReturnType occurrences="4">
      <code>MockObject&amp;RealInstanceType</code>
      <code>MockObject&amp;RealInstanceType</code>
      <code>MockObject&amp;RealInstanceType</code>
      <code>class-string&lt;MockObject&amp;RealInstanceType&gt;</code>
    </InvalidReturnType>
    <MissingParamType occurrences="5">
      <code>$args</code>
      <code>$args</code>
      <code>$callback</code>
      <code>$result</code>
      <code>$value</code>
    </MissingParamType>
    <MissingReturnType occurrences="2">
      <code>getResult</code>
      <code>runTest</code>
    </MissingReturnType>
    <MissingThrowsDocblock occurrences="20">
      <code>cacheDirectory</code>
      <code>endTest</code>
      <code>endTest</code>
      <code>endTest</code>
      <code>generateClassFromWsdl</code>
      <code>getMock</code>
      <code>getMock</code>
      <code>getMock</code>
      <code>getMock</code>
      <code>getMock</code>
      <code>getMockForAbstractClass</code>
      <code>getMockForTrait</code>
      <code>getObjectForTrait</code>
      <code>new Differ($header)</code>
      <code>throw new Exception('This test uses TestCase::prophesize(), but phpspec/prophecy is not installed. Please run "composer require --dev phpspec/prophecy".');</code>
    </MissingThrowsDocblock>
    <PossiblyNullPropertyAssignmentValue occurrences="3">
      <code>$beStrictAboutChangesToGlobalState</code>
      <code>null</code>
      <code>null</code>
    </PossiblyNullPropertyAssignmentValue>
    <PropertyNotSetInConstructor occurrences="7">
      <code>$backupStaticAttributes</code>
      <code>$mockObjectGenerator</code>
      <code>$outputBufferingLevel</code>
      <code>$prophet</code>
      <code>$result</code>
      <code>$runClassInSeparateProcess</code>
      <code>$runTestInSeparateProcess</code>
    </PropertyNotSetInConstructor>
    <RedundantCastGivenDocblockType occurrences="1">
      <code>(bool) $this-&gt;backupStaticAttributes</code>
    </RedundantCastGivenDocblockType>
    <RedundantCondition occurrences="1">
      <code>$this instanceof PhptTestCase</code>
    </RedundantCondition>
    <RedundantConditionGivenDocblockType occurrences="1">
      <code>$this-&gt;prophet !== null</code>
    </RedundantConditionGivenDocblockType>
    <UndefinedClass occurrences="6">
      <code>$e</code>
      <code>ObjectProphecy</code>
      <code>PredictionException</code>
      <code>PredictionException</code>
      <code>Prophet</code>
      <code>Prophet</code>
    </UndefinedClass>
    <UndefinedDocblockClass occurrences="6">
      <code>$this-&gt;prophet</code>
      <code>$this-&gt;prophet</code>
      <code>\Prophecy\Exception\Doubler\ClassNotFoundException</code>
      <code>\Prophecy\Exception\Doubler\DoubleException</code>
      <code>\Prophecy\Exception\Doubler\InterfaceNotFoundException</code>
      <code>\Prophecy\Prophet</code>
    </UndefinedDocblockClass>
  </file>
  <file src="src/Framework/TestResult.php">
    <ArgumentTypeCoercion occurrences="1">
      <code>$test</code>
    </ArgumentTypeCoercion>
    <DeprecatedInterface occurrences="4">
      <code>TestListener</code>
      <code>TestListener</code>
      <code>TestListener[]</code>
      <code>private $listeners = [];</code>
    </DeprecatedInterface>
    <DeprecatedProperty occurrences="11">
      <code>$this-&gt;listeners</code>
      <code>$this-&gt;listeners</code>
      <code>$this-&gt;listeners</code>
      <code>$this-&gt;listeners</code>
      <code>$this-&gt;listeners</code>
      <code>$this-&gt;listeners</code>
      <code>$this-&gt;listeners</code>
      <code>$this-&gt;listeners</code>
      <code>$this-&gt;listeners</code>
      <code>$this-&gt;listeners</code>
      <code>$this-&gt;listeners</code>
    </DeprecatedProperty>
<<<<<<< HEAD
    <InvalidArgument occurrences="1">
      <code>[$test, 'runBare']</code>
    </InvalidArgument>
    <MissingConstructor occurrences="1">
=======
    <DocblockTypeContradiction occurrences="1">
      <code>$this-&gt;topTestSuite === null</code>
    </DocblockTypeContradiction>
    <InvalidArgument occurrences="1">
      <code>[$test, 'runBare']</code>
    </InvalidArgument>
    <InvalidCatch occurrences="1"/>
    <MissingConstructor occurrences="2">
>>>>>>> bd776862
      <code>$codeCoverage</code>
    </MissingConstructor>
    <MissingThrowsDocblock occurrences="3">
      <code>stop</code>
    </MissingThrowsDocblock>
    <PossiblyInvalidArgument occurrences="1">
      <code>$linesToBeCovered</code>
    </PossiblyInvalidArgument>
    <PossiblyUndefinedVariable occurrences="5">
      <code>$_timeout</code>
      <code>$e</code>
      <code>$e</code>
      <code>$e</code>
      <code>$isAnyCoverageRequired</code>
    </PossiblyUndefinedVariable>
    <RedundantConditionGivenDocblockType occurrences="2">
      <code>$this-&gt;codeCoverage !== null</code>
      <code>$this-&gt;codeCoverage !== null</code>
    </RedundantConditionGivenDocblockType>
<<<<<<< HEAD
    <UndefinedInterfaceMethod occurrences="13">
=======
    <UndefinedInterfaceMethod occurrences="12">
>>>>>>> bd776862
      <code>addToAssertionCount</code>
      <code>addToAssertionCount</code>
      <code>doesNotPerformAssertions</code>
      <code>doesNotPerformAssertions</code>
      <code>getActualOutput</code>
      <code>getName</code>
      <code>getName</code>
      <code>getNumAssertions</code>
      <code>getNumAssertions</code>
      <code>getNumAssertions</code>
      <code>getNumAssertions</code>
      <code>hasOutput</code>
      <code>runBare</code>
    </UndefinedInterfaceMethod>
  </file>
  <file src="src/Framework/TestSuite.php">
    <ArgumentTypeCoercion occurrences="2">
      <code>$className</code>
      <code>$className</code>
    </ArgumentTypeCoercion>
    <DocblockTypeContradiction occurrences="6">
      <code>!is_string($theClass) &amp;&amp; !$theClass instanceof ReflectionClass</code>
      <code>is_string($testClass)</code>
      <code>is_string($testClass) &amp;&amp; class_exists($testClass)</code>
      <code>null === $this-&gt;backupGlobals</code>
      <code>null === $this-&gt;backupStaticAttributes</code>
      <code>null === $this-&gt;beStrictAboutChangesToGlobalState</code>
    </DocblockTypeContradiction>
<<<<<<< HEAD
    <MissingThrowsDocblock occurrences="3">
      <code>FileLoader::checkAndLoad($filename)</code>
=======
    <MissingTemplateParam occurrences="1">
      <code>IteratorAggregate</code>
    </MissingTemplateParam>
    <MissingThrowsDocblock occurrences="2">
>>>>>>> bd776862
      <code>new PhptTestCase($filename)</code>
    </MissingThrowsDocblock>
    <PropertyNotSetInConstructor occurrences="4">
      <code>$backupGlobals</code>
      <code>$backupStaticAttributes</code>
      <code>$beStrictAboutChangesToGlobalState</code>
      <code>$iteratorFilter</code>
    </PropertyNotSetInConstructor>
    <RedundantCastGivenDocblockType occurrences="1">
      <code>(string) $key</code>
    </RedundantCastGivenDocblockType>
    <RedundantConditionGivenDocblockType occurrences="7">
      <code>$this-&gt;iteratorFilter !== null</code>
      <code>is_bool($backupGlobals)</code>
      <code>is_bool($backupStaticAttributes)</code>
      <code>is_bool($beStrictAboutChangesToGlobalState)</code>
      <code>null === $this-&gt;backupGlobals &amp;&amp; is_bool($backupGlobals)</code>
      <code>null === $this-&gt;backupStaticAttributes &amp;&amp; is_bool($backupStaticAttributes)</code>
      <code>null === $this-&gt;beStrictAboutChangesToGlobalState &amp;&amp; is_bool($beStrictAboutChangesToGlobalState)</code>
    </RedundantConditionGivenDocblockType>
  </file>
  <file src="src/Framework/TestSuiteIterator.php">
    <MissingTemplateParam occurrences="1">
      <code>RecursiveIterator</code>
    </MissingTemplateParam>
  </file>
  <file src="src/Framework/WarningTestCase.php">
    <NonInvariantDocblockPropertyType occurrences="1">
      <code>$backupGlobals</code>
    </NonInvariantDocblockPropertyType>
  </file>
  <file src="src/Runner/BaseTestRunner.php">
    <DeprecatedClass occurrences="2">
      <code>TestSuiteLoader</code>
      <code>new StandardTestSuiteLoader</code>
    </DeprecatedClass>
  </file>
  <file src="src/Runner/Extension/ExtensionHandler.php">
    <DeprecatedClass occurrences="1">
      <code>TestListener</code>
    </DeprecatedClass>
  </file>
  <file src="src/Runner/Filter/GroupFilterIterator.php">
    <MissingReturnType occurrences="1">
      <code>doAccept</code>
    </MissingReturnType>
    <MissingTemplateParam occurrences="1">
      <code>GroupFilterIterator</code>
    </MissingTemplateParam>
  </file>
  <file src="src/Runner/Filter/NameFilterIterator.php">
    <MissingTemplateParam occurrences="1">
      <code>NameFilterIterator</code>
    </MissingTemplateParam>
    <PropertyNotSetInConstructor occurrences="2">
      <code>$filterMax</code>
      <code>$filterMin</code>
    </PropertyNotSetInConstructor>
    <RedundantPropertyInitializationCheck occurrences="1">
      <code>$accepted &amp;&amp; isset($this-&gt;filterMax)</code>
    </RedundantPropertyInitializationCheck>
  </file>
  <file src="src/Runner/Hook/TestListenerAdapter.php">
    <DeprecatedInterface occurrences="1">
      <code>TestListenerAdapter</code>
    </DeprecatedInterface>
    <MissingConstructor occurrences="1">
      <code>$lastTestWasNotSuccessful</code>
    </MissingConstructor>
  </file>
  <file src="src/Runner/PhptTestCase.php">
    <InternalClass occurrences="2">
      <code>RawCodeCoverageData::fromXdebugWithoutPathCoverage([])</code>
      <code>RawCodeCoverageData::fromXdebugWithoutPathCoverage([])</code>
    </InternalClass>
    <InternalMethod occurrences="2">
      <code>RawCodeCoverageData::fromXdebugWithoutPathCoverage([])</code>
      <code>RawCodeCoverageData::fromXdebugWithoutPathCoverage([])</code>
    </InternalMethod>
    <MissingThrowsDocblock occurrences="3">
      <code>cacheDirectory</code>
      <code>stop</code>
    </MissingThrowsDocblock>
    <PossiblyInvalidArgument occurrences="1">
      <code>$sections['FILEEOF']</code>
    </PossiblyInvalidArgument>
  </file>
  <file src="src/Runner/StandardTestSuiteLoader.php">
    <DeprecatedInterface occurrences="1">
      <code>StandardTestSuiteLoader</code>
    </DeprecatedInterface>
    <MissingThrowsDocblock occurrences="1">
      <code>FileLoader::checkAndLoad($suiteClassFile)</code>
    </MissingThrowsDocblock>
  </file>
  <file src="src/Runner/TestSuiteSorter.php">
    <MissingClosureParamType occurrences="6">
      <code>$left</code>
      <code>$left</code>
      <code>$left</code>
      <code>$right</code>
      <code>$right</code>
      <code>$right</code>
    </MissingClosureParamType>
    <RedundantConditionGivenDocblockType occurrences="4">
      <code>$order === self::ORDER_DURATION &amp;&amp; $this-&gt;cache !== null</code>
      <code>$orderDefects === self::ORDER_DEFECTS_FIRST &amp;&amp; $this-&gt;cache !== null</code>
      <code>$this-&gt;cache !== null</code>
      <code>$this-&gt;cache !== null</code>
    </RedundantConditionGivenDocblockType>
  </file>
  <file src="src/TextUI/CliArguments/Builder.php">
    <MissingThrowsDocblock occurrences="1"/>
  </file>
  <file src="src/TextUI/CliArguments/Configuration.php">
    <MissingReturnType occurrences="1">
      <code>columns</code>
    </MissingReturnType>
  </file>
  <file src="src/TextUI/Command.php">
    <ArgumentTypeCoercion occurrences="1">
      <code>$printerClass</code>
    </ArgumentTypeCoercion>
    <DeprecatedClass occurrences="2">
      <code>?TestSuiteLoader</code>
      <code>StandardTestSuiteLoader::class</code>
    </DeprecatedClass>
    <DeprecatedMethod occurrences="6">
      <code>handleLoader</code>
      <code>handleLoader</code>
      <code>hasTestSuiteLoaderClass</code>
      <code>hasTestSuiteLoaderFile</code>
      <code>testSuiteLoaderClass</code>
      <code>testSuiteLoaderFile</code>
    </DeprecatedMethod>
    <LessSpecificReturnStatement occurrences="1">
      <code>$class-&gt;newInstance($outputStream)</code>
    </LessSpecificReturnStatement>
    <MissingThrowsDocblock occurrences="21">
      <code>argument</code>
      <code>argument</code>
      <code>atLeastVersion</code>
      <code>bootstrap</code>
      <code>cacheDirectory</code>
      <code>defaultTestSuite</code>
      <code>detect</code>
      <code>extensionsDirectory</code>
      <code>getTest</code>
      <code>handleListSuites</code>
      <code>handleListTests</code>
      <code>handleListTestsXml</code>
      <code>includePath</code>
      <code>iniSettings</code>
      <code>mapToLegacyArray</code>
      <code>printerClass</code>
      <code>stop</code>
      <code>testSuiteLoaderClass</code>
      <code>unrecognizedOrderBy</code>
    </MissingThrowsDocblock>
    <MoreSpecificReturnType occurrences="1">
      <code>null|Printer|string</code>
    </MoreSpecificReturnType>
    <PossiblyNullArgument occurrences="4">
      <code>$suite</code>
      <code>$suite</code>
      <code>$suite</code>
      <code>$suite</code>
    </PossiblyNullArgument>
    <PossiblyUndefinedArrayOffset occurrences="1">
      <code>$_SERVER['argv']</code>
    </PossiblyUndefinedArrayOffset>
    <RedundantCondition occurrences="1">
      <code>assert(isset($arguments) &amp;&amp; $arguments instanceof Configuration)</code>
    </RedundantCondition>
    <UnsafeInstantiation occurrences="1">
      <code>new static</code>
    </UnsafeInstantiation>
  </file>
  <file src="src/TextUI/DefaultResultPrinter.php">
    <DeprecatedInterface occurrences="1">
      <code>DefaultResultPrinter</code>
    </DeprecatedInterface>
    <MissingThrowsDocblock occurrences="2">
      <code>parent::__construct($out)</code>
      <code>stop</code>
    </MissingThrowsDocblock>
    <PropertyNotSetInConstructor occurrences="2">
      <code>$maxColumn</code>
      <code>$numTestsWidth</code>
    </PropertyNotSetInConstructor>
  </file>
  <file src="src/TextUI/Help.php">
    <PossiblyUndefinedArrayOffset occurrences="2">
      <code>$option['desc']</code>
      <code>$option['desc']</code>
    </PossiblyUndefinedArrayOffset>
  </file>
  <file src="src/TextUI/TestRunner.php">
<<<<<<< HEAD
    <DeprecatedClass occurrences="5">
      <code>TestSuiteLoader</code>
      <code>TestSuiteLoader</code>
      <code>TestSuiteLoader</code>
      <code>new StandardTestSuiteLoader</code>
      <code>new XdebugFilterScriptGenerator</code>
    </DeprecatedClass>
    <DeprecatedMethod occurrences="10">
=======
    <DeprecatedInterface occurrences="1">
      <code>Printer&amp;TestListener</code>
    </DeprecatedInterface>
    <DeprecatedMethod occurrences="9">
>>>>>>> bd776862
      <code>addListener</code>
      <code>addListener</code>
      <code>addListener</code>
      <code>addListener</code>
      <code>addListener</code>
      <code>addListener</code>
      <code>addListener</code>
      <code>addListener</code>
      <code>createTestListenerInstance</code>
      <code>flushListeners</code>
    </DeprecatedMethod>
    <DocblockTypeContradiction occurrences="2">
      <code>$this-&gt;loader === null</code>
      <code>$this-&gt;printer === null</code>
    </DocblockTypeContradiction>
    <InvalidArgument occurrences="6">
      <code>$e</code>
      <code>$e</code>
      <code>$e</code>
      <code>$e</code>
      <code>$e</code>
      <code>$e</code>
    </InvalidArgument>
<<<<<<< HEAD
    <InvalidStringClass occurrences="1"/>
    <MissingThrowsDocblock occurrences="11">
      <code>addFilter</code>
      <code>addFilter</code>
      <code>addFilter</code>
      <code>addFilter</code>
      <code>addFilter</code>
      <code>detect</code>
      <code>new Printer($arguments['coverageText'])</code>
=======
    <InvalidCatch occurrences="6"/>
    <MissingThrowsDocblock occurrences="9">
      <code>addFilter</code>
      <code>addFilter</code>
      <code>addFilter</code>
      <code>printResult</code>
      <code>process</code>
      <code>process</code>
      <code>process</code>
      <code>process</code>
>>>>>>> bd776862
      <code>reorderTestsInSuite</code>
      <code>run</code>
      <code>stop</code>
      <code>stop</code>
    </MissingThrowsDocblock>
    <PossiblyNullPropertyAssignmentValue occurrences="1">
      <code>$loader</code>
    </PossiblyNullPropertyAssignmentValue>
    <PossiblyUndefinedArrayOffset occurrences="1">
      <code>$_SERVER['PHP_SELF']</code>
    </PossiblyUndefinedArrayOffset>
    <PropertyNotSetInConstructor occurrences="1">
      <code>$printer</code>
    </PropertyNotSetInConstructor>
    <RedundantCondition occurrences="3">
      <code>assert($arguments['configurationObject'] instanceof Configuration)</code>
      <code>assert($arguments['configurationObject'] instanceof Configuration)</code>
      <code>assert($this-&gt;printer instanceof CliTestDoxPrinter)</code>
    </RedundantCondition>
    <RedundantConditionGivenDocblockType occurrences="1">
      <code>$this-&gt;printer !== null</code>
    </RedundantConditionGivenDocblockType>
  </file>
  <file src="src/TextUI/XmlConfiguration/CodeCoverage/Filter/DirectoryCollectionIterator.php">
    <PropertyNotSetInConstructor occurrences="1">
      <code>$position</code>
    </PropertyNotSetInConstructor>
  </file>
<<<<<<< HEAD
  <file src="src/TextUI/XmlConfiguration/Filesystem/DirectoryCollectionIterator.php">
    <PropertyNotSetInConstructor occurrences="1">
      <code>$position</code>
    </PropertyNotSetInConstructor>
  </file>
  <file src="src/TextUI/XmlConfiguration/Filesystem/FileCollectionIterator.php">
    <PropertyNotSetInConstructor occurrences="1">
      <code>$position</code>
    </PropertyNotSetInConstructor>
  </file>
  <file src="src/TextUI/XmlConfiguration/Group/GroupCollectionIterator.php">
    <PropertyNotSetInConstructor occurrences="1">
      <code>$position</code>
    </PropertyNotSetInConstructor>
  </file>
  <file src="src/TextUI/XmlConfiguration/Loader.php">
    <DeprecatedMethod occurrences="1">
      <code>legacyCodeCoverage</code>
    </DeprecatedMethod>
    <RedundantCast occurrences="37">
=======
  <file src="src/Util/Blacklist.php">
    <DocblockTypeContradiction occurrences="1">
      <code>self::$directories === null</code>
    </DocblockTypeContradiction>
    <UndefinedClass occurrences="5">
      <code>Assert</code>
      <code>DocBlock</code>
      <code>Project</code>
      <code>Prophet</code>
      <code>Type</code>
    </UndefinedClass>
  </file>
  <file src="src/Util/Configuration.php">
    <PossiblyNullReference occurrences="2">
      <code>getAttribute</code>
      <code>getAttribute</code>
    </PossiblyNullReference>
    <RawObjectIteration occurrences="13">
      <code>$testSuiteNodes</code>
      <code>$this-&gt;xpath-&gt;query($query)</code>
      <code>$this-&gt;xpath-&gt;query($query)</code>
      <code>$this-&gt;xpath-&gt;query($root . '/exclude/group')</code>
      <code>$this-&gt;xpath-&gt;query($root . '/include/group')</code>
      <code>$this-&gt;xpath-&gt;query('*/testsuite')</code>
      <code>$this-&gt;xpath-&gt;query('extensions/extension')</code>
      <code>$this-&gt;xpath-&gt;query('listeners/listener')</code>
      <code>$this-&gt;xpath-&gt;query('logging/log')</code>
      <code>$this-&gt;xpath-&gt;query('php/' . $array)</code>
      <code>$this-&gt;xpath-&gt;query('php/const')</code>
      <code>$this-&gt;xpath-&gt;query('php/includePath')</code>
      <code>$this-&gt;xpath-&gt;query('php/ini')</code>
    </RawObjectIteration>
    <RedundantCast occurrences="76">
>>>>>>> bd776862
      <code>(string) $argument-&gt;textContent</code>
      <code>(string) $const-&gt;getAttribute('name')</code>
      <code>(string) $const-&gt;getAttribute('value')</code>
      <code>(string) $directoryNode-&gt;getAttribute('group')</code>
      <code>(string) $directoryNode-&gt;getAttribute('phpVersion')</code>
      <code>(string) $directoryNode-&gt;getAttribute('phpVersionOperator')</code>
      <code>(string) $directoryNode-&gt;getAttribute('prefix')</code>
      <code>(string) $directoryNode-&gt;getAttribute('prefix')</code>
      <code>(string) $directoryNode-&gt;getAttribute('suffix')</code>
      <code>(string) $directoryNode-&gt;getAttribute('suffix')</code>
      <code>(string) $directoryNode-&gt;textContent</code>
      <code>(string) $directoryNode-&gt;textContent</code>
      <code>(string) $document-&gt;documentElement-&gt;getAttribute('columns')</code>
      <code>(string) $element-&gt;getAttribute($attribute)</code>
      <code>(string) $element-&gt;getAttribute($attribute)</code>
      <code>(string) $element-&gt;getAttribute($attribute)</code>
      <code>(string) $element-&gt;getAttribute('addUncoveredFilesFromWhitelist')</code>
      <code>(string) $element-&gt;getAttribute('class')</code>
      <code>(string) $element-&gt;getAttribute('file')</code>
      <code>(string) $element-&gt;getAttribute('name')</code>
      <code>(string) $element-&gt;getAttribute('processUncoveredFilesFromWhitelist')</code>
      <code>(string) $excludeNode-&gt;textContent</code>
<<<<<<< HEAD
      <code>(string) $file-&gt;textContent</code>
      <code>(string) $fileNode-&gt;getAttribute('phpVersion')</code>
      <code>(string) $fileNode-&gt;getAttribute('phpVersionOperator')</code>
=======
>>>>>>> bd776862
      <code>(string) $fileNode-&gt;textContent</code>
      <code>(string) $ini-&gt;getAttribute('name')</code>
      <code>(string) $ini-&gt;getAttribute('value')</code>
      <code>(string) $log-&gt;getAttribute('target')</code>
      <code>(string) $log-&gt;getAttribute('target')</code>
      <code>(string) $log-&gt;getAttribute('type')</code>
      <code>(string) $log-&gt;getAttribute('type')</code>
      <code>(string) $var-&gt;getAttribute('name')</code>
      <code>(string) $var-&gt;getAttribute('value')</code>
    </RedundantCast>
    <RedundantConditionGivenDocblockType occurrences="2">
      <code>assert($directoryNode instanceof DOMElement)</code>
      <code>assert($fileNode instanceof DOMElement)</code>
    </RedundantConditionGivenDocblockType>
<<<<<<< HEAD
  </file>
  <file src="src/TextUI/XmlConfiguration/Logging/Logging.php">
    <MissingThrowsDocblock occurrences="6">
      <code>throw new Exception('Logger "JUnit XML" is not configured');</code>
      <code>throw new Exception('Logger "Team City" is not configured');</code>
      <code>throw new Exception('Logger "TestDox HTML" is not configured');</code>
      <code>throw new Exception('Logger "TestDox Text" is not configured');</code>
      <code>throw new Exception('Logger "TestDox XML" is not configured');</code>
      <code>throw new Exception('Logger "Text" is not configured');</code>
    </MissingThrowsDocblock>
  </file>
  <file src="src/TextUI/XmlConfiguration/Migration/Migrations/CoverageCloverToReport.php">
    <PossiblyNullReference occurrences="1">
      <code>createElement</code>
    </PossiblyNullReference>
  </file>
  <file src="src/TextUI/XmlConfiguration/Migration/Migrations/CoverageCrap4jToReport.php">
    <PossiblyNullReference occurrences="1">
      <code>createElement</code>
    </PossiblyNullReference>
  </file>
  <file src="src/TextUI/XmlConfiguration/Migration/Migrations/CoverageHtmlToReport.php">
    <PossiblyNullReference occurrences="1">
      <code>createElement</code>
    </PossiblyNullReference>
  </file>
  <file src="src/TextUI/XmlConfiguration/Migration/Migrations/CoveragePhpToReport.php">
    <PossiblyNullReference occurrences="1">
      <code>createElement</code>
    </PossiblyNullReference>
  </file>
  <file src="src/TextUI/XmlConfiguration/Migration/Migrations/CoverageTextToReport.php">
    <PossiblyNullReference occurrences="1">
      <code>createElement</code>
    </PossiblyNullReference>
  </file>
  <file src="src/TextUI/XmlConfiguration/Migration/Migrations/CoverageXmlToReport.php">
    <PossiblyNullReference occurrences="1">
      <code>createElement</code>
    </PossiblyNullReference>
  </file>
  <file src="src/TextUI/XmlConfiguration/Migration/Migrations/LogToReportMigration.php">
    <PossiblyNullReference occurrences="1">
      <code>removeChild</code>
    </PossiblyNullReference>
  </file>
  <file src="src/TextUI/XmlConfiguration/Migration/Migrations/RemoveEmptyFilter.php">
    <PossiblyNullReference occurrences="2">
      <code>removeChild</code>
      <code>removeChild</code>
    </PossiblyNullReference>
  </file>
  <file src="src/TextUI/XmlConfiguration/PHP/Constant.php">
    <MissingParamType occurrences="1">
      <code>$value</code>
    </MissingParamType>
    <MissingReturnType occurrences="1">
      <code>value</code>
    </MissingReturnType>
  </file>
  <file src="src/TextUI/XmlConfiguration/PHP/ConstantCollectionIterator.php">
    <PropertyNotSetInConstructor occurrences="1">
      <code>$position</code>
    </PropertyNotSetInConstructor>
  </file>
  <file src="src/TextUI/XmlConfiguration/PHP/IniSettingCollectionIterator.php">
    <PropertyNotSetInConstructor occurrences="1">
      <code>$position</code>
    </PropertyNotSetInConstructor>
  </file>
  <file src="src/TextUI/XmlConfiguration/PHP/Variable.php">
    <MissingParamType occurrences="1">
      <code>$value</code>
    </MissingParamType>
    <MissingReturnType occurrences="1">
      <code>value</code>
    </MissingReturnType>
  </file>
  <file src="src/TextUI/XmlConfiguration/PHP/VariableCollectionIterator.php">
    <PropertyNotSetInConstructor occurrences="1">
      <code>$position</code>
    </PropertyNotSetInConstructor>
  </file>
  <file src="src/TextUI/XmlConfiguration/PHPUnit/ExtensionCollectionIterator.php">
    <PropertyNotSetInConstructor occurrences="1">
      <code>$position</code>
    </PropertyNotSetInConstructor>
  </file>
  <file src="src/TextUI/XmlConfiguration/PHPUnit/PHPUnit.php">
    <DeprecatedMethod occurrences="2">
      <code>hasTestSuiteLoaderClass</code>
      <code>hasTestSuiteLoaderFile</code>
    </DeprecatedMethod>
    <DeprecatedProperty occurrences="6">
      <code>$this-&gt;testSuiteLoaderClass</code>
      <code>$this-&gt;testSuiteLoaderClass</code>
      <code>$this-&gt;testSuiteLoaderClass</code>
      <code>$this-&gt;testSuiteLoaderFile</code>
      <code>$this-&gt;testSuiteLoaderFile</code>
      <code>$this-&gt;testSuiteLoaderFile</code>
    </DeprecatedProperty>
    <MissingParamType occurrences="1">
      <code>$columns</code>
    </MissingParamType>
    <MissingReturnType occurrences="1">
      <code>columns</code>
    </MissingReturnType>
    <RedundantCastGivenDocblockType occurrences="8">
      <code>(string) $this-&gt;bootstrap</code>
      <code>(string) $this-&gt;cacheResultFile</code>
      <code>(string) $this-&gt;defaultTestSuite</code>
      <code>(string) $this-&gt;extensionsDirectory</code>
      <code>(string) $this-&gt;printerClass</code>
      <code>(string) $this-&gt;printerFile</code>
      <code>(string) $this-&gt;testSuiteLoaderClass</code>
      <code>(string) $this-&gt;testSuiteLoaderFile</code>
    </RedundantCastGivenDocblockType>
  </file>
  <file src="src/TextUI/XmlConfiguration/TestSuite/TestDirectoryCollectionIterator.php">
    <PropertyNotSetInConstructor occurrences="1">
      <code>$position</code>
    </PropertyNotSetInConstructor>
  </file>
  <file src="src/TextUI/XmlConfiguration/TestSuite/TestFileCollectionIterator.php">
    <PropertyNotSetInConstructor occurrences="1">
      <code>$position</code>
    </PropertyNotSetInConstructor>
  </file>
  <file src="src/TextUI/XmlConfiguration/TestSuite/TestSuiteCollectionIterator.php">
    <PropertyNotSetInConstructor occurrences="1">
      <code>$position</code>
    </PropertyNotSetInConstructor>
  </file>
  <file src="src/Util/Annotation/DocBlock.php">
    <MissingThrowsDocblock occurrences="1">
      <code>throw new SkippedTestError;</code>
    </MissingThrowsDocblock>
    <RedundantCast occurrences="1">
      <code>(string) $matches['value'][$i]</code>
    </RedundantCast>
=======
    <ReservedWord occurrences="18">
      <code>$testSuiteNodes</code>
      <code>$testSuiteNodes</code>
      <code>$this-&gt;xpath-&gt;query($query)</code>
      <code>$this-&gt;xpath-&gt;query($query)</code>
      <code>$this-&gt;xpath-&gt;query($root . '/exclude/group')</code>
      <code>$this-&gt;xpath-&gt;query($root . '/include/group')</code>
      <code>$this-&gt;xpath-&gt;query('*/testsuite')</code>
      <code>$this-&gt;xpath-&gt;query('extensions/extension')</code>
      <code>$this-&gt;xpath-&gt;query('listeners/listener')</code>
      <code>$this-&gt;xpath-&gt;query('logging/log')</code>
      <code>$this-&gt;xpath-&gt;query('php/' . $array)</code>
      <code>$this-&gt;xpath-&gt;query('php/const')</code>
      <code>$this-&gt;xpath-&gt;query('php/includePath')</code>
      <code>$this-&gt;xpath-&gt;query('php/ini')</code>
      <code>$tmp</code>
      <code>$tmp</code>
      <code>$tmp</code>
      <code>$tmp</code>
    </ReservedWord>
    <UndefinedClass occurrences="2">
      <code>$testSuiteNodes-&gt;length</code>
      <code>$tmp-&gt;length</code>
    </UndefinedClass>
    <UndefinedMethod occurrences="2">
      <code>getAttribute</code>
      <code>getAttribute</code>
    </UndefinedMethod>
    <UnsupportedReferenceUsage occurrences="1">
      <code>$target = &amp;$GLOBALS['_' . strtoupper($array)]</code>
    </UnsupportedReferenceUsage>
>>>>>>> bd776862
  </file>
  <file src="src/Util/ErrorHandler.php">
    <InvalidArgument occurrences="1"/>
    <MissingReturnType occurrences="1">
      <code>invokeIgnoringWarnings</code>
    </MissingReturnType>
  </file>
  <file src="src/Util/ExcludeList.php">
    <MissingThrowsDocblock occurrences="1"/>
    <UndefinedClass occurrences="5">
      <code>Assert</code>
      <code>DocBlock</code>
      <code>Project</code>
      <code>Prophet</code>
      <code>Type</code>
    </UndefinedClass>
  </file>
  <file src="src/Util/Filter.php">
    <MissingParamType occurrences="1">
      <code>$prefix</code>
    </MissingParamType>
  </file>
  <file src="src/Util/GlobalState.php">
    <MissingParamType occurrences="1">
      <code>$variable</code>
    </MissingParamType>
  </file>
  <file src="src/Util/Json.php">
    <MissingParamType occurrences="1">
      <code>$json</code>
    </MissingParamType>
  </file>
  <file src="src/Util/Log/JUnit.php">
    <ArgumentTypeCoercion occurrences="1">
      <code>$suite-&gt;getName()</code>
    </ArgumentTypeCoercion>
    <DeprecatedInterface occurrences="1">
      <code>JUnit</code>
    </DeprecatedInterface>
    <DocblockTypeContradiction occurrences="2">
      <code>$this-&gt;currentTestCase === null</code>
      <code>$this-&gt;currentTestCase === null</code>
    </DocblockTypeContradiction>
    <InvalidPropertyAssignmentValue occurrences="1">
      <code>$this-&gt;testSuiteTimes</code>
    </InvalidPropertyAssignmentValue>
    <MissingThrowsDocblock occurrences="4">
      <code>Filter::getFilteredStacktrace($t)</code>
      <code>parent::__construct($out)</code>
    </MissingThrowsDocblock>
    <PossiblyNullPropertyAssignmentValue occurrences="1">
      <code>null</code>
    </PossiblyNullPropertyAssignmentValue>
    <PropertyNotSetInConstructor occurrences="1">
      <code>$currentTestCase</code>
    </PropertyNotSetInConstructor>
    <UndefinedInterfaceMethod occurrences="2">
      <code>getName</code>
      <code>getName</code>
    </UndefinedInterfaceMethod>
  </file>
  <file src="src/Util/Log/TeamCity.php">
    <ArgumentTypeCoercion occurrences="1">
      <code>$className</code>
    </ArgumentTypeCoercion>
    <DeprecatedInterface occurrences="1">
      <code>TeamCity</code>
    </DeprecatedInterface>
    <DocblockTypeContradiction occurrences="2">
      <code>$actualString === null</code>
      <code>$expectedString === null</code>
    </DocblockTypeContradiction>
    <MissingParamType occurrences="1">
      <code>$value</code>
    </MissingParamType>
    <MissingThrowsDocblock occurrences="2">
      <code>Filter::getFilteredStacktrace($t)</code>
    </MissingThrowsDocblock>
    <PropertyNotSetInConstructor occurrences="4">
      <code>$flowId</code>
      <code>$startedTestName</code>
      <code>TeamCity</code>
      <code>TeamCity</code>
    </PropertyNotSetInConstructor>
    <UndefinedInterfaceMethod occurrences="6">
      <code>getName</code>
      <code>getName</code>
      <code>getName</code>
      <code>getName</code>
      <code>getName</code>
      <code>getName</code>
    </UndefinedInterfaceMethod>
  </file>
  <file src="src/Util/PHP/AbstractPhpProcess.php">
    <ArgumentTypeCoercion occurrences="2">
      <code>$this-&gt;getException($failures[0])</code>
      <code>$this-&gt;getException($warnings[0])</code>
    </ArgumentTypeCoercion>
    <LessSpecificReturnStatement occurrences="1">
      <code>$exception</code>
    </LessSpecificReturnStatement>
    <MissingClosureParamType occurrences="4">
      <code>$errfile</code>
      <code>$errline</code>
      <code>$errno</code>
      <code>$errstr</code>
    </MissingClosureParamType>
    <MoreSpecificReturnType occurrences="1">
      <code>Exception</code>
    </MoreSpecificReturnType>
    <PossiblyFalseOperand occurrences="1">
      <code>strrpos($key, "\0")</code>
    </PossiblyFalseOperand>
    <PossiblyNullArgument occurrences="1">
      <code>$childResult-&gt;getCodeCoverage()</code>
    </PossiblyNullArgument>
    <PossiblyNullReference occurrences="1">
      <code>merge</code>
    </PossiblyNullReference>
    <UndefinedInterfaceMethod occurrences="2">
      <code>addToAssertionCount</code>
      <code>setResult</code>
    </UndefinedInterfaceMethod>
  </file>
  <file src="src/Util/PHP/DefaultPhpProcess.php">
    <DocblockTypeContradiction occurrences="1">
      <code>is_array($envVar)</code>
    </DocblockTypeContradiction>
    <PropertyNotSetInConstructor occurrences="1">
      <code>$tempFile</code>
    </PropertyNotSetInConstructor>
    <RedundantCondition occurrences="1">
      <code>$_SERVER</code>
    </RedundantCondition>
    <TypeDoesNotContainNull occurrences="1">
      <code>[]</code>
    </TypeDoesNotContainNull>
  </file>
  <file src="src/Util/PHP/WindowsPhpProcess.php">
    <PropertyNotSetInConstructor occurrences="1">
      <code>WindowsPhpProcess</code>
    </PropertyNotSetInConstructor>
  </file>
  <file src="src/Util/Printer.php">
    <PropertyNotSetInConstructor occurrences="1">
      <code>$stream</code>
    </PropertyNotSetInConstructor>
  </file>
  <file src="src/Util/Test.php">
    <MissingReturnType occurrences="1">
      <code>sanitizeVersionNumber</code>
    </MissingReturnType>
    <MissingThrowsDocblock occurrences="6">
      <code>forClassName</code>
      <code>forMethod</code>
      <code>forMethod</code>
      <code>getName</code>
      <code>requirements</code>
      <code>requirements</code>
    </MissingThrowsDocblock>
  </file>
  <file src="src/Util/TestDox/CliTestDoxPrinter.php">
    <DeprecatedInterface occurrences="1">
      <code>CliTestDoxPrinter</code>
    </DeprecatedInterface>
    <InvalidArrayOffset occurrences="2">
      <code>self::SPINNER_ICONS[$id]</code>
      <code>self::SPINNER_ICONS[$id]</code>
    </InvalidArrayOffset>
    <MissingThrowsDocblock occurrences="2">
      <code>\PHPUnit\Util\Filter::getFilteredStacktrace($t)</code>
      <code>stop</code>
    </MissingThrowsDocblock>
    <PossiblyInvalidArrayOffset occurrences="6">
      <code>$prefix['default']</code>
      <code>$prefix['diff']</code>
      <code>$prefix['last']</code>
      <code>$prefix['message']</code>
      <code>$prefix['start']</code>
      <code>$prefix['trace']</code>
    </PossiblyInvalidArrayOffset>
    <PossiblyUndefinedArrayOffset occurrences="1">
      <code>self::STATUS_STYLES[$result['status']]['message']</code>
    </PossiblyUndefinedArrayOffset>
    <PropertyNotSetInConstructor occurrences="2">
      <code>CliTestDoxPrinter</code>
      <code>CliTestDoxPrinter</code>
    </PropertyNotSetInConstructor>
  </file>
  <file src="src/Util/TestDox/HtmlResultPrinter.php">
    <DeprecatedInterface occurrences="1">
      <code>HtmlResultPrinter</code>
    </DeprecatedInterface>
    <PossiblyNullArgument occurrences="1">
      <code>$this-&gt;currentTestClassPrettified</code>
    </PossiblyNullArgument>
    <PropertyNotSetInConstructor occurrences="1">
      <code>HtmlResultPrinter</code>
    </PropertyNotSetInConstructor>
  </file>
  <file src="src/Util/TestDox/NamePrettifier.php">
    <InvalidCast occurrences="1">
      <code>$value</code>
    </InvalidCast>
    <MissingThrowsDocblock occurrences="1"/>
    <RedundantConditionGivenDocblockType occurrences="1">
      <code>is_string($value)</code>
    </RedundantConditionGivenDocblockType>
  </file>
  <file src="src/Util/TestDox/ResultPrinter.php">
    <DeprecatedInterface occurrences="1">
      <code>ResultPrinter</code>
    </DeprecatedInterface>
    <MissingThrowsDocblock occurrences="1">
      <code>parent::__construct($out)</code>
    </MissingThrowsDocblock>
    <PropertyNotSetInConstructor occurrences="1">
      <code>$testStatus</code>
    </PropertyNotSetInConstructor>
  </file>
  <file src="src/Util/TestDox/TestDoxPrinter.php">
    <DeprecatedInterface occurrences="1">
      <code>TestDoxPrinter</code>
    </DeprecatedInterface>
    <MissingThrowsDocblock occurrences="1">
      <code>\PHPUnit\Util\Filter::getFilteredStacktrace($t)</code>
    </MissingThrowsDocblock>
    <PropertyNotSetInConstructor occurrences="2">
      <code>TestDoxPrinter</code>
      <code>TestDoxPrinter</code>
    </PropertyNotSetInConstructor>
    <UndefinedInterfaceMethod occurrences="1">
      <code>getName</code>
    </UndefinedInterfaceMethod>
  </file>
  <file src="src/Util/TestDox/TextResultPrinter.php">
    <DeprecatedInterface occurrences="1">
      <code>TextResultPrinter</code>
    </DeprecatedInterface>
    <PropertyNotSetInConstructor occurrences="1">
      <code>TextResultPrinter</code>
    </PropertyNotSetInConstructor>
  </file>
  <file src="src/Util/TestDox/XmlResultPrinter.php">
    <DeprecatedInterface occurrences="1">
      <code>XmlResultPrinter</code>
    </DeprecatedInterface>
    <MissingThrowsDocblock occurrences="2">
      <code>parent::__construct($out)</code>
    </MissingThrowsDocblock>
  </file>
  <file src="src/Util/TextTestListRenderer.php">
    <ArgumentTypeCoercion occurrences="1">
      <code>$suite-&gt;getIterator()</code>
    </ArgumentTypeCoercion>
  </file>
  <file src="src/Util/VersionComparisonOperator.php">
    <MissingThrowsDocblock occurrences="1">
      <code>ensureOperatorIsValid</code>
    </MissingThrowsDocblock>
  </file>
  <file src="src/Util/Xml.php">
    <ArgumentTypeCoercion occurrences="1">
      <code>$item</code>
    </ArgumentTypeCoercion>
    <InvalidStringClass occurrences="1">
      <code>new $className</code>
    </InvalidStringClass>
    <LessSpecificReturnStatement occurrences="1">
      <code>(new DOMDocument)-&gt;importNode($element, true)</code>
    </LessSpecificReturnStatement>
    <MissingReturnType occurrences="1">
      <code>xmlToVariable</code>
    </MissingReturnType>
    <MissingThrowsDocblock occurrences="1"/>
    <MoreSpecificReturnType occurrences="1">
      <code>DOMElement</code>
    </MoreSpecificReturnType>
    <RedundantCast occurrences="1">
      <code>(string) $entry-&gt;getAttribute('key')</code>
    </RedundantCast>
  </file>
  <file src="src/Util/XmlTestListRenderer.php">
    <ArgumentTypeCoercion occurrences="1">
      <code>$suite-&gt;getIterator()</code>
    </ArgumentTypeCoercion>
  </file>
</files><|MERGE_RESOLUTION|>--- conflicted
+++ resolved
@@ -109,22 +109,11 @@
       <code>$value</code>
       <code>$value</code>
     </MissingParamType>
-<<<<<<< HEAD
-    <MissingThrowsDocblock occurrences="37">
+    <MissingThrowsDocblock occurrences="39">
       <code>loadFile</code>
       <code>loadFile</code>
       <code>loadFile</code>
       <code>loadFile</code>
-=======
-    <MissingReturnType occurrences="3">
-      <code>getObjectAttribute</code>
-      <code>getStaticAttribute</code>
-      <code>readAttribute</code>
-    </MissingReturnType>
-    <MissingThrowsDocblock occurrences="36">
-      <code>new IsType($expected)</code>
-      <code>new IsType($expected)</code>
->>>>>>> bd776862
       <code>new IsType($type)</code>
       <code>new IsType(IsType::TYPE_ARRAY)</code>
       <code>new IsType(IsType::TYPE_ARRAY)</code>
@@ -377,7 +366,8 @@
     </UnsafeInstantiation>
   </file>
   <file src="src/Framework/Constraint/Operator/LogicalNot.php">
-    <MissingThrowsDocblock occurrences="1">
+    <MissingThrowsDocblock occurrences="2">
+      <code>evaluate</code>
       <code>evaluate</code>
     </MissingThrowsDocblock>
   </file>
@@ -589,15 +579,6 @@
       <code>invokedDo</code>
     </MissingReturnType>
   </file>
-<<<<<<< HEAD
-=======
-  <file src="src/Framework/MockObject/Rule/MethodName.php">
-    <MissingThrowsDocblock occurrences="2">
-      <code>evaluate</code>
-      <code>evaluate</code>
-    </MissingThrowsDocblock>
-  </file>
->>>>>>> bd776862
   <file src="src/Framework/MockObject/Rule/Parameters.php">
     <DocblockTypeContradiction occurrences="1">
       <code>$this-&gt;invocation === null</code>
@@ -716,18 +697,11 @@
     <InvalidArgument occurrences="1">
       <code>$header</code>
     </InvalidArgument>
-<<<<<<< HEAD
     <InvalidReturnStatement occurrences="2">
-=======
-    <InvalidCatch occurrences="2"/>
-    <InvalidReturnStatement occurrences="4">
->>>>>>> bd776862
       <code>$mockObject</code>
       <code>get_class($mock)</code>
     </InvalidReturnStatement>
-    <InvalidReturnType occurrences="4">
-      <code>MockObject&amp;RealInstanceType</code>
-      <code>MockObject&amp;RealInstanceType</code>
+    <InvalidReturnType occurrences="2">
       <code>MockObject&amp;RealInstanceType</code>
       <code>class-string&lt;MockObject&amp;RealInstanceType&gt;</code>
     </InvalidReturnType>
@@ -742,19 +716,81 @@
       <code>getResult</code>
       <code>runTest</code>
     </MissingReturnType>
-    <MissingThrowsDocblock occurrences="20">
+    <MissingThrowsDocblock occurrences="82">
       <code>cacheDirectory</code>
       <code>endTest</code>
       <code>endTest</code>
       <code>endTest</code>
       <code>generateClassFromWsdl</code>
-      <code>getMock</code>
-      <code>getMock</code>
-      <code>getMock</code>
-      <code>getMock</code>
-      <code>getMock</code>
+      <code>generateClassFromWsdl</code>
+      <code>getMock</code>
+      <code>getMock</code>
+      <code>getMock</code>
+      <code>getMock</code>
+      <code>getMock</code>
+      <code>getMock</code>
+      <code>getMock</code>
+      <code>getMock</code>
+      <code>getMock</code>
+      <code>getMock</code>
+      <code>getMock</code>
+      <code>getMock</code>
+      <code>getMock</code>
+      <code>getMock</code>
+      <code>getMock</code>
+      <code>getMock</code>
+      <code>getMock</code>
+      <code>getMock</code>
+      <code>getMock</code>
+      <code>getMock</code>
+      <code>getMock</code>
+      <code>getMock</code>
+      <code>getMock</code>
+      <code>getMock</code>
+      <code>getMock</code>
+      <code>getMock</code>
+      <code>getMock</code>
+      <code>getMock</code>
+      <code>getMock</code>
+      <code>getMock</code>
+      <code>getMock</code>
+      <code>getMock</code>
+      <code>getMock</code>
+      <code>getMock</code>
+      <code>getMock</code>
+      <code>getMock</code>
+      <code>getMock</code>
+      <code>getMock</code>
+      <code>getMock</code>
+      <code>getMock</code>
+      <code>getMock</code>
+      <code>getMock</code>
+      <code>getMock</code>
+      <code>getMock</code>
+      <code>getMock</code>
+      <code>getMockForAbstractClass</code>
+      <code>getMockForAbstractClass</code>
+      <code>getMockForAbstractClass</code>
+      <code>getMockForAbstractClass</code>
+      <code>getMockForAbstractClass</code>
+      <code>getMockForAbstractClass</code>
+      <code>getMockForAbstractClass</code>
+      <code>getMockForAbstractClass</code>
+      <code>getMockForAbstractClass</code>
       <code>getMockForAbstractClass</code>
       <code>getMockForTrait</code>
+      <code>getMockForTrait</code>
+      <code>getMockForTrait</code>
+      <code>getMockForTrait</code>
+      <code>getMockForTrait</code>
+      <code>getMockForTrait</code>
+      <code>getMockForTrait</code>
+      <code>getMockForTrait</code>
+      <code>getMockForTrait</code>
+      <code>getMockForTrait</code>
+      <code>getMockForTrait</code>
+      <code>getObjectForTrait</code>
+      <code>getObjectForTrait</code>
       <code>getObjectForTrait</code>
       <code>new Differ($header)</code>
       <code>throw new Exception('This test uses TestCase::prophesize(), but phpspec/prophecy is not installed. Please run "composer require --dev phpspec/prophecy".');</code>
@@ -822,21 +858,10 @@
       <code>$this-&gt;listeners</code>
       <code>$this-&gt;listeners</code>
     </DeprecatedProperty>
-<<<<<<< HEAD
     <InvalidArgument occurrences="1">
       <code>[$test, 'runBare']</code>
     </InvalidArgument>
     <MissingConstructor occurrences="1">
-=======
-    <DocblockTypeContradiction occurrences="1">
-      <code>$this-&gt;topTestSuite === null</code>
-    </DocblockTypeContradiction>
-    <InvalidArgument occurrences="1">
-      <code>[$test, 'runBare']</code>
-    </InvalidArgument>
-    <InvalidCatch occurrences="1"/>
-    <MissingConstructor occurrences="2">
->>>>>>> bd776862
       <code>$codeCoverage</code>
     </MissingConstructor>
     <MissingThrowsDocblock occurrences="3">
@@ -856,11 +881,7 @@
       <code>$this-&gt;codeCoverage !== null</code>
       <code>$this-&gt;codeCoverage !== null</code>
     </RedundantConditionGivenDocblockType>
-<<<<<<< HEAD
     <UndefinedInterfaceMethod occurrences="13">
-=======
-    <UndefinedInterfaceMethod occurrences="12">
->>>>>>> bd776862
       <code>addToAssertionCount</code>
       <code>addToAssertionCount</code>
       <code>doesNotPerformAssertions</code>
@@ -881,23 +902,18 @@
       <code>$className</code>
       <code>$className</code>
     </ArgumentTypeCoercion>
-    <DocblockTypeContradiction occurrences="6">
+    <DocblockTypeContradiction occurrences="5">
       <code>!is_string($theClass) &amp;&amp; !$theClass instanceof ReflectionClass</code>
       <code>is_string($testClass)</code>
-      <code>is_string($testClass) &amp;&amp; class_exists($testClass)</code>
       <code>null === $this-&gt;backupGlobals</code>
       <code>null === $this-&gt;backupStaticAttributes</code>
       <code>null === $this-&gt;beStrictAboutChangesToGlobalState</code>
     </DocblockTypeContradiction>
-<<<<<<< HEAD
+    <MissingTemplateParam occurrences="1">
+      <code>IteratorAggregate</code>
+    </MissingTemplateParam>
     <MissingThrowsDocblock occurrences="3">
       <code>FileLoader::checkAndLoad($filename)</code>
-=======
-    <MissingTemplateParam occurrences="1">
-      <code>IteratorAggregate</code>
-    </MissingTemplateParam>
-    <MissingThrowsDocblock occurrences="2">
->>>>>>> bd776862
       <code>new PhptTestCase($filename)</code>
     </MissingThrowsDocblock>
     <PropertyNotSetInConstructor occurrences="4">
@@ -930,15 +946,17 @@
     </NonInvariantDocblockPropertyType>
   </file>
   <file src="src/Runner/BaseTestRunner.php">
-    <DeprecatedClass occurrences="2">
-      <code>TestSuiteLoader</code>
+    <DeprecatedClass occurrences="1">
       <code>new StandardTestSuiteLoader</code>
     </DeprecatedClass>
+    <DeprecatedInterface occurrences="1">
+      <code>TestSuiteLoader</code>
+    </DeprecatedInterface>
   </file>
   <file src="src/Runner/Extension/ExtensionHandler.php">
-    <DeprecatedClass occurrences="1">
+    <DeprecatedInterface occurrences="1">
       <code>TestListener</code>
-    </DeprecatedClass>
+    </DeprecatedInterface>
   </file>
   <file src="src/Runner/Filter/GroupFilterIterator.php">
     <MissingReturnType occurrences="1">
@@ -1021,10 +1039,12 @@
     <ArgumentTypeCoercion occurrences="1">
       <code>$printerClass</code>
     </ArgumentTypeCoercion>
-    <DeprecatedClass occurrences="2">
-      <code>?TestSuiteLoader</code>
+    <DeprecatedClass occurrences="1">
       <code>StandardTestSuiteLoader::class</code>
     </DeprecatedClass>
+    <DeprecatedInterface occurrences="1">
+      <code>?TestSuiteLoader</code>
+    </DeprecatedInterface>
     <DeprecatedMethod occurrences="6">
       <code>handleLoader</code>
       <code>handleLoader</code>
@@ -1036,7 +1056,7 @@
     <LessSpecificReturnStatement occurrences="1">
       <code>$class-&gt;newInstance($outputStream)</code>
     </LessSpecificReturnStatement>
-    <MissingThrowsDocblock occurrences="21">
+    <MissingThrowsDocblock occurrences="22">
       <code>argument</code>
       <code>argument</code>
       <code>atLeastVersion</code>
@@ -1046,6 +1066,7 @@
       <code>detect</code>
       <code>extensionsDirectory</code>
       <code>getTest</code>
+      <code>handleListSuites</code>
       <code>handleListSuites</code>
       <code>handleListTests</code>
       <code>handleListTestsXml</code>
@@ -1096,21 +1117,16 @@
     </PossiblyUndefinedArrayOffset>
   </file>
   <file src="src/TextUI/TestRunner.php">
-<<<<<<< HEAD
-    <DeprecatedClass occurrences="5">
+    <DeprecatedClass occurrences="2">
+      <code>new StandardTestSuiteLoader</code>
+      <code>new XdebugFilterScriptGenerator</code>
+    </DeprecatedClass>
+    <DeprecatedInterface occurrences="3">
       <code>TestSuiteLoader</code>
       <code>TestSuiteLoader</code>
       <code>TestSuiteLoader</code>
-      <code>new StandardTestSuiteLoader</code>
-      <code>new XdebugFilterScriptGenerator</code>
-    </DeprecatedClass>
+    </DeprecatedInterface>
     <DeprecatedMethod occurrences="10">
-=======
-    <DeprecatedInterface occurrences="1">
-      <code>Printer&amp;TestListener</code>
-    </DeprecatedInterface>
-    <DeprecatedMethod occurrences="9">
->>>>>>> bd776862
       <code>addListener</code>
       <code>addListener</code>
       <code>addListener</code>
@@ -1134,9 +1150,8 @@
       <code>$e</code>
       <code>$e</code>
     </InvalidArgument>
-<<<<<<< HEAD
     <InvalidStringClass occurrences="1"/>
-    <MissingThrowsDocblock occurrences="11">
+    <MissingThrowsDocblock occurrences="13">
       <code>addFilter</code>
       <code>addFilter</code>
       <code>addFilter</code>
@@ -1144,19 +1159,9 @@
       <code>addFilter</code>
       <code>detect</code>
       <code>new Printer($arguments['coverageText'])</code>
-=======
-    <InvalidCatch occurrences="6"/>
-    <MissingThrowsDocblock occurrences="9">
-      <code>addFilter</code>
-      <code>addFilter</code>
-      <code>addFilter</code>
-      <code>printResult</code>
-      <code>process</code>
-      <code>process</code>
-      <code>process</code>
-      <code>process</code>
->>>>>>> bd776862
       <code>reorderTestsInSuite</code>
+      <code>run</code>
+      <code>run</code>
       <code>run</code>
       <code>stop</code>
       <code>stop</code>
@@ -1179,23 +1184,54 @@
       <code>$this-&gt;printer !== null</code>
     </RedundantConditionGivenDocblockType>
   </file>
+  <file src="src/TextUI/XmlConfiguration/CodeCoverage/Filter/DirectoryCollection.php">
+    <MissingTemplateParam occurrences="1">
+      <code>IteratorAggregate</code>
+    </MissingTemplateParam>
+  </file>
   <file src="src/TextUI/XmlConfiguration/CodeCoverage/Filter/DirectoryCollectionIterator.php">
+    <MissingTemplateParam occurrences="1">
+      <code>Iterator</code>
+    </MissingTemplateParam>
     <PropertyNotSetInConstructor occurrences="1">
       <code>$position</code>
     </PropertyNotSetInConstructor>
   </file>
-<<<<<<< HEAD
+  <file src="src/TextUI/XmlConfiguration/Filesystem/DirectoryCollection.php">
+    <MissingTemplateParam occurrences="1">
+      <code>IteratorAggregate</code>
+    </MissingTemplateParam>
+  </file>
   <file src="src/TextUI/XmlConfiguration/Filesystem/DirectoryCollectionIterator.php">
+    <MissingTemplateParam occurrences="1">
+      <code>Iterator</code>
+    </MissingTemplateParam>
     <PropertyNotSetInConstructor occurrences="1">
       <code>$position</code>
     </PropertyNotSetInConstructor>
   </file>
+  <file src="src/TextUI/XmlConfiguration/Filesystem/FileCollection.php">
+    <MissingTemplateParam occurrences="1">
+      <code>IteratorAggregate</code>
+    </MissingTemplateParam>
+  </file>
   <file src="src/TextUI/XmlConfiguration/Filesystem/FileCollectionIterator.php">
+    <MissingTemplateParam occurrences="1">
+      <code>Iterator</code>
+    </MissingTemplateParam>
     <PropertyNotSetInConstructor occurrences="1">
       <code>$position</code>
     </PropertyNotSetInConstructor>
   </file>
+  <file src="src/TextUI/XmlConfiguration/Group/GroupCollection.php">
+    <MissingTemplateParam occurrences="1">
+      <code>IteratorAggregate</code>
+    </MissingTemplateParam>
+  </file>
   <file src="src/TextUI/XmlConfiguration/Group/GroupCollectionIterator.php">
+    <MissingTemplateParam occurrences="1">
+      <code>Iterator</code>
+    </MissingTemplateParam>
     <PropertyNotSetInConstructor occurrences="1">
       <code>$position</code>
     </PropertyNotSetInConstructor>
@@ -1204,42 +1240,22 @@
     <DeprecatedMethod occurrences="1">
       <code>legacyCodeCoverage</code>
     </DeprecatedMethod>
-    <RedundantCast occurrences="37">
-=======
-  <file src="src/Util/Blacklist.php">
-    <DocblockTypeContradiction occurrences="1">
-      <code>self::$directories === null</code>
-    </DocblockTypeContradiction>
-    <UndefinedClass occurrences="5">
-      <code>Assert</code>
-      <code>DocBlock</code>
-      <code>Project</code>
-      <code>Prophet</code>
-      <code>Type</code>
-    </UndefinedClass>
-  </file>
-  <file src="src/Util/Configuration.php">
-    <PossiblyNullReference occurrences="2">
-      <code>getAttribute</code>
-      <code>getAttribute</code>
-    </PossiblyNullReference>
     <RawObjectIteration occurrences="13">
       <code>$testSuiteNodes</code>
-      <code>$this-&gt;xpath-&gt;query($query)</code>
-      <code>$this-&gt;xpath-&gt;query($query)</code>
-      <code>$this-&gt;xpath-&gt;query($root . '/exclude/group')</code>
-      <code>$this-&gt;xpath-&gt;query($root . '/include/group')</code>
-      <code>$this-&gt;xpath-&gt;query('*/testsuite')</code>
-      <code>$this-&gt;xpath-&gt;query('extensions/extension')</code>
-      <code>$this-&gt;xpath-&gt;query('listeners/listener')</code>
-      <code>$this-&gt;xpath-&gt;query('logging/log')</code>
-      <code>$this-&gt;xpath-&gt;query('php/' . $array)</code>
-      <code>$this-&gt;xpath-&gt;query('php/const')</code>
-      <code>$this-&gt;xpath-&gt;query('php/includePath')</code>
-      <code>$this-&gt;xpath-&gt;query('php/ini')</code>
+      <code>$xpath-&gt;query($query)</code>
+      <code>$xpath-&gt;query($query)</code>
+      <code>$xpath-&gt;query($root . '/exclude/group')</code>
+      <code>$xpath-&gt;query($root . '/include/group')</code>
+      <code>$xpath-&gt;query('extensions/extension')</code>
+      <code>$xpath-&gt;query('listeners/listener')</code>
+      <code>$xpath-&gt;query('logging/log')</code>
+      <code>$xpath-&gt;query('logging/log')</code>
+      <code>$xpath-&gt;query('php/' . $array)</code>
+      <code>$xpath-&gt;query('php/const')</code>
+      <code>$xpath-&gt;query('php/includePath')</code>
+      <code>$xpath-&gt;query('php/ini')</code>
     </RawObjectIteration>
-    <RedundantCast occurrences="76">
->>>>>>> bd776862
+    <RedundantCast occurrences="33">
       <code>(string) $argument-&gt;textContent</code>
       <code>(string) $const-&gt;getAttribute('name')</code>
       <code>(string) $const-&gt;getAttribute('value')</code>
@@ -1262,12 +1278,8 @@
       <code>(string) $element-&gt;getAttribute('name')</code>
       <code>(string) $element-&gt;getAttribute('processUncoveredFilesFromWhitelist')</code>
       <code>(string) $excludeNode-&gt;textContent</code>
-<<<<<<< HEAD
-      <code>(string) $file-&gt;textContent</code>
       <code>(string) $fileNode-&gt;getAttribute('phpVersion')</code>
       <code>(string) $fileNode-&gt;getAttribute('phpVersionOperator')</code>
-=======
->>>>>>> bd776862
       <code>(string) $fileNode-&gt;textContent</code>
       <code>(string) $ini-&gt;getAttribute('name')</code>
       <code>(string) $ini-&gt;getAttribute('value')</code>
@@ -1282,7 +1294,29 @@
       <code>assert($directoryNode instanceof DOMElement)</code>
       <code>assert($fileNode instanceof DOMElement)</code>
     </RedundantConditionGivenDocblockType>
-<<<<<<< HEAD
+    <ReservedWord occurrences="15">
+      <code>$nodes</code>
+      <code>$testSuiteNodes</code>
+      <code>$testSuiteNodes</code>
+      <code>$xpath-&gt;query($query)</code>
+      <code>$xpath-&gt;query($query)</code>
+      <code>$xpath-&gt;query($root . '/exclude/group')</code>
+      <code>$xpath-&gt;query($root . '/include/group')</code>
+      <code>$xpath-&gt;query('extensions/extension')</code>
+      <code>$xpath-&gt;query('listeners/listener')</code>
+      <code>$xpath-&gt;query('logging/log')</code>
+      <code>$xpath-&gt;query('logging/log')</code>
+      <code>$xpath-&gt;query('php/' . $array)</code>
+      <code>$xpath-&gt;query('php/const')</code>
+      <code>$xpath-&gt;query('php/includePath')</code>
+      <code>$xpath-&gt;query('php/ini')</code>
+    </ReservedWord>
+    <UndefinedClass occurrences="4">
+      <code>$nodes-&gt;length</code>
+      <code>$testSuiteNodes-&gt;length</code>
+      <code>$xpath-&gt;query('filter/whitelist')-&gt;length</code>
+      <code>$xpath-&gt;query('logging/log')-&gt;length</code>
+    </UndefinedClass>
   </file>
   <file src="src/TextUI/XmlConfiguration/Logging/Logging.php">
     <MissingThrowsDocblock occurrences="6">
@@ -1328,6 +1362,7 @@
     <PossiblyNullReference occurrences="1">
       <code>removeChild</code>
     </PossiblyNullReference>
+    <ReservedWord occurrences="1"/>
   </file>
   <file src="src/TextUI/XmlConfiguration/Migration/Migrations/RemoveEmptyFilter.php">
     <PossiblyNullReference occurrences="2">
@@ -1343,12 +1378,28 @@
       <code>value</code>
     </MissingReturnType>
   </file>
+  <file src="src/TextUI/XmlConfiguration/PHP/ConstantCollection.php">
+    <MissingTemplateParam occurrences="1">
+      <code>IteratorAggregate</code>
+    </MissingTemplateParam>
+  </file>
   <file src="src/TextUI/XmlConfiguration/PHP/ConstantCollectionIterator.php">
+    <MissingTemplateParam occurrences="1">
+      <code>Iterator</code>
+    </MissingTemplateParam>
     <PropertyNotSetInConstructor occurrences="1">
       <code>$position</code>
     </PropertyNotSetInConstructor>
   </file>
+  <file src="src/TextUI/XmlConfiguration/PHP/IniSettingCollection.php">
+    <MissingTemplateParam occurrences="1">
+      <code>IteratorAggregate</code>
+    </MissingTemplateParam>
+  </file>
   <file src="src/TextUI/XmlConfiguration/PHP/IniSettingCollectionIterator.php">
+    <MissingTemplateParam occurrences="1">
+      <code>Iterator</code>
+    </MissingTemplateParam>
     <PropertyNotSetInConstructor occurrences="1">
       <code>$position</code>
     </PropertyNotSetInConstructor>
@@ -1361,12 +1412,28 @@
       <code>value</code>
     </MissingReturnType>
   </file>
+  <file src="src/TextUI/XmlConfiguration/PHP/VariableCollection.php">
+    <MissingTemplateParam occurrences="1">
+      <code>IteratorAggregate</code>
+    </MissingTemplateParam>
+  </file>
   <file src="src/TextUI/XmlConfiguration/PHP/VariableCollectionIterator.php">
+    <MissingTemplateParam occurrences="1">
+      <code>Iterator</code>
+    </MissingTemplateParam>
     <PropertyNotSetInConstructor occurrences="1">
       <code>$position</code>
     </PropertyNotSetInConstructor>
   </file>
+  <file src="src/TextUI/XmlConfiguration/PHPUnit/ExtensionCollection.php">
+    <MissingTemplateParam occurrences="1">
+      <code>IteratorAggregate</code>
+    </MissingTemplateParam>
+  </file>
   <file src="src/TextUI/XmlConfiguration/PHPUnit/ExtensionCollectionIterator.php">
+    <MissingTemplateParam occurrences="1">
+      <code>Iterator</code>
+    </MissingTemplateParam>
     <PropertyNotSetInConstructor occurrences="1">
       <code>$position</code>
     </PropertyNotSetInConstructor>
@@ -1401,17 +1468,41 @@
       <code>(string) $this-&gt;testSuiteLoaderFile</code>
     </RedundantCastGivenDocblockType>
   </file>
+  <file src="src/TextUI/XmlConfiguration/TestSuite/TestDirectoryCollection.php">
+    <MissingTemplateParam occurrences="1">
+      <code>IteratorAggregate</code>
+    </MissingTemplateParam>
+  </file>
   <file src="src/TextUI/XmlConfiguration/TestSuite/TestDirectoryCollectionIterator.php">
+    <MissingTemplateParam occurrences="1">
+      <code>Iterator</code>
+    </MissingTemplateParam>
     <PropertyNotSetInConstructor occurrences="1">
       <code>$position</code>
     </PropertyNotSetInConstructor>
   </file>
+  <file src="src/TextUI/XmlConfiguration/TestSuite/TestFileCollection.php">
+    <MissingTemplateParam occurrences="1">
+      <code>IteratorAggregate</code>
+    </MissingTemplateParam>
+  </file>
   <file src="src/TextUI/XmlConfiguration/TestSuite/TestFileCollectionIterator.php">
+    <MissingTemplateParam occurrences="1">
+      <code>Iterator</code>
+    </MissingTemplateParam>
     <PropertyNotSetInConstructor occurrences="1">
       <code>$position</code>
     </PropertyNotSetInConstructor>
   </file>
+  <file src="src/TextUI/XmlConfiguration/TestSuite/TestSuiteCollection.php">
+    <MissingTemplateParam occurrences="1">
+      <code>IteratorAggregate</code>
+    </MissingTemplateParam>
+  </file>
   <file src="src/TextUI/XmlConfiguration/TestSuite/TestSuiteCollectionIterator.php">
+    <MissingTemplateParam occurrences="1">
+      <code>Iterator</code>
+    </MissingTemplateParam>
     <PropertyNotSetInConstructor occurrences="1">
       <code>$position</code>
     </PropertyNotSetInConstructor>
@@ -1423,39 +1514,6 @@
     <RedundantCast occurrences="1">
       <code>(string) $matches['value'][$i]</code>
     </RedundantCast>
-=======
-    <ReservedWord occurrences="18">
-      <code>$testSuiteNodes</code>
-      <code>$testSuiteNodes</code>
-      <code>$this-&gt;xpath-&gt;query($query)</code>
-      <code>$this-&gt;xpath-&gt;query($query)</code>
-      <code>$this-&gt;xpath-&gt;query($root . '/exclude/group')</code>
-      <code>$this-&gt;xpath-&gt;query($root . '/include/group')</code>
-      <code>$this-&gt;xpath-&gt;query('*/testsuite')</code>
-      <code>$this-&gt;xpath-&gt;query('extensions/extension')</code>
-      <code>$this-&gt;xpath-&gt;query('listeners/listener')</code>
-      <code>$this-&gt;xpath-&gt;query('logging/log')</code>
-      <code>$this-&gt;xpath-&gt;query('php/' . $array)</code>
-      <code>$this-&gt;xpath-&gt;query('php/const')</code>
-      <code>$this-&gt;xpath-&gt;query('php/includePath')</code>
-      <code>$this-&gt;xpath-&gt;query('php/ini')</code>
-      <code>$tmp</code>
-      <code>$tmp</code>
-      <code>$tmp</code>
-      <code>$tmp</code>
-    </ReservedWord>
-    <UndefinedClass occurrences="2">
-      <code>$testSuiteNodes-&gt;length</code>
-      <code>$tmp-&gt;length</code>
-    </UndefinedClass>
-    <UndefinedMethod occurrences="2">
-      <code>getAttribute</code>
-      <code>getAttribute</code>
-    </UndefinedMethod>
-    <UnsupportedReferenceUsage occurrences="1">
-      <code>$target = &amp;$GLOBALS['_' . strtoupper($array)]</code>
-    </UnsupportedReferenceUsage>
->>>>>>> bd776862
   </file>
   <file src="src/Util/ErrorHandler.php">
     <InvalidArgument occurrences="1"/>
@@ -1464,6 +1522,7 @@
     </MissingReturnType>
   </file>
   <file src="src/Util/ExcludeList.php">
+    <InvalidConstantAssignmentValue occurrences="1"/>
     <MissingThrowsDocblock occurrences="1"/>
     <UndefinedClass occurrences="5">
       <code>Assert</code>
@@ -1738,6 +1797,11 @@
       <code>(string) $entry-&gt;getAttribute('key')</code>
     </RedundantCast>
   </file>
+  <file src="src/Util/Xml/SnapshotNodeList.php">
+    <MissingTemplateParam occurrences="1">
+      <code>IteratorAggregate</code>
+    </MissingTemplateParam>
+  </file>
   <file src="src/Util/XmlTestListRenderer.php">
     <ArgumentTypeCoercion occurrences="1">
       <code>$suite-&gt;getIterator()</code>
