<?xml version="1.0" encoding="UTF-8"?>
<files psalm-version="4.x-dev@">
  <file src="src/Framework/Assert.php">
    <ArgumentTypeCoercion occurrences="2">
      <code>$actualElement-&gt;childNodes-&gt;item($i)</code>
      <code>$expectedElement-&gt;childNodes-&gt;item($i)</code>
    </ArgumentTypeCoercion>
    <DeprecatedMethod occurrences="5">
      <code>Xml::import($actualElement)</code>
      <code>Xml::import($expectedElement)</code>
      <code>Xml::removeCharacterDataNodes($actualElement)</code>
      <code>Xml::removeCharacterDataNodes($expectedElement)</code>
    </DeprecatedMethod>
    <DocblockTypeContradiction occurrences="12">
      <code>!$actual instanceof Countable &amp;&amp; !is_iterable($actual)</code>
      <code>!$actual instanceof Countable &amp;&amp; !is_iterable($actual)</code>
      <code>!$expected instanceof Countable &amp;&amp; !is_iterable($expected)</code>
      <code>!$expected instanceof Countable &amp;&amp; !is_iterable($expected)</code>
      <code>!$haystack instanceof Countable &amp;&amp; !is_iterable($haystack)</code>
      <code>!$haystack instanceof Countable &amp;&amp; !is_iterable($haystack)</code>
      <code>is_int($key) || is_string($key)</code>
      <code>is_int($key) || is_string($key)</code>
      <code>is_object($object)</code>
      <code>is_object($object)</code>
      <code>is_string($key)</code>
      <code>is_string($key)</code>
    </DocblockTypeContradiction>
    <MissingParamType occurrences="82">
      <code>$actual</code>
      <code>$actual</code>
      <code>$actual</code>
      <code>$actual</code>
      <code>$actual</code>
      <code>$actual</code>
      <code>$actual</code>
      <code>$actual</code>
      <code>$actual</code>
      <code>$actual</code>
      <code>$actual</code>
      <code>$actual</code>
      <code>$actual</code>
      <code>$actual</code>
      <code>$actual</code>
      <code>$actual</code>
      <code>$actual</code>
      <code>$actual</code>
      <code>$actual</code>
      <code>$actual</code>
      <code>$actual</code>
      <code>$actual</code>
      <code>$actual</code>
      <code>$actual</code>
      <code>$actual</code>
      <code>$actual</code>
      <code>$actual</code>
      <code>$actual</code>
      <code>$actual</code>
      <code>$actual</code>
      <code>$actual</code>
      <code>$actual</code>
      <code>$actual</code>
      <code>$actual</code>
      <code>$actual</code>
      <code>$actual</code>
      <code>$actual</code>
      <code>$actual</code>
      <code>$actual</code>
      <code>$actual</code>
      <code>$actual</code>
      <code>$actual</code>
      <code>$actual</code>
      <code>$actual</code>
      <code>$actual</code>
      <code>$actual</code>
      <code>$actual</code>
      <code>$attributeName</code>
      <code>$condition</code>
      <code>$condition</code>
      <code>$condition</code>
      <code>$condition</code>
      <code>$expected</code>
      <code>$expected</code>
      <code>$expected</code>
      <code>$expected</code>
      <code>$expected</code>
      <code>$expected</code>
      <code>$expected</code>
      <code>$expected</code>
      <code>$expected</code>
      <code>$expected</code>
      <code>$expected</code>
      <code>$expected</code>
      <code>$expected</code>
      <code>$needle</code>
      <code>$needle</code>
      <code>$needle</code>
      <code>$needle</code>
      <code>$prefix</code>
      <code>$value</code>
      <code>$value</code>
      <code>$value</code>
      <code>$value</code>
      <code>$value</code>
      <code>$value</code>
      <code>$value</code>
      <code>$value</code>
      <code>$value</code>
      <code>$value</code>
      <code>$value</code>
      <code>$value</code>
    </MissingParamType>
    <MissingThrowsDocblock occurrences="37">
      <code>loadFile</code>
      <code>loadFile</code>
      <code>loadFile</code>
      <code>loadFile</code>
      <code>new IsType($type)</code>
      <code>new IsType(IsType::TYPE_ARRAY)</code>
      <code>new IsType(IsType::TYPE_ARRAY)</code>
      <code>new IsType(IsType::TYPE_BOOL)</code>
      <code>new IsType(IsType::TYPE_BOOL)</code>
      <code>new IsType(IsType::TYPE_CALLABLE)</code>
      <code>new IsType(IsType::TYPE_CALLABLE)</code>
      <code>new IsType(IsType::TYPE_CLOSED_RESOURCE)</code>
      <code>new IsType(IsType::TYPE_CLOSED_RESOURCE)</code>
      <code>new IsType(IsType::TYPE_FLOAT)</code>
      <code>new IsType(IsType::TYPE_FLOAT)</code>
      <code>new IsType(IsType::TYPE_INT)</code>
      <code>new IsType(IsType::TYPE_INT)</code>
      <code>new IsType(IsType::TYPE_ITERABLE)</code>
      <code>new IsType(IsType::TYPE_ITERABLE)</code>
      <code>new IsType(IsType::TYPE_NUMERIC)</code>
      <code>new IsType(IsType::TYPE_NUMERIC)</code>
      <code>new IsType(IsType::TYPE_OBJECT)</code>
      <code>new IsType(IsType::TYPE_OBJECT)</code>
      <code>new IsType(IsType::TYPE_RESOURCE)</code>
      <code>new IsType(IsType::TYPE_RESOURCE)</code>
      <code>new IsType(IsType::TYPE_SCALAR)</code>
      <code>new IsType(IsType::TYPE_SCALAR)</code>
      <code>new IsType(IsType::TYPE_STRING)</code>
      <code>new IsType(IsType::TYPE_STRING)</code>
      <code>new TraversableContainsOnly($className, false)</code>
      <code>new TraversableContainsOnly($type)</code>
      <code>static::assertThat($haystack, $constraint, $message)</code>
      <code>static::assertThat($haystack, $constraint, $message)</code>
    </MissingThrowsDocblock>
    <PossiblyInvalidArgument occurrences="2">
      <code>$expected</code>
      <code>$expected</code>
    </PossiblyInvalidArgument>
    <RedundantCondition occurrences="1">
      <code>assert($step['object'] instanceof TestCase)</code>
    </RedundantCondition>
  </file>
  <file src="src/Framework/Assert/Functions.php">
    <DeprecatedClass occurrences="2">
      <code>InvokedAtIndexMatcher</code>
      <code>new InvokedAtIndexMatcher($index)</code>
    </DeprecatedClass>
    <DeprecatedMethod occurrences="11">
      <code>Assert::assertDirectoryNotExists(...func_get_args())</code>
      <code>Assert::assertDirectoryNotIsReadable(...func_get_args())</code>
      <code>Assert::assertDirectoryNotIsWritable(...func_get_args())</code>
      <code>Assert::assertEqualXMLStructure(...func_get_args())</code>
      <code>Assert::assertFileNotExists(...func_get_args())</code>
      <code>Assert::assertFileNotIsReadable(...func_get_args())</code>
      <code>Assert::assertFileNotIsWritable(...func_get_args())</code>
      <code>Assert::assertNotIsReadable(...func_get_args())</code>
      <code>Assert::assertNotIsWritable(...func_get_args())</code>
      <code>Assert::assertNotRegExp(...func_get_args())</code>
      <code>Assert::assertRegExp(...func_get_args())</code>
    </DeprecatedMethod>
    <MissingParamType occurrences="85">
      <code>$actual</code>
      <code>$actual</code>
      <code>$actual</code>
      <code>$actual</code>
      <code>$actual</code>
      <code>$actual</code>
      <code>$actual</code>
      <code>$actual</code>
      <code>$actual</code>
      <code>$actual</code>
      <code>$actual</code>
      <code>$actual</code>
      <code>$actual</code>
      <code>$actual</code>
      <code>$actual</code>
      <code>$actual</code>
      <code>$actual</code>
      <code>$actual</code>
      <code>$actual</code>
      <code>$actual</code>
      <code>$actual</code>
      <code>$actual</code>
      <code>$actual</code>
      <code>$actual</code>
      <code>$actual</code>
      <code>$actual</code>
      <code>$actual</code>
      <code>$actual</code>
      <code>$actual</code>
      <code>$actual</code>
      <code>$actual</code>
      <code>$actual</code>
      <code>$actual</code>
      <code>$actual</code>
      <code>$actual</code>
      <code>$actual</code>
      <code>$actual</code>
      <code>$actual</code>
      <code>$actual</code>
      <code>$actual</code>
      <code>$actual</code>
      <code>$actual</code>
      <code>$actual</code>
      <code>$actual</code>
      <code>$actual</code>
      <code>$actual</code>
      <code>$actual</code>
      <code>$attributeName</code>
      <code>$callback</code>
      <code>$condition</code>
      <code>$condition</code>
      <code>$condition</code>
      <code>$condition</code>
      <code>$expected</code>
      <code>$expected</code>
      <code>$expected</code>
      <code>$expected</code>
      <code>$expected</code>
      <code>$expected</code>
      <code>$expected</code>
      <code>$expected</code>
      <code>$expected</code>
      <code>$expected</code>
      <code>$expected</code>
      <code>$expected</code>
      <code>$expected</code>
      <code>$key</code>
      <code>$needle</code>
      <code>$needle</code>
      <code>$needle</code>
      <code>$needle</code>
      <code>$prefix</code>
      <code>$value</code>
      <code>$value</code>
      <code>$value</code>
      <code>$value</code>
      <code>$value</code>
      <code>$value</code>
      <code>$value</code>
      <code>$value</code>
      <code>$value</code>
      <code>$value</code>
      <code>$value</code>
      <code>$value</code>
      <code>$value</code>
    </MissingParamType>
    <MissingThrowsDocblock occurrences="1">
      <code>Assert::logicalAnd(...func_get_args())</code>
    </MissingThrowsDocblock>
    <TooManyArguments occurrences="13">
      <code>Assert::anything(...func_get_args())</code>
      <code>Assert::directoryExists(...func_get_args())</code>
      <code>Assert::fileExists(...func_get_args())</code>
      <code>Assert::isEmpty(...func_get_args())</code>
      <code>Assert::isFalse(...func_get_args())</code>
      <code>Assert::isFinite(...func_get_args())</code>
      <code>Assert::isInfinite(...func_get_args())</code>
      <code>Assert::isJson(...func_get_args())</code>
      <code>Assert::isNan(...func_get_args())</code>
      <code>Assert::isNull(...func_get_args())</code>
      <code>Assert::isReadable(...func_get_args())</code>
      <code>Assert::isTrue(...func_get_args())</code>
      <code>Assert::isWritable(...func_get_args())</code>
    </TooManyArguments>
  </file>
  <file src="src/Framework/Constraint/Cardinality/Count.php">
    <MissingParamType occurrences="1">
      <code>$other</code>
    </MissingParamType>
    <MissingThrowsDocblock occurrences="1">
      <code>getCountOf</code>
    </MissingThrowsDocblock>
  </file>
  <file src="src/Framework/Constraint/Cardinality/SameSize.php">
    <MissingThrowsDocblock occurrences="1">
      <code>getCountOf</code>
    </MissingThrowsDocblock>
  </file>
  <file src="src/Framework/Constraint/Constraint.php">
    <MissingParamType occurrences="1">
      <code>$other</code>
    </MissingParamType>
  </file>
  <file src="src/Framework/Constraint/Equality/IsEqual.php">
    <MissingParamType occurrences="2">
      <code>$other</code>
      <code>$value</code>
    </MissingParamType>
  </file>
  <file src="src/Framework/Constraint/Equality/IsEqualCanonicalizing.php">
    <MissingParamType occurrences="2">
      <code>$other</code>
      <code>$value</code>
    </MissingParamType>
  </file>
  <file src="src/Framework/Constraint/Equality/IsEqualIgnoringCase.php">
    <MissingParamType occurrences="2">
      <code>$other</code>
      <code>$value</code>
    </MissingParamType>
  </file>
  <file src="src/Framework/Constraint/Equality/IsEqualWithDelta.php">
    <MissingParamType occurrences="2">
      <code>$other</code>
      <code>$value</code>
    </MissingParamType>
  </file>
  <file src="src/Framework/Constraint/Exception/Exception.php">
    <MissingThrowsDocblock occurrences="1">
      <code>Filter::getFilteredStacktrace($other)</code>
    </MissingThrowsDocblock>
  </file>
  <file src="src/Framework/Constraint/Exception/ExceptionCode.php">
    <MoreSpecificImplementedParamType occurrences="1">
      <code>$other</code>
    </MoreSpecificImplementedParamType>
  </file>
  <file src="src/Framework/Constraint/Exception/ExceptionMessage.php">
    <MoreSpecificImplementedParamType occurrences="1">
      <code>$other</code>
    </MoreSpecificImplementedParamType>
    <RedundantCast occurrences="1">
      <code>(string) $other-&gt;getMessage()</code>
    </RedundantCast>
  </file>
  <file src="src/Framework/Constraint/Exception/ExceptionMessageRegularExpression.php">
    <MoreSpecificImplementedParamType occurrences="1">
      <code>$other</code>
    </MoreSpecificImplementedParamType>
  </file>
  <file src="src/Framework/Constraint/IsAnything.php">
    <MissingParamType occurrences="1">
      <code>$other</code>
    </MissingParamType>
  </file>
  <file src="src/Framework/Constraint/IsIdentical.php">
    <MissingParamType occurrences="2">
      <code>$other</code>
      <code>$value</code>
    </MissingParamType>
  </file>
  <file src="src/Framework/Constraint/Object/ClassHasAttribute.php">
    <MissingThrowsDocblock occurrences="1"/>
  </file>
  <file src="src/Framework/Constraint/Object/ClassHasStaticAttribute.php">
    <MissingThrowsDocblock occurrences="1"/>
  </file>
  <file src="src/Framework/Constraint/Operator/BinaryOperator.php">
    <UnsafeInstantiation occurrences="1">
      <code>new static</code>
    </UnsafeInstantiation>
  </file>
  <file src="src/Framework/Constraint/Operator/LogicalNot.php">
    <MissingThrowsDocblock occurrences="1">
      <code>evaluate</code>
    </MissingThrowsDocblock>
  </file>
  <file src="src/Framework/Constraint/Operator/Operator.php">
    <MissingParamType occurrences="1">
      <code>$constraint</code>
    </MissingParamType>
  </file>
  <file src="src/Framework/Constraint/String/StringMatchesFormatDescription.php">
    <MissingThrowsDocblock occurrences="1">
      <code>new Differ(new UnifiedDiffOutputBuilder("--- Expected\n+++ Actual\n"))</code>
    </MissingThrowsDocblock>
  </file>
  <file src="src/Framework/Constraint/String/StringStartsWith.php">
    <MissingThrowsDocblock occurrences="1">
      <code>throw InvalidArgumentException::create(1, 'non-empty string');</code>
    </MissingThrowsDocblock>
  </file>
  <file src="src/Framework/Constraint/Traversable/TraversableContains.php">
    <MissingParamType occurrences="1">
      <code>$value</code>
    </MissingParamType>
    <MissingReturnType occurrences="1">
      <code>value</code>
    </MissingReturnType>
  </file>
  <file src="src/Framework/Constraint/Type/IsInstanceOf.php">
    <ArgumentTypeCoercion occurrences="1">
      <code>$this-&gt;className</code>
    </ArgumentTypeCoercion>
  </file>
  <file src="src/Framework/DataProviderTestSuite.php">
    <ArgumentTypeCoercion occurrences="1">
      <code>$className</code>
    </ArgumentTypeCoercion>
    <PropertyNotSetInConstructor occurrences="2">
      <code>DataProviderTestSuite</code>
      <code>DataProviderTestSuite</code>
    </PropertyNotSetInConstructor>
  </file>
  <file src="src/Framework/ErrorTestCase.php">
    <NonInvariantDocblockPropertyType occurrences="1">
      <code>$backupGlobals</code>
    </NonInvariantDocblockPropertyType>
  </file>
  <file src="src/Framework/Exception/Exception.php">
    <MissingParamType occurrences="2">
      <code>$code</code>
      <code>$message</code>
    </MissingParamType>
    <MissingThrowsDocblock occurrences="1">
      <code>Filter::getFilteredStacktrace($this)</code>
    </MissingThrowsDocblock>
  </file>
  <file src="src/Framework/Exception/ExpectationFailedException.php">
    <PossiblyNullPropertyAssignmentValue occurrences="1">
      <code>$comparisonFailure</code>
    </PossiblyNullPropertyAssignmentValue>
  </file>
  <file src="src/Framework/Exception/InvalidArgumentException.php">
    <PossiblyUndefinedArrayOffset occurrences="1">
      <code>$stack[1]['class']</code>
    </PossiblyUndefinedArrayOffset>
  </file>
  <file src="src/Framework/ExceptionWrapper.php">
    <MissingThrowsDocblock occurrences="1">
      <code>Filter::getFilteredStacktrace($this)</code>
    </MissingThrowsDocblock>
    <PossiblyNullArgument occurrences="1">
      <code>$t-&gt;getPrevious()</code>
    </PossiblyNullArgument>
  </file>
  <file src="src/Framework/IncompleteTestCase.php">
    <NonInvariantDocblockPropertyType occurrences="1">
      <code>$backupGlobals</code>
    </NonInvariantDocblockPropertyType>
  </file>
  <file src="src/Framework/MockObject/Builder/Identity.php">
    <MissingReturnType occurrences="1">
      <code>id</code>
    </MissingReturnType>
  </file>
  <file src="src/Framework/MockObject/Builder/InvocationMocker.php">
    <MissingParamType occurrences="2">
      <code>$id</code>
      <code>$id</code>
    </MissingParamType>
  </file>
  <file src="src/Framework/MockObject/Builder/InvocationStubber.php">
    <MissingParamType occurrences="2">
      <code>$nextValues</code>
      <code>$value</code>
    </MissingParamType>
  </file>
  <file src="src/Framework/MockObject/Builder/ParametersMatch.php">
    <MissingParamType occurrences="1">
      <code>$arguments</code>
    </MissingParamType>
  </file>
  <file src="src/Framework/MockObject/ConfigurableMethod.php">
    <MissingParamType occurrences="1">
      <code>$value</code>
    </MissingParamType>
  </file>
  <file src="src/Framework/MockObject/Generator.php">
    <ArgumentTypeCoercion occurrences="3">
      <code>$className</code>
      <code>$className</code>
      <code>$interfaceName</code>
    </ArgumentTypeCoercion>
    <DocblockTypeContradiction occurrences="1">
      <code>!is_array($methods) &amp;&amp; null !== $methods</code>
    </DocblockTypeContradiction>
    <InvalidReturnStatement occurrences="1"/>
    <InvalidReturnType occurrences="1">
      <code>MockObject&amp;RealInstanceType</code>
    </InvalidReturnType>
    <MissingParamType occurrences="1">
      <code>$type</code>
    </MissingParamType>
    <MissingReturnType occurrences="1">
      <code>getObject</code>
    </MissingReturnType>
<<<<<<< HEAD
=======
    <MissingThrowsDocblock occurrences="9">
      <code>generateMock</code>
      <code>generateMock</code>
      <code>new Text_Template($filename)</code>
      <code>throw InvalidArgumentException::create(1, 'array or string');</code>
      <code>throw InvalidArgumentException::create(2, 'array');</code>
      <code>throw new RuntimeException($exception-&gt;getMessage());</code>
    </MissingThrowsDocblock>
    <PossiblyNullArgument occurrences="1">
      <code>$client-&gt;__getFunctions()</code>
    </PossiblyNullArgument>
  </file>
  <file src="src/Framework/MockObject/Invocation.php">
    <MissingClosureReturnType occurrences="1">
      <code>static function ()</code>
    </MissingClosureReturnType>
>>>>>>> 687fa2aa
  </file>
  <file src="src/Framework/MockObject/InvocationHandler.php">
    <MissingReturnType occurrences="1">
      <code>invoke</code>
    </MissingReturnType>
    <PropertyNotSetInConstructor occurrences="1">
      <code>$deferredError</code>
    </PropertyNotSetInConstructor>
    <RedundantConditionGivenDocblockType occurrences="2">
      <code>$this-&gt;deferredError</code>
      <code>$this-&gt;deferredError</code>
    </RedundantConditionGivenDocblockType>
  </file>
  <file src="src/Framework/MockObject/Matcher.php">
    <DocblockTypeContradiction occurrences="4">
      <code>$this-&gt;methodNameRule === null</code>
      <code>$this-&gt;methodNameRule === null</code>
      <code>$this-&gt;methodNameRule === null</code>
      <code>$this-&gt;parametersRule === null</code>
    </DocblockTypeContradiction>
    <MissingReturnType occurrences="1">
      <code>invoked</code>
    </MissingReturnType>
    <PropertyNotSetInConstructor occurrences="3">
      <code>$methodNameRule</code>
      <code>$parametersRule</code>
      <code>$stub</code>
    </PropertyNotSetInConstructor>
    <RedundantConditionGivenDocblockType occurrences="9">
      <code>$this-&gt;invocationRule !== null</code>
      <code>$this-&gt;methodNameRule !== null</code>
      <code>$this-&gt;methodNameRule !== null</code>
      <code>$this-&gt;parametersRule !== null</code>
      <code>$this-&gt;parametersRule !== null</code>
      <code>$this-&gt;parametersRule !== null</code>
      <code>$this-&gt;stub</code>
      <code>$this-&gt;stub</code>
      <code>$this-&gt;stub !== null</code>
    </RedundantConditionGivenDocblockType>
  </file>
  <file src="src/Framework/MockObject/MockBuilder.php">
    <ArgumentTypeCoercion occurrences="4">
      <code>$this-&gt;type</code>
      <code>$this-&gt;type</code>
      <code>$this-&gt;type</code>
      <code>$this-&gt;type</code>
    </ArgumentTypeCoercion>
    <DeprecatedMethod occurrences="1">
      <code>setMethods</code>
    </DeprecatedMethod>
    <InvalidReturnStatement occurrences="3">
      <code>$object</code>
      <code>$object</code>
      <code>$object</code>
    </InvalidReturnStatement>
    <InvalidReturnType occurrences="3">
      <code>MockObject&amp;MockedType</code>
      <code>MockObject&amp;MockedType</code>
      <code>MockObject&amp;MockedType</code>
    </InvalidReturnType>
    <PossiblyInvalidPropertyAssignmentValue occurrences="1">
      <code>$type</code>
    </PossiblyInvalidPropertyAssignmentValue>
  </file>
  <file src="src/Framework/MockObject/MockMethod.php">
    <RedundantCastGivenDocblockType occurrences="1">
      <code>(string) var_export($parameter-&gt;getDefaultValue(), true)</code>
    </RedundantCastGivenDocblockType>
  </file>
  <file src="src/Framework/MockObject/MockObject.php">
    <MissingParamType occurrences="1">
      <code>$originalObject</code>
    </MissingParamType>
  </file>
  <file src="src/Framework/MockObject/Rule/InvocationOrder.php">
    <MissingReturnType occurrences="2">
      <code>invoked</code>
      <code>invokedDo</code>
    </MissingReturnType>
  </file>
  <file src="src/Framework/MockObject/Rule/Parameters.php">
    <DocblockTypeContradiction occurrences="1">
      <code>$this-&gt;invocation === null</code>
    </DocblockTypeContradiction>
    <PossiblyNullPropertyAssignmentValue occurrences="1">
      <code>null</code>
    </PossiblyNullPropertyAssignmentValue>
    <PropertyNotSetInConstructor occurrences="2">
      <code>$invocation</code>
      <code>$parameterVerificationResult</code>
    </PropertyNotSetInConstructor>
    <RedundantCastGivenDocblockType occurrences="1">
      <code>(bool) $this-&gt;parameterVerificationResult</code>
    </RedundantCastGivenDocblockType>
    <RedundantPropertyInitializationCheck occurrences="1">
      <code>isset($this-&gt;parameterVerificationResult)</code>
    </RedundantPropertyInitializationCheck>
  </file>
  <file src="src/Framework/MockObject/Stub/ConsecutiveCalls.php">
    <MissingReturnType occurrences="1">
      <code>invoke</code>
    </MissingReturnType>
  </file>
  <file src="src/Framework/MockObject/Stub/ReturnArgument.php">
    <MissingParamType occurrences="1">
      <code>$argumentIndex</code>
    </MissingParamType>
    <MissingReturnType occurrences="1">
      <code>invoke</code>
    </MissingReturnType>
  </file>
  <file src="src/Framework/MockObject/Stub/ReturnCallback.php">
    <MissingParamType occurrences="1">
      <code>$callback</code>
    </MissingParamType>
    <MissingPropertyType occurrences="1">
      <code>$callback</code>
    </MissingPropertyType>
    <MissingReturnType occurrences="1">
      <code>invoke</code>
    </MissingReturnType>
  </file>
  <file src="src/Framework/MockObject/Stub/ReturnReference.php">
    <MissingParamType occurrences="1">
      <code>$reference</code>
    </MissingParamType>
    <MissingReturnType occurrences="1">
      <code>invoke</code>
    </MissingReturnType>
  </file>
  <file src="src/Framework/MockObject/Stub/ReturnSelf.php">
    <MissingReturnType occurrences="1">
      <code>invoke</code>
    </MissingReturnType>
  </file>
  <file src="src/Framework/MockObject/Stub/ReturnStub.php">
    <MissingParamType occurrences="1">
      <code>$value</code>
    </MissingParamType>
    <MissingReturnType occurrences="1">
      <code>invoke</code>
    </MissingReturnType>
  </file>
  <file src="src/Framework/MockObject/Stub/ReturnValueMap.php">
    <MissingReturnType occurrences="1">
      <code>invoke</code>
    </MissingReturnType>
  </file>
  <file src="src/Framework/MockObject/Stub/Stub.php">
    <MissingReturnType occurrences="1">
      <code>invoke</code>
    </MissingReturnType>
  </file>
  <file src="src/Framework/SkippedTestCase.php">
    <NonInvariantDocblockPropertyType occurrences="1">
      <code>$backupGlobals</code>
    </NonInvariantDocblockPropertyType>
  </file>
  <file src="src/Framework/TestBuilder.php">
    <MissingParamType occurrences="1">
      <code>$data</code>
    </MissingParamType>
    <MissingReturnType occurrences="1">
      <code>buildTestWithoutData</code>
    </MissingReturnType>
    <MissingThrowsDocblock occurrences="4">
      <code>Filter::getFilteredStacktrace($t)</code>
      <code>Filter::getFilteredStacktrace($t)</code>
      <code>throw new Exception('No valid test provided.');</code>
    </MissingThrowsDocblock>
  </file>
  <file src="src/Framework/TestCase.php">
    <ArgumentTypeCoercion occurrences="1">
      <code>$this-&gt;expectedException</code>
    </ArgumentTypeCoercion>
    <DeprecatedClass occurrences="2">
      <code>InvokedAtIndexMatcher</code>
      <code>new InvokedAtIndexMatcher($index)</code>
    </DeprecatedClass>
    <DeprecatedMethod occurrences="1">
      <code>setMethods</code>
    </DeprecatedMethod>
    <DeprecatedProperty occurrences="4">
      <code>$this-&gt;backupGlobalsBlacklist</code>
      <code>$this-&gt;backupGlobalsBlacklist</code>
      <code>$this-&gt;backupStaticAttributesBlacklist</code>
      <code>$this-&gt;backupStaticAttributesBlacklist</code>
    </DeprecatedProperty>
    <DocblockTypeContradiction occurrences="5">
      <code>$this-&gt;backupStaticAttributes === null</code>
      <code>$this-&gt;mockObjectGenerator === null</code>
      <code>$this-&gt;prophet === null</code>
      <code>$this-&gt;runClassInSeparateProcess === null</code>
      <code>$this-&gt;runTestInSeparateProcess === null</code>
    </DocblockTypeContradiction>
    <InvalidArgument occurrences="1">
      <code>$header</code>
    </InvalidArgument>
    <InvalidReturnStatement occurrences="2">
      <code>$mockObject</code>
      <code>get_class($mock)</code>
    </InvalidReturnStatement>
    <InvalidReturnType occurrences="2">
      <code>MockObject&amp;RealInstanceType</code>
      <code>class-string&lt;MockObject&amp;RealInstanceType&gt;</code>
    </InvalidReturnType>
    <MissingParamType occurrences="5">
      <code>$args</code>
      <code>$args</code>
      <code>$callback</code>
      <code>$result</code>
      <code>$value</code>
    </MissingParamType>
    <MissingReturnType occurrences="2">
      <code>getResult</code>
      <code>runTest</code>
    </MissingReturnType>
    <MissingThrowsDocblock occurrences="19">
      <code>cacheDirectory</code>
      <code>endTest</code>
      <code>endTest</code>
      <code>endTest</code>
      <code>generateClassFromWsdl</code>
      <code>getMock</code>
      <code>getMock</code>
      <code>getMock</code>
      <code>getMock</code>
      <code>getMock</code>
      <code>getMockForAbstractClass</code>
      <code>getMockForTrait</code>
      <code>getObjectForTrait</code>
      <code>new Differ($header)</code>
    </MissingThrowsDocblock>
    <PossiblyNullPropertyAssignmentValue occurrences="3">
      <code>$beStrictAboutChangesToGlobalState</code>
      <code>null</code>
      <code>null</code>
    </PossiblyNullPropertyAssignmentValue>
    <PropertyNotSetInConstructor occurrences="7">
      <code>$backupStaticAttributes</code>
      <code>$mockObjectGenerator</code>
      <code>$outputBufferingLevel</code>
      <code>$prophet</code>
      <code>$result</code>
      <code>$runClassInSeparateProcess</code>
      <code>$runTestInSeparateProcess</code>
    </PropertyNotSetInConstructor>
    <RawObjectIteration occurrences="1">
      <code>$methodProphecies</code>
    </RawObjectIteration>
    <RedundantCastGivenDocblockType occurrences="1">
      <code>(bool) $this-&gt;backupStaticAttributes</code>
    </RedundantCastGivenDocblockType>
    <RedundantCondition occurrences="1">
      <code>$this instanceof PhptTestCase</code>
    </RedundantCondition>
    <RedundantConditionGivenDocblockType occurrences="1">
      <code>$this-&gt;prophet !== null</code>
    </RedundantConditionGivenDocblockType>
  </file>
  <file src="src/Framework/TestResult.php">
    <ArgumentTypeCoercion occurrences="1">
      <code>$test</code>
    </ArgumentTypeCoercion>
    <DeprecatedClass occurrences="4">
      <code>TestListener</code>
      <code>TestListener</code>
      <code>TestListener[]</code>
      <code>private $listeners = [];</code>
    </DeprecatedClass>
    <DeprecatedMethod occurrences="3">
      <code>addWarning</code>
      <code>endTest</code>
      <code>startTest</code>
    </DeprecatedMethod>
    <DeprecatedProperty occurrences="11">
      <code>$this-&gt;listeners</code>
      <code>$this-&gt;listeners</code>
      <code>$this-&gt;listeners</code>
      <code>$this-&gt;listeners</code>
      <code>$this-&gt;listeners</code>
      <code>$this-&gt;listeners</code>
      <code>$this-&gt;listeners</code>
      <code>$this-&gt;listeners</code>
      <code>$this-&gt;listeners</code>
      <code>$this-&gt;listeners</code>
      <code>$this-&gt;listeners</code>
    </DeprecatedProperty>
    <InvalidArgument occurrences="1">
      <code>[$test, 'runBare']</code>
    </InvalidArgument>
    <MissingConstructor occurrences="1">
      <code>$codeCoverage</code>
    </MissingConstructor>
    <MissingThrowsDocblock occurrences="3">
      <code>stop</code>
    </MissingThrowsDocblock>
    <PossiblyInvalidArgument occurrences="1">
      <code>$linesToBeCovered</code>
    </PossiblyInvalidArgument>
    <PossiblyUndefinedVariable occurrences="5">
      <code>$_timeout</code>
      <code>$e</code>
      <code>$e</code>
      <code>$e</code>
      <code>$isAnyCoverageRequired</code>
    </PossiblyUndefinedVariable>
    <RedundantConditionGivenDocblockType occurrences="2">
      <code>$this-&gt;codeCoverage !== null</code>
      <code>$this-&gt;codeCoverage !== null</code>
    </RedundantConditionGivenDocblockType>
    <UndefinedInterfaceMethod occurrences="13">
      <code>addToAssertionCount</code>
      <code>addToAssertionCount</code>
      <code>doesNotPerformAssertions</code>
      <code>doesNotPerformAssertions</code>
      <code>getActualOutput</code>
      <code>getName</code>
      <code>getName</code>
      <code>getNumAssertions</code>
      <code>getNumAssertions</code>
      <code>getNumAssertions</code>
      <code>getNumAssertions</code>
      <code>hasOutput</code>
      <code>runBare</code>
    </UndefinedInterfaceMethod>
  </file>
  <file src="src/Framework/TestSuite.php">
    <ArgumentTypeCoercion occurrences="2">
      <code>$className</code>
      <code>$className</code>
    </ArgumentTypeCoercion>
    <DocblockTypeContradiction occurrences="6">
      <code>!is_string($theClass) &amp;&amp; !$theClass instanceof ReflectionClass</code>
      <code>is_string($testClass)</code>
      <code>is_string($testClass) &amp;&amp; class_exists($testClass)</code>
      <code>null === $this-&gt;backupGlobals</code>
      <code>null === $this-&gt;backupStaticAttributes</code>
      <code>null === $this-&gt;beStrictAboutChangesToGlobalState</code>
    </DocblockTypeContradiction>
    <MissingThrowsDocblock occurrences="3">
      <code>FileLoader::checkAndLoad($filename)</code>
      <code>new PhptTestCase($filename)</code>
    </MissingThrowsDocblock>
    <PropertyNotSetInConstructor occurrences="4">
      <code>$backupGlobals</code>
      <code>$backupStaticAttributes</code>
      <code>$beStrictAboutChangesToGlobalState</code>
      <code>$iteratorFilter</code>
    </PropertyNotSetInConstructor>
    <RedundantCastGivenDocblockType occurrences="1">
      <code>(string) $key</code>
    </RedundantCastGivenDocblockType>
    <RedundantConditionGivenDocblockType occurrences="7">
      <code>$this-&gt;iteratorFilter !== null</code>
      <code>is_bool($backupGlobals)</code>
      <code>is_bool($backupStaticAttributes)</code>
      <code>is_bool($beStrictAboutChangesToGlobalState)</code>
      <code>null === $this-&gt;backupGlobals &amp;&amp; is_bool($backupGlobals)</code>
      <code>null === $this-&gt;backupStaticAttributes &amp;&amp; is_bool($backupStaticAttributes)</code>
      <code>null === $this-&gt;beStrictAboutChangesToGlobalState &amp;&amp; is_bool($beStrictAboutChangesToGlobalState)</code>
    </RedundantConditionGivenDocblockType>
  </file>
  <file src="src/Framework/WarningTestCase.php">
    <NonInvariantDocblockPropertyType occurrences="1">
      <code>$backupGlobals</code>
    </NonInvariantDocblockPropertyType>
  </file>
  <file src="src/Runner/BaseTestRunner.php">
    <DeprecatedClass occurrences="2">
      <code>TestSuiteLoader</code>
      <code>new StandardTestSuiteLoader</code>
    </DeprecatedClass>
  </file>
  <file src="src/Runner/Extension/ExtensionHandler.php">
    <DeprecatedClass occurrences="1">
      <code>TestListener</code>
    </DeprecatedClass>
  </file>
  <file src="src/Runner/Filter/GroupFilterIterator.php">
    <MissingReturnType occurrences="1">
      <code>doAccept</code>
    </MissingReturnType>
  </file>
  <file src="src/Runner/Filter/NameFilterIterator.php">
    <PropertyNotSetInConstructor occurrences="2">
      <code>$filterMax</code>
      <code>$filterMin</code>
    </PropertyNotSetInConstructor>
    <RedundantPropertyInitializationCheck occurrences="1">
      <code>$accepted &amp;&amp; isset($this-&gt;filterMax)</code>
    </RedundantPropertyInitializationCheck>
  </file>
  <file src="src/Runner/Hook/TestListenerAdapter.php">
    <DeprecatedInterface occurrences="1">
      <code>TestListenerAdapter</code>
    </DeprecatedInterface>
    <MissingConstructor occurrences="1">
      <code>$lastTestWasNotSuccessful</code>
    </MissingConstructor>
  </file>
  <file src="src/Runner/PhptTestCase.php">
    <InternalClass occurrences="2">
      <code>RawCodeCoverageData::fromXdebugWithoutPathCoverage([])</code>
      <code>RawCodeCoverageData::fromXdebugWithoutPathCoverage([])</code>
    </InternalClass>
    <InternalMethod occurrences="2">
      <code>RawCodeCoverageData::fromXdebugWithoutPathCoverage([])</code>
      <code>RawCodeCoverageData::fromXdebugWithoutPathCoverage([])</code>
    </InternalMethod>
    <MissingThrowsDocblock occurrences="3">
      <code>cacheDirectory</code>
      <code>stop</code>
    </MissingThrowsDocblock>
    <PossiblyInvalidArgument occurrences="1">
      <code>$sections['FILEEOF']</code>
    </PossiblyInvalidArgument>
  </file>
  <file src="src/Runner/StandardTestSuiteLoader.php">
    <DeprecatedInterface occurrences="1">
      <code>StandardTestSuiteLoader</code>
    </DeprecatedInterface>
    <MissingThrowsDocblock occurrences="1">
      <code>FileLoader::checkAndLoad($suiteClassFile)</code>
    </MissingThrowsDocblock>
  </file>
  <file src="src/Runner/TestSuiteSorter.php">
<<<<<<< HEAD
    <MissingClosureParamType occurrences="6">
=======
    <MissingClosureParamType occurrences="7">
>>>>>>> 687fa2aa
      <code>$left</code>
      <code>$left</code>
      <code>$left</code>
      <code>$right</code>
      <code>$right</code>
      <code>$right</code>
<<<<<<< HEAD
=======
      <code>$test</code>
>>>>>>> 687fa2aa
    </MissingClosureParamType>
    <RedundantConditionGivenDocblockType occurrences="4">
      <code>$order === self::ORDER_DURATION &amp;&amp; $this-&gt;cache !== null</code>
      <code>$orderDefects === self::ORDER_DEFECTS_FIRST &amp;&amp; $this-&gt;cache !== null</code>
      <code>$this-&gt;cache !== null</code>
      <code>$this-&gt;cache !== null</code>
    </RedundantConditionGivenDocblockType>
  </file>
  <file src="src/TextUI/CliArguments/Builder.php">
    <MissingThrowsDocblock occurrences="1"/>
  </file>
  <file src="src/TextUI/CliArguments/Configuration.php">
    <MissingReturnType occurrences="1">
      <code>columns</code>
    </MissingReturnType>
  </file>
  <file src="src/TextUI/Command.php">
    <ArgumentTypeCoercion occurrences="1">
      <code>$printerClass</code>
    </ArgumentTypeCoercion>
    <DeprecatedClass occurrences="2">
      <code>?TestSuiteLoader</code>
      <code>StandardTestSuiteLoader::class</code>
    </DeprecatedClass>
    <DeprecatedMethod occurrences="6">
      <code>handleLoader</code>
      <code>handleLoader</code>
      <code>hasTestSuiteLoaderClass</code>
      <code>hasTestSuiteLoaderFile</code>
      <code>testSuiteLoaderClass</code>
      <code>testSuiteLoaderFile</code>
    </DeprecatedMethod>
    <LessSpecificReturnStatement occurrences="1">
      <code>$class-&gt;newInstance($outputStream)</code>
    </LessSpecificReturnStatement>
    <MissingThrowsDocblock occurrences="21">
      <code>argument</code>
      <code>argument</code>
      <code>atLeastVersion</code>
      <code>bootstrap</code>
      <code>cacheDirectory</code>
      <code>defaultTestSuite</code>
      <code>detect</code>
      <code>extensionsDirectory</code>
      <code>getTest</code>
      <code>handleListSuites</code>
      <code>handleListTests</code>
      <code>handleListTestsXml</code>
      <code>includePath</code>
      <code>iniSettings</code>
      <code>mapToLegacyArray</code>
      <code>printerClass</code>
      <code>stop</code>
      <code>testSuiteLoaderClass</code>
      <code>unrecognizedOrderBy</code>
    </MissingThrowsDocblock>
    <MoreSpecificReturnType occurrences="1">
      <code>null|Printer|string</code>
    </MoreSpecificReturnType>
    <PossiblyNullArgument occurrences="4">
      <code>$suite</code>
      <code>$suite</code>
      <code>$suite</code>
      <code>$suite</code>
    </PossiblyNullArgument>
    <RedundantCondition occurrences="1">
      <code>assert(isset($arguments) &amp;&amp; $arguments instanceof Configuration)</code>
    </RedundantCondition>
    <UnsafeInstantiation occurrences="1">
      <code>new static</code>
    </UnsafeInstantiation>
  </file>
  <file src="src/TextUI/DefaultResultPrinter.php">
    <DeprecatedInterface occurrences="1">
      <code>DefaultResultPrinter</code>
    </DeprecatedInterface>
    <MissingThrowsDocblock occurrences="2">
      <code>parent::__construct($out)</code>
      <code>stop</code>
    </MissingThrowsDocblock>
    <PropertyNotSetInConstructor occurrences="2">
      <code>$maxColumn</code>
      <code>$numTestsWidth</code>
    </PropertyNotSetInConstructor>
  </file>
  <file src="src/TextUI/Help.php">
    <PossiblyUndefinedArrayOffset occurrences="2">
      <code>$option['desc']</code>
      <code>$option['desc']</code>
    </PossiblyUndefinedArrayOffset>
  </file>
  <file src="src/TextUI/TestRunner.php">
    <DeprecatedClass occurrences="5">
      <code>TestSuiteLoader</code>
      <code>TestSuiteLoader</code>
      <code>TestSuiteLoader</code>
      <code>new StandardTestSuiteLoader</code>
      <code>new XdebugFilterScriptGenerator</code>
    </DeprecatedClass>
    <DeprecatedMethod occurrences="10">
      <code>addListener</code>
      <code>addListener</code>
      <code>addListener</code>
      <code>addListener</code>
      <code>addListener</code>
      <code>addListener</code>
      <code>addListener</code>
      <code>addListener</code>
      <code>createTestListenerInstance</code>
      <code>flushListeners</code>
    </DeprecatedMethod>
    <DocblockTypeContradiction occurrences="2">
      <code>$this-&gt;loader === null</code>
      <code>$this-&gt;printer === null</code>
    </DocblockTypeContradiction>
    <InvalidArgument occurrences="6">
      <code>$e</code>
      <code>$e</code>
      <code>$e</code>
      <code>$e</code>
      <code>$e</code>
      <code>$e</code>
    </InvalidArgument>
    <InvalidStringClass occurrences="1"/>
    <MissingThrowsDocblock occurrences="11">
      <code>addFilter</code>
      <code>addFilter</code>
      <code>addFilter</code>
      <code>addFilter</code>
      <code>addFilter</code>
      <code>detect</code>
      <code>new Printer($arguments['coverageText'])</code>
      <code>reorderTestsInSuite</code>
      <code>run</code>
      <code>stop</code>
      <code>stop</code>
    </MissingThrowsDocblock>
    <PossiblyNullPropertyAssignmentValue occurrences="1">
      <code>$loader</code>
    </PossiblyNullPropertyAssignmentValue>
    <PropertyNotSetInConstructor occurrences="1">
      <code>$printer</code>
    </PropertyNotSetInConstructor>
    <RedundantCondition occurrences="3">
      <code>assert($arguments['configurationObject'] instanceof Configuration)</code>
      <code>assert($arguments['configurationObject'] instanceof Configuration)</code>
      <code>assert($this-&gt;printer instanceof CliTestDoxPrinter)</code>
    </RedundantCondition>
    <RedundantConditionGivenDocblockType occurrences="1">
      <code>$this-&gt;printer !== null</code>
    </RedundantConditionGivenDocblockType>
  </file>
  <file src="src/TextUI/XmlConfiguration/CodeCoverage/Filter/DirectoryCollectionIterator.php">
    <PropertyNotSetInConstructor occurrences="1">
      <code>$position</code>
    </PropertyNotSetInConstructor>
  </file>
  <file src="src/TextUI/XmlConfiguration/Filesystem/DirectoryCollectionIterator.php">
    <PropertyNotSetInConstructor occurrences="1">
      <code>$position</code>
    </PropertyNotSetInConstructor>
  </file>
<<<<<<< HEAD
  <file src="src/TextUI/XmlConfiguration/Filesystem/FileCollectionIterator.php">
    <PropertyNotSetInConstructor occurrences="1">
      <code>$position</code>
    </PropertyNotSetInConstructor>
  </file>
  <file src="src/TextUI/XmlConfiguration/Group/GroupCollectionIterator.php">
    <PropertyNotSetInConstructor occurrences="1">
      <code>$position</code>
    </PropertyNotSetInConstructor>
  </file>
  <file src="src/TextUI/XmlConfiguration/Loader.php">
    <DeprecatedMethod occurrences="1">
      <code>legacyCodeCoverage</code>
    </DeprecatedMethod>
    <RedundantCast occurrences="37">
=======
  <file src="src/Util/Configuration.php">
    <ArgumentTypeCoercion occurrences="4">
      <code>$extension</code>
      <code>$listener</code>
      <code>$testSuiteNode</code>
      <code>$testSuiteNodes-&gt;item(0)</code>
    </ArgumentTypeCoercion>
    <PossiblyNullReference occurrences="2">
      <code>getAttribute</code>
      <code>getAttribute</code>
    </PossiblyNullReference>
    <RedundantCast occurrences="80">
>>>>>>> 687fa2aa
      <code>(string) $argument-&gt;textContent</code>
      <code>(string) $const-&gt;getAttribute('name')</code>
      <code>(string) $const-&gt;getAttribute('value')</code>
      <code>(string) $directoryNode-&gt;getAttribute('group')</code>
      <code>(string) $directoryNode-&gt;getAttribute('phpVersion')</code>
      <code>(string) $directoryNode-&gt;getAttribute('phpVersionOperator')</code>
      <code>(string) $directoryNode-&gt;getAttribute('prefix')</code>
      <code>(string) $directoryNode-&gt;getAttribute('prefix')</code>
      <code>(string) $directoryNode-&gt;getAttribute('suffix')</code>
      <code>(string) $directoryNode-&gt;getAttribute('suffix')</code>
      <code>(string) $directoryNode-&gt;textContent</code>
      <code>(string) $directoryNode-&gt;textContent</code>
      <code>(string) $document-&gt;documentElement-&gt;getAttribute('columns')</code>
      <code>(string) $element-&gt;getAttribute($attribute)</code>
      <code>(string) $element-&gt;getAttribute($attribute)</code>
      <code>(string) $element-&gt;getAttribute($attribute)</code>
      <code>(string) $element-&gt;getAttribute('addUncoveredFilesFromWhitelist')</code>
      <code>(string) $element-&gt;getAttribute('class')</code>
      <code>(string) $element-&gt;getAttribute('file')</code>
      <code>(string) $element-&gt;getAttribute('name')</code>
      <code>(string) $element-&gt;getAttribute('processUncoveredFilesFromWhitelist')</code>
      <code>(string) $excludeNode-&gt;textContent</code>
      <code>(string) $file-&gt;textContent</code>
      <code>(string) $fileNode-&gt;getAttribute('phpVersion')</code>
      <code>(string) $fileNode-&gt;getAttribute('phpVersionOperator')</code>
      <code>(string) $fileNode-&gt;textContent</code>
      <code>(string) $group-&gt;textContent</code>
      <code>(string) $group-&gt;textContent</code>
      <code>(string) $includePath-&gt;textContent</code>
      <code>(string) $ini-&gt;getAttribute('name')</code>
      <code>(string) $ini-&gt;getAttribute('value')</code>
      <code>(string) $log-&gt;getAttribute('target')</code>
      <code>(string) $log-&gt;getAttribute('target')</code>
      <code>(string) $log-&gt;getAttribute('type')</code>
      <code>(string) $log-&gt;getAttribute('type')</code>
      <code>(string) $var-&gt;getAttribute('name')</code>
      <code>(string) $var-&gt;getAttribute('value')</code>
    </RedundantCast>
    <RedundantConditionGivenDocblockType occurrences="2">
      <code>assert($directoryNode instanceof DOMElement)</code>
      <code>assert($fileNode instanceof DOMElement)</code>
    </RedundantConditionGivenDocblockType>
  </file>
  <file src="src/TextUI/XmlConfiguration/Logging/Logging.php">
    <MissingThrowsDocblock occurrences="6">
      <code>throw new Exception('Logger "JUnit XML" is not configured');</code>
      <code>throw new Exception('Logger "Team City" is not configured');</code>
      <code>throw new Exception('Logger "TestDox HTML" is not configured');</code>
      <code>throw new Exception('Logger "TestDox Text" is not configured');</code>
      <code>throw new Exception('Logger "TestDox XML" is not configured');</code>
      <code>throw new Exception('Logger "Text" is not configured');</code>
    </MissingThrowsDocblock>
  </file>
  <file src="src/TextUI/XmlConfiguration/Migration/Migrations/CoverageCloverToReport.php">
    <PossiblyNullReference occurrences="1">
      <code>createElement</code>
    </PossiblyNullReference>
  </file>
  <file src="src/TextUI/XmlConfiguration/Migration/Migrations/CoverageCrap4jToReport.php">
    <PossiblyNullReference occurrences="1">
      <code>createElement</code>
    </PossiblyNullReference>
  </file>
  <file src="src/TextUI/XmlConfiguration/Migration/Migrations/CoverageHtmlToReport.php">
    <PossiblyNullReference occurrences="1">
      <code>createElement</code>
    </PossiblyNullReference>
  </file>
  <file src="src/TextUI/XmlConfiguration/Migration/Migrations/CoveragePhpToReport.php">
    <PossiblyNullReference occurrences="1">
      <code>createElement</code>
    </PossiblyNullReference>
  </file>
  <file src="src/TextUI/XmlConfiguration/Migration/Migrations/CoverageTextToReport.php">
    <PossiblyNullReference occurrences="1">
      <code>createElement</code>
    </PossiblyNullReference>
  </file>
  <file src="src/TextUI/XmlConfiguration/Migration/Migrations/CoverageXmlToReport.php">
    <PossiblyNullReference occurrences="1">
      <code>createElement</code>
    </PossiblyNullReference>
  </file>
  <file src="src/TextUI/XmlConfiguration/Migration/Migrations/LogToReportMigration.php">
    <PossiblyNullReference occurrences="1">
      <code>removeChild</code>
    </PossiblyNullReference>
  </file>
  <file src="src/TextUI/XmlConfiguration/Migration/Migrations/RemoveEmptyFilter.php">
    <PossiblyNullReference occurrences="2">
      <code>removeChild</code>
      <code>removeChild</code>
    </PossiblyNullReference>
  </file>
  <file src="src/TextUI/XmlConfiguration/PHP/Constant.php">
    <MissingParamType occurrences="1">
      <code>$value</code>
    </MissingParamType>
    <MissingReturnType occurrences="1">
      <code>value</code>
    </MissingReturnType>
  </file>
  <file src="src/TextUI/XmlConfiguration/PHP/ConstantCollectionIterator.php">
    <PropertyNotSetInConstructor occurrences="1">
      <code>$position</code>
    </PropertyNotSetInConstructor>
  </file>
  <file src="src/TextUI/XmlConfiguration/PHP/IniSettingCollectionIterator.php">
    <PropertyNotSetInConstructor occurrences="1">
      <code>$position</code>
    </PropertyNotSetInConstructor>
  </file>
  <file src="src/TextUI/XmlConfiguration/PHP/Variable.php">
    <MissingParamType occurrences="1">
      <code>$value</code>
    </MissingParamType>
    <MissingReturnType occurrences="1">
      <code>value</code>
    </MissingReturnType>
  </file>
  <file src="src/TextUI/XmlConfiguration/PHP/VariableCollectionIterator.php">
    <PropertyNotSetInConstructor occurrences="1">
      <code>$position</code>
    </PropertyNotSetInConstructor>
  </file>
  <file src="src/TextUI/XmlConfiguration/PHPUnit/ExtensionCollectionIterator.php">
    <PropertyNotSetInConstructor occurrences="1">
      <code>$position</code>
    </PropertyNotSetInConstructor>
  </file>
  <file src="src/TextUI/XmlConfiguration/PHPUnit/PHPUnit.php">
    <DeprecatedMethod occurrences="2">
      <code>hasTestSuiteLoaderClass</code>
      <code>hasTestSuiteLoaderFile</code>
    </DeprecatedMethod>
    <DeprecatedProperty occurrences="6">
      <code>$this-&gt;testSuiteLoaderClass</code>
      <code>$this-&gt;testSuiteLoaderClass</code>
      <code>$this-&gt;testSuiteLoaderClass</code>
      <code>$this-&gt;testSuiteLoaderFile</code>
      <code>$this-&gt;testSuiteLoaderFile</code>
      <code>$this-&gt;testSuiteLoaderFile</code>
    </DeprecatedProperty>
    <MissingParamType occurrences="1">
      <code>$columns</code>
    </MissingParamType>
    <MissingReturnType occurrences="1">
      <code>columns</code>
    </MissingReturnType>
    <RedundantCastGivenDocblockType occurrences="8">
      <code>(string) $this-&gt;bootstrap</code>
      <code>(string) $this-&gt;cacheResultFile</code>
      <code>(string) $this-&gt;defaultTestSuite</code>
      <code>(string) $this-&gt;extensionsDirectory</code>
      <code>(string) $this-&gt;printerClass</code>
      <code>(string) $this-&gt;printerFile</code>
      <code>(string) $this-&gt;testSuiteLoaderClass</code>
      <code>(string) $this-&gt;testSuiteLoaderFile</code>
    </RedundantCastGivenDocblockType>
  </file>
  <file src="src/TextUI/XmlConfiguration/TestSuite/TestDirectoryCollectionIterator.php">
    <PropertyNotSetInConstructor occurrences="1">
      <code>$position</code>
    </PropertyNotSetInConstructor>
  </file>
  <file src="src/TextUI/XmlConfiguration/TestSuite/TestFileCollectionIterator.php">
    <PropertyNotSetInConstructor occurrences="1">
      <code>$position</code>
    </PropertyNotSetInConstructor>
  </file>
  <file src="src/TextUI/XmlConfiguration/TestSuite/TestSuiteCollectionIterator.php">
    <PropertyNotSetInConstructor occurrences="1">
      <code>$position</code>
    </PropertyNotSetInConstructor>
  </file>
  <file src="src/Util/Annotation/DocBlock.php">
    <MissingThrowsDocblock occurrences="1">
      <code>throw new SkippedTestError;</code>
    </MissingThrowsDocblock>
    <RedundantCast occurrences="1">
      <code>(string) $matches['value'][$i]</code>
    </RedundantCast>
  </file>
  <file src="src/Util/Color.php">
    <MissingClosureParamType occurrences="2">
      <code>$matches</code>
      <code>$matches</code>
    </MissingClosureParamType>
  </file>
  <file src="src/Util/ErrorHandler.php">
    <InvalidArgument occurrences="1"/>
    <MissingReturnType occurrences="1">
      <code>invokeIgnoringWarnings</code>
    </MissingReturnType>
  </file>
  <file src="src/Util/ExcludeList.php">
    <DocblockTypeContradiction occurrences="1">
      <code>self::$directories === null</code>
    </DocblockTypeContradiction>
    <MissingThrowsDocblock occurrences="1"/>
  </file>
  <file src="src/Util/Filter.php">
    <MissingParamType occurrences="1">
      <code>$prefix</code>
    </MissingParamType>
  </file>
  <file src="src/Util/GlobalState.php">
    <MissingParamType occurrences="1">
      <code>$variable</code>
    </MissingParamType>
  </file>
  <file src="src/Util/Json.php">
    <MissingParamType occurrences="1">
      <code>$json</code>
    </MissingParamType>
  </file>
  <file src="src/Util/Log/JUnit.php">
    <ArgumentTypeCoercion occurrences="1">
      <code>$suite-&gt;getName()</code>
    </ArgumentTypeCoercion>
    <DeprecatedInterface occurrences="1">
      <code>JUnit</code>
    </DeprecatedInterface>
    <DocblockTypeContradiction occurrences="2">
      <code>$this-&gt;currentTestCase === null</code>
      <code>$this-&gt;currentTestCase === null</code>
    </DocblockTypeContradiction>
    <InvalidPropertyAssignmentValue occurrences="1">
      <code>$this-&gt;testSuiteTimes</code>
    </InvalidPropertyAssignmentValue>
    <MissingThrowsDocblock occurrences="4">
      <code>Filter::getFilteredStacktrace($t)</code>
      <code>parent::__construct($out)</code>
    </MissingThrowsDocblock>
    <PossiblyNullPropertyAssignmentValue occurrences="1">
      <code>null</code>
    </PossiblyNullPropertyAssignmentValue>
    <PropertyNotSetInConstructor occurrences="1">
      <code>$currentTestCase</code>
    </PropertyNotSetInConstructor>
    <UndefinedInterfaceMethod occurrences="2">
      <code>getName</code>
      <code>getName</code>
    </UndefinedInterfaceMethod>
  </file>
  <file src="src/Util/Log/TeamCity.php">
    <ArgumentTypeCoercion occurrences="1">
      <code>$className</code>
    </ArgumentTypeCoercion>
    <DeprecatedInterface occurrences="1">
      <code>TeamCity</code>
    </DeprecatedInterface>
    <DocblockTypeContradiction occurrences="2">
      <code>$actualString === null</code>
      <code>$expectedString === null</code>
    </DocblockTypeContradiction>
    <MissingParamType occurrences="1">
      <code>$value</code>
    </MissingParamType>
    <MissingThrowsDocblock occurrences="2">
      <code>Filter::getFilteredStacktrace($t)</code>
    </MissingThrowsDocblock>
    <PropertyNotSetInConstructor occurrences="4">
      <code>$flowId</code>
      <code>$startedTestName</code>
      <code>TeamCity</code>
      <code>TeamCity</code>
    </PropertyNotSetInConstructor>
    <RedundantCondition occurrences="1">
      <code>$previous-&gt;getPrevious()</code>
    </RedundantCondition>
    <UndefinedInterfaceMethod occurrences="6">
      <code>getName</code>
      <code>getName</code>
      <code>getName</code>
      <code>getName</code>
      <code>getName</code>
      <code>getName</code>
    </UndefinedInterfaceMethod>
  </file>
  <file src="src/Util/PHP/AbstractPhpProcess.php">
    <ArgumentTypeCoercion occurrences="2">
      <code>$this-&gt;getException($failures[0])</code>
      <code>$this-&gt;getException($warnings[0])</code>
    </ArgumentTypeCoercion>
    <LessSpecificReturnStatement occurrences="1">
      <code>$exception</code>
    </LessSpecificReturnStatement>
    <MissingClosureParamType occurrences="4">
      <code>$errfile</code>
      <code>$errline</code>
      <code>$errno</code>
      <code>$errstr</code>
    </MissingClosureParamType>
    <MoreSpecificReturnType occurrences="1">
      <code>Exception</code>
    </MoreSpecificReturnType>
    <PossiblyFalseOperand occurrences="1">
      <code>strrpos($key, "\0")</code>
    </PossiblyFalseOperand>
    <PossiblyNullArgument occurrences="1">
      <code>$childResult-&gt;getCodeCoverage()</code>
    </PossiblyNullArgument>
    <PossiblyNullReference occurrences="1">
      <code>merge</code>
    </PossiblyNullReference>
    <UndefinedInterfaceMethod occurrences="2">
      <code>addToAssertionCount</code>
      <code>setResult</code>
    </UndefinedInterfaceMethod>
  </file>
  <file src="src/Util/PHP/DefaultPhpProcess.php">
    <PropertyNotSetInConstructor occurrences="1">
      <code>$tempFile</code>
    </PropertyNotSetInConstructor>
    <RedundantCondition occurrences="1">
      <code>$_SERVER</code>
    </RedundantCondition>
    <TypeDoesNotContainNull occurrences="1">
      <code>[]</code>
    </TypeDoesNotContainNull>
  </file>
  <file src="src/Util/PHP/WindowsPhpProcess.php">
    <PropertyNotSetInConstructor occurrences="1">
      <code>WindowsPhpProcess</code>
    </PropertyNotSetInConstructor>
  </file>
  <file src="src/Util/Printer.php">
    <PropertyNotSetInConstructor occurrences="1">
      <code>$stream</code>
    </PropertyNotSetInConstructor>
  </file>
  <file src="src/Util/Test.php">
    <MissingReturnType occurrences="1">
      <code>sanitizeVersionNumber</code>
    </MissingReturnType>
    <MissingThrowsDocblock occurrences="6">
      <code>forClassName</code>
      <code>forMethod</code>
      <code>forMethod</code>
      <code>getName</code>
      <code>requirements</code>
      <code>requirements</code>
    </MissingThrowsDocblock>
  </file>
  <file src="src/Util/TestDox/CliTestDoxPrinter.php">
    <DeprecatedInterface occurrences="1">
      <code>CliTestDoxPrinter</code>
    </DeprecatedInterface>
    <InvalidArrayOffset occurrences="2">
      <code>self::SPINNER_ICONS[$id]</code>
      <code>self::SPINNER_ICONS[$id]</code>
    </InvalidArrayOffset>
    <MissingThrowsDocblock occurrences="2">
      <code>\PHPUnit\Util\Filter::getFilteredStacktrace($t)</code>
      <code>stop</code>
    </MissingThrowsDocblock>
    <PossiblyInvalidArrayOffset occurrences="6">
      <code>$prefix['default']</code>
      <code>$prefix['diff']</code>
      <code>$prefix['last']</code>
      <code>$prefix['message']</code>
      <code>$prefix['start']</code>
      <code>$prefix['trace']</code>
    </PossiblyInvalidArrayOffset>
    <PossiblyUndefinedArrayOffset occurrences="1">
      <code>self::STATUS_STYLES[$result['status']]['message']</code>
    </PossiblyUndefinedArrayOffset>
    <PropertyNotSetInConstructor occurrences="2">
      <code>CliTestDoxPrinter</code>
      <code>CliTestDoxPrinter</code>
    </PropertyNotSetInConstructor>
  </file>
  <file src="src/Util/TestDox/HtmlResultPrinter.php">
    <DeprecatedInterface occurrences="1">
      <code>HtmlResultPrinter</code>
    </DeprecatedInterface>
    <PossiblyNullArgument occurrences="1">
      <code>$this-&gt;currentTestClassPrettified</code>
    </PossiblyNullArgument>
    <PropertyNotSetInConstructor occurrences="1">
      <code>HtmlResultPrinter</code>
    </PropertyNotSetInConstructor>
  </file>
  <file src="src/Util/TestDox/NamePrettifier.php">
    <InvalidCast occurrences="1">
      <code>$value</code>
    </InvalidCast>
    <MissingThrowsDocblock occurrences="1"/>
    <RedundantConditionGivenDocblockType occurrences="1">
      <code>is_string($value)</code>
    </RedundantConditionGivenDocblockType>
  </file>
  <file src="src/Util/TestDox/ResultPrinter.php">
    <DeprecatedInterface occurrences="1">
      <code>ResultPrinter</code>
    </DeprecatedInterface>
    <MissingThrowsDocblock occurrences="1">
      <code>parent::__construct($out)</code>
    </MissingThrowsDocblock>
    <PropertyNotSetInConstructor occurrences="1">
      <code>$testStatus</code>
    </PropertyNotSetInConstructor>
  </file>
  <file src="src/Util/TestDox/TestDoxPrinter.php">
    <DeprecatedInterface occurrences="1">
      <code>TestDoxPrinter</code>
    </DeprecatedInterface>
    <MissingThrowsDocblock occurrences="1">
      <code>\PHPUnit\Util\Filter::getFilteredStacktrace($t)</code>
    </MissingThrowsDocblock>
    <PropertyNotSetInConstructor occurrences="2">
      <code>TestDoxPrinter</code>
      <code>TestDoxPrinter</code>
    </PropertyNotSetInConstructor>
    <UndefinedInterfaceMethod occurrences="1">
      <code>getName</code>
    </UndefinedInterfaceMethod>
  </file>
  <file src="src/Util/TestDox/TextResultPrinter.php">
    <DeprecatedInterface occurrences="1">
      <code>TextResultPrinter</code>
    </DeprecatedInterface>
    <PropertyNotSetInConstructor occurrences="1">
      <code>TextResultPrinter</code>
    </PropertyNotSetInConstructor>
  </file>
  <file src="src/Util/TestDox/XmlResultPrinter.php">
    <DeprecatedInterface occurrences="1">
      <code>XmlResultPrinter</code>
    </DeprecatedInterface>
    <MissingThrowsDocblock occurrences="2">
      <code>parent::__construct($out)</code>
    </MissingThrowsDocblock>
  </file>
  <file src="src/Util/TextTestListRenderer.php">
    <ArgumentTypeCoercion occurrences="1">
      <code>$suite-&gt;getIterator()</code>
    </ArgumentTypeCoercion>
  </file>
  <file src="src/Util/VersionComparisonOperator.php">
    <MissingThrowsDocblock occurrences="1">
      <code>ensureOperatorIsValid</code>
    </MissingThrowsDocblock>
  </file>
  <file src="src/Util/Xml.php">
    <ArgumentTypeCoercion occurrences="1">
      <code>$item</code>
    </ArgumentTypeCoercion>
    <InvalidStringClass occurrences="1">
      <code>new $className</code>
    </InvalidStringClass>
    <LessSpecificReturnStatement occurrences="1">
      <code>(new DOMDocument)-&gt;importNode($element, true)</code>
    </LessSpecificReturnStatement>
    <MissingReturnType occurrences="1">
      <code>xmlToVariable</code>
    </MissingReturnType>
    <MissingThrowsDocblock occurrences="1"/>
    <MoreSpecificReturnType occurrences="1">
      <code>DOMElement</code>
    </MoreSpecificReturnType>
    <RedundantCast occurrences="1">
      <code>(string) $entry-&gt;getAttribute('key')</code>
    </RedundantCast>
  </file>
  <file src="src/Util/XmlTestListRenderer.php">
    <ArgumentTypeCoercion occurrences="1">
      <code>$suite-&gt;getIterator()</code>
    </ArgumentTypeCoercion>
  </file>
</files><|MERGE_RESOLUTION|>--- conflicted
+++ resolved
@@ -488,25 +488,9 @@
     <MissingReturnType occurrences="1">
       <code>getObject</code>
     </MissingReturnType>
-<<<<<<< HEAD
-=======
-    <MissingThrowsDocblock occurrences="9">
-      <code>generateMock</code>
-      <code>generateMock</code>
-      <code>new Text_Template($filename)</code>
-      <code>throw InvalidArgumentException::create(1, 'array or string');</code>
-      <code>throw InvalidArgumentException::create(2, 'array');</code>
-      <code>throw new RuntimeException($exception-&gt;getMessage());</code>
-    </MissingThrowsDocblock>
     <PossiblyNullArgument occurrences="1">
       <code>$client-&gt;__getFunctions()</code>
     </PossiblyNullArgument>
-  </file>
-  <file src="src/Framework/MockObject/Invocation.php">
-    <MissingClosureReturnType occurrences="1">
-      <code>static function ()</code>
-    </MissingClosureReturnType>
->>>>>>> 687fa2aa
   </file>
   <file src="src/Framework/MockObject/InvocationHandler.php">
     <MissingReturnType occurrences="1">
@@ -934,21 +918,13 @@
     </MissingThrowsDocblock>
   </file>
   <file src="src/Runner/TestSuiteSorter.php">
-<<<<<<< HEAD
     <MissingClosureParamType occurrences="6">
-=======
-    <MissingClosureParamType occurrences="7">
->>>>>>> 687fa2aa
       <code>$left</code>
       <code>$left</code>
       <code>$left</code>
       <code>$right</code>
       <code>$right</code>
       <code>$right</code>
-<<<<<<< HEAD
-=======
-      <code>$test</code>
->>>>>>> 687fa2aa
     </MissingClosureParamType>
     <RedundantConditionGivenDocblockType occurrences="4">
       <code>$order === self::ORDER_DURATION &amp;&amp; $this-&gt;cache !== null</code>
@@ -1111,7 +1087,6 @@
       <code>$position</code>
     </PropertyNotSetInConstructor>
   </file>
-<<<<<<< HEAD
   <file src="src/TextUI/XmlConfiguration/Filesystem/FileCollectionIterator.php">
     <PropertyNotSetInConstructor occurrences="1">
       <code>$position</code>
@@ -1127,20 +1102,6 @@
       <code>legacyCodeCoverage</code>
     </DeprecatedMethod>
     <RedundantCast occurrences="37">
-=======
-  <file src="src/Util/Configuration.php">
-    <ArgumentTypeCoercion occurrences="4">
-      <code>$extension</code>
-      <code>$listener</code>
-      <code>$testSuiteNode</code>
-      <code>$testSuiteNodes-&gt;item(0)</code>
-    </ArgumentTypeCoercion>
-    <PossiblyNullReference occurrences="2">
-      <code>getAttribute</code>
-      <code>getAttribute</code>
-    </PossiblyNullReference>
-    <RedundantCast occurrences="80">
->>>>>>> 687fa2aa
       <code>(string) $argument-&gt;textContent</code>
       <code>(string) $const-&gt;getAttribute('name')</code>
       <code>(string) $const-&gt;getAttribute('value')</code>
@@ -1324,12 +1285,6 @@
       <code>(string) $matches['value'][$i]</code>
     </RedundantCast>
   </file>
-  <file src="src/Util/Color.php">
-    <MissingClosureParamType occurrences="2">
-      <code>$matches</code>
-      <code>$matches</code>
-    </MissingClosureParamType>
-  </file>
   <file src="src/Util/ErrorHandler.php">
     <InvalidArgument occurrences="1"/>
     <MissingReturnType occurrences="1">
