--- conflicted
+++ resolved
@@ -62,13 +62,8 @@
     runs-on: ${{ matrix.os }}
 
     env:
-<<<<<<< HEAD
-      PHP_EXTENSIONS: dom, json, libxml, mbstring, pdo_sqlite, soap, xml, xmlwriter
+      PHP_EXTENSIONS: dom, json, libxml, mbstring, pdo_sqlite, soap, xml, xmlwriter, :apcu, :imagick
       PHP_INI_VALUES: memory_limit=-1, assert.exception=1, zend.assertions=1, error_reporting=-1, log_errors_max_len=0, display_errors=On
-=======
-      PHP_EXTENSIONS: dom, json, libxml, mbstring, pdo_sqlite, soap, xml, xmlwriter, :apcu, :imagick
-      PHP_INI_VALUES: assert.exception=1, zend.assertions=1, error_reporting=-1, log_errors_max_len=0, display_errors=On
->>>>>>> a4527f50
 
     strategy:
       fail-fast: false
