--- conflicted
+++ resolved
@@ -78,44 +78,16 @@
         php-version:
           - "8.1"
           - "8.2"
-<<<<<<< HEAD
-
-        compiler:
-          - default
-
-        dependencies:
-          - lowest
-          - highest
-
-        include:
-          - os: ubuntu-latest
-            php-version: "8.1"
-            compiler: jit
-            dependencies: highest
-
-          - os: ubuntu-latest
-            php-version: "8.2"
-            compiler: jit
-            dependencies: highest
-=======
           - "8.3"
->>>>>>> f7cae484
-
-    steps:
-      - name: Configure git to avoid issues with line endings
+
+    steps:
+      - name: Configure Git to avoid issues with line endings
         if: matrix.os == 'windows-latest'
         run: git config --global core.autocrlf false
 
       - name: Checkout
         uses: actions/checkout@v3
 
-<<<<<<< HEAD
-      - name: Override PHP ini values for JIT compiler
-        if: matrix.compiler == 'jit'
-        run: echo "PHP_INI_VALUES::assert.exception=1, memory_limit=-1, zend.assertions=1, opcache.enable=1, opcache.enable_cli=1, opcache.optimization_level=-1, opcache.jit=1255, opcache.jit_buffer_size=32M" >> $GITHUB_ENV
-
-=======
->>>>>>> f7cae484
       - name: Install PHP with extensions
         uses: shivammathur/setup-php@v2
         with:
@@ -152,31 +124,10 @@
         php-version:
           - "8.1"
           - "8.2"
-<<<<<<< HEAD
-
-        compiler:
-          - default
-
-        dependencies:
-          - lowest
-          - highest
-
-        include:
-          - os: ubuntu-latest
-            php-version: "8.1"
-            compiler: jit
-            dependencies: highest
-
-          - os: ubuntu-latest
-            php-version: "8.2"
-            compiler: jit
-            dependencies: highest
-=======
           - "8.3"
->>>>>>> f7cae484
-
-    steps:
-      - name: Configure git to avoid issues with line endings
+
+    steps:
+      - name: Configure Git to avoid issues with line endings
         if: matrix.os == 'windows-latest'
         run: git config --global core.autocrlf false
 
@@ -195,7 +146,7 @@
       - name: Install dependencies with Composer
         run: ./tools/composer update --no-ansi --no-interaction --no-progress
 
-      - name: Run tests with PHPUnit
+      - name: Run tests with phpunit
         run: ./phpunit --testsuite end-to-end
 
   code-coverage:
