--- conflicted
+++ resolved
@@ -245,11 +245,8 @@
         php-version:
           - "8.1"
           - "8.2"
-<<<<<<< HEAD
-=======
           - "8.3"
           - "8.4"
->>>>>>> f90760b3
 
         coverage:
           - pcov
