<?php
/**
 * PHPUnit
 *
 * Copyright (c) 2001-2014, Sebastian Bergmann <sebastian@phpunit.de>.
 * All rights reserved.
 *
 * Redistribution and use in source and binary forms, with or without
 * modification, are permitted provided that the following conditions
 * are met:
 *
 *   * Redistributions of source code must retain the above copyright
 *     notice, this list of conditions and the following disclaimer.
 *
 *   * Redistributions in binary form must reproduce the above copyright
 *     notice, this list of conditions and the following disclaimer in
 *     the documentation and/or other materials provided with the
 *     distribution.
 *
 *   * Neither the name of Sebastian Bergmann nor the names of his
 *     contributors may be used to endorse or promote products derived
 *     from this software without specific prior written permission.
 *
 * THIS SOFTWARE IS PROVIDED BY THE COPYRIGHT HOLDERS AND CONTRIBUTORS
 * "AS IS" AND ANY EXPRESS OR IMPLIED WARRANTIES, INCLUDING, BUT NOT
 * LIMITED TO, THE IMPLIED WARRANTIES OF MERCHANTABILITY AND FITNESS
 * FOR A PARTICULAR PURPOSE ARE DISCLAIMED. IN NO EVENT SHALL THE
 * COPYRIGHT OWNER OR CONTRIBUTORS BE LIABLE FOR ANY DIRECT, INDIRECT,
 * INCIDENTAL, SPECIAL, EXEMPLARY, OR CONSEQUENTIAL DAMAGES (INCLUDING,
 * BUT NOT LIMITED TO, PROCUREMENT OF SUBSTITUTE GOODS OR SERVICES;
 * LOSS OF USE, DATA, OR PROFITS; OR BUSINESS INTERRUPTION) HOWEVER
 * CAUSED AND ON ANY THEORY OF LIABILITY, WHETHER IN CONTRACT, STRICT
 * LIABILITY, OR TORT (INCLUDING NEGLIGENCE OR OTHERWISE) ARISING IN
 * ANY WAY OUT OF THE USE OF THIS SOFTWARE, EVEN IF ADVISED OF THE
 * POSSIBILITY OF SUCH DAMAGE.
 *
 * @package    PHPUnit
 * @author     Sebastian Bergmann <sebastian@phpunit.de>
 * @copyright  2001-2014 Sebastian Bergmann <sebastian@phpunit.de>
 * @license    http://www.opensource.org/licenses/BSD-3-Clause  The BSD 3-Clause License
 * @link       http://www.phpunit.de/
 * @since      File available since Release 3.3.6
 */

if (!defined('TEST_FILES_PATH')) {
    define(
        'TEST_FILES_PATH',
        dirname(__DIR__) . DIRECTORY_SEPARATOR .
        '_files' . DIRECTORY_SEPARATOR
    );
}

/**
 *
 *
 * @package    PHPUnit
 * @author     Sebastian Bergmann <sebastian@phpunit.de>
 * @copyright  2001-2014 Sebastian Bergmann <sebastian@phpunit.de>
 * @license    http://www.opensource.org/licenses/BSD-3-Clause  The BSD 3-Clause License
 * @link       http://www.phpunit.de/
 * @since      Class available since Release 3.3.6
 */
class Util_TestTest extends PHPUnit_Framework_TestCase
{
    /**
     * @covers PHPUnit_Util_Test::getExpectedException
     * @todo   Split up in separate tests
     */
    public function testGetExpectedException()
    {
        $this->assertSame(
<<<<<<< HEAD
          array('class' => 'FooBarBaz', 'code' => null, 'message' => '', 'message_regex' => ''),
          PHPUnit_Util_Test::getExpectedException('ExceptionTest', 'testOne')
        );

        $this->assertSame(
          array('class' => 'Foo_Bar_Baz', 'code' => null, 'message' => '', 'message_regex' => ''),
          PHPUnit_Util_Test::getExpectedException('ExceptionTest', 'testTwo')
        );

        $this->assertSame(
          array('class' => 'Foo\Bar\Baz', 'code' => null, 'message' => '', 'message_regex' => ''),
          PHPUnit_Util_Test::getExpectedException('ExceptionTest', 'testThree')
        );

        $this->assertSame(
          array('class' => 'ほげ', 'code' => null, 'message' => '', 'message_regex' => ''),
          PHPUnit_Util_Test::getExpectedException('ExceptionTest', 'testFour')
        );

        $this->assertSame(
          array('class' => 'Class', 'code' => 1234, 'message' => 'Message', 'message_regex' => ''),
          PHPUnit_Util_Test::getExpectedException('ExceptionTest', 'testFive')
        );

        $this->assertSame(
          array('class' => 'Class', 'code' => 1234, 'message' => 'Message', 'message_regex' => ''),
          PHPUnit_Util_Test::getExpectedException('ExceptionTest', 'testSix')
        );

        $this->assertSame(
          array('class' => 'Class', 'code' => 'ExceptionCode', 'message' => 'Message', 'message_regex' => ''),
          PHPUnit_Util_Test::getExpectedException('ExceptionTest', 'testSeven')
        );

        $this->assertSame(
          array('class' => 'Class', 'code' => 0, 'message' => 'Message', 'message_regex' => ''),
          PHPUnit_Util_Test::getExpectedException('ExceptionTest', 'testEight')
        );

        $this->assertSame(
          array('class' => 'Class', 'code' => ExceptionTest::ERROR_CODE, 'message' => ExceptionTest::ERROR_MESSAGE, 'message_regex' => ''),
          PHPUnit_Util_Test::getExpectedException('ExceptionTest', 'testNine')
        );

        $this->assertSame(
          array('class' => 'Class', 'code' => null, 'message' => '', 'message_regex' => ''),
          PHPUnit_Util_Test::getExpectedException('ExceptionTest', 'testSingleLine')
=======
            array('class' => 'FooBarBaz', 'code' => null, 'message' => ''),
            PHPUnit_Util_Test::getExpectedException('ExceptionTest', 'testOne')
        );

        $this->assertSame(
            array('class' => 'Foo_Bar_Baz', 'code' => null, 'message' => ''),
            PHPUnit_Util_Test::getExpectedException('ExceptionTest', 'testTwo')
        );

        $this->assertSame(
            array('class' => 'Foo\Bar\Baz', 'code' => null, 'message' => ''),
            PHPUnit_Util_Test::getExpectedException('ExceptionTest', 'testThree')
        );

        $this->assertSame(
            array('class' => 'ほげ', 'code' => null, 'message' => ''),
            PHPUnit_Util_Test::getExpectedException('ExceptionTest', 'testFour')
        );

        $this->assertSame(
            array('class' => 'Class', 'code' => 1234, 'message' => 'Message'),
            PHPUnit_Util_Test::getExpectedException('ExceptionTest', 'testFive')
        );

        $this->assertSame(
            array('class' => 'Class', 'code' => 1234, 'message' => 'Message'),
            PHPUnit_Util_Test::getExpectedException('ExceptionTest', 'testSix')
        );

        $this->assertSame(
            array('class' => 'Class', 'code' => 'ExceptionCode', 'message' => 'Message'),
            PHPUnit_Util_Test::getExpectedException('ExceptionTest', 'testSeven')
        );

        $this->assertSame(
            array('class' => 'Class', 'code' => 0, 'message' => 'Message'),
            PHPUnit_Util_Test::getExpectedException('ExceptionTest', 'testEight')
        );

        $this->assertSame(
            array('class' => 'Class', 'code' => ExceptionTest::ERROR_CODE, 'message' => ExceptionTest::ERROR_MESSAGE),
            PHPUnit_Util_Test::getExpectedException('ExceptionTest', 'testNine')
        );

        $this->assertSame(
            array('class' => 'Class', 'code' => null, 'message' => ''),
            PHPUnit_Util_Test::getExpectedException('ExceptionTest', 'testSingleLine')
>>>>>>> 50dfaba6
        );

        $this->assertSame(
          array('class' => 'Class', 'code' => My\Space\ExceptionNamespaceTest::ERROR_CODE, 'message' => My\Space\ExceptionNamespaceTest::ERROR_MESSAGE, 'message_regex' => ''),
          PHPUnit_Util_Test::getExpectedException('My\Space\ExceptionNamespaceTest', 'testConstants')
        );

        $this->assertSame(
          array('class' => 'Class', 'code' => 1234, 'message' => 'Message', 'message_regex' => '#regex#'),
          PHPUnit_Util_Test::getExpectedException('ExceptionTest', 'testWithRegexMessage')
        );

        $this->assertSame(
          array('class' => 'Class', 'code' => 1234, 'message' => 'Message', 'message_regex' => '#regex#'),
          PHPUnit_Util_Test::getExpectedException('ExceptionTest', 'testWithRegexMessageFromClassConstant')
        );

        $this->assertSame(
          array('class' => 'Class', 'code' => 1234, 'message' => 'Message', 'message_regex' => 'ExceptionTest::UNKNOWN_MESSAGE_REGEX_CONSTANT'),
          PHPUnit_Util_Test::getExpectedException('ExceptionTest', 'testWithUnknowRegexMessageFromClassConstant')
        );

        // Ensure the Class::CONST expression is only evaluated when the constant really exists
        $this->assertSame(
          array('class' => 'Class', 'code' => 'ExceptionTest::UNKNOWN_CODE_CONSTANT', 'message' => 'ExceptionTest::UNKNOWN_MESSAGE_CONSTANT', 'message_regex' => ''),
          PHPUnit_Util_Test::getExpectedException('ExceptionTest', 'testUnknownConstants')
        );

        $this->assertSame(
          array('class' => 'Class', 'code' => 'My\Space\ExceptionNamespaceTest::UNKNOWN_CODE_CONSTANT', 'message' => 'My\Space\ExceptionNamespaceTest::UNKNOWN_MESSAGE_CONSTANT', 'message_regex' => ''),
          PHPUnit_Util_Test::getExpectedException('My\Space\ExceptionNamespaceTest', 'testUnknownConstants')
        );
    }

    /**
     * @covers       PHPUnit_Util_Test::getRequirements
     * @dataProvider requirementsProvider
     */
    public function testGetRequirements($test, $result)
    {
        $this->assertEquals(
            $result,
            PHPUnit_Util_Test::getRequirements('RequirementsTest', $test)
        );
    }

    public function requirementsProvider()
    {
        return array(
            array('testOne',    array()),
            array('testTwo',    array('PHPUnit' => '1.0')),
            array('testThree',  array('PHP' => '2.0')),
            array('testFour',   array('PHPUnit'=>'2.0', 'PHP' => '1.0')),
            array('testFive',   array('PHP' => '5.4.0RC6')),
            array('testSix',    array('PHP' => '5.4.0-alpha1')),
            array('testSeven',  array('PHP' => '5.4.0beta2')),
            array('testEight',  array('PHP' => '5.4-dev')),
            array('testNine',   array('functions' => array('testFunc'))),
            array('testTen',    array('extensions' => array('testExt'))),
            array('testEleven', array('OS' => '/Linux/i')),
            array(
              'testSpace',
              array(
                'extensions' => array('spl'),
                'OS' => '/.*/i'
              )
            ),
            array(
              'testAllPossibleRequirements',
              array(
                'PHP' => '99-dev',
                'PHPUnit' => '9-dev',
                'OS' => '/DOESNOTEXIST/i',
                'functions' => array(
                  'testFuncOne',
                  'testFuncTwo',
                ),
                'extensions' => array(
                  'testExtOne',
                  'testExtTwo',
                )
              )
            )
        );
    }

    /**
     * @covers PHPUnit_Util_Test::getRequirements
     */
    public function testGetRequirementsMergesClassAndMethodDocBlocks()
    {
        $expectedAnnotations = array(
            'PHP' => '5.4',
            'PHPUnit' => '3.7',
            'OS' => '/WINNT/i',
            'functions' => array(
              'testFuncClass',
              'testFuncMethod',
            ),
            'extensions' => array(
              'testExtClass',
              'testExtMethod',
            )
        );

        $this->assertEquals(
            $expectedAnnotations,
            PHPUnit_Util_Test::getRequirements('RequirementsClassDocBlockTest', 'testMethod')
        );
    }

    /**
     * @covers       PHPUnit_Util_Test::getMissingRequirements
     * @dataProvider missingRequirementsProvider
     */
    public function testGetMissingRequirements($test, $result)
    {
        $this->assertEquals(
          $result,
          PHPUnit_Util_Test::getMissingRequirements('RequirementsTest', $test)
        );
    }

    public function missingRequirementsProvider()
    {
        return array(
            array('testOne',            array()),
            array('testNine',           array('Function testFunc is required.')),
            array('testTen',            array('Extension testExt is required.')),
            array('testAlwaysSkip',     array('PHPUnit 1111111 (or later) is required.')),
            array('testAlwaysSkip2',    array('PHP 9999999 (or later) is required.')),
            array('testAlwaysSkip3',    array('Operating system matching /DOESNOTEXIST/i is required.')),
            array('testAllPossibleRequirements', array(
              'PHP 99-dev (or later) is required.',
              'PHPUnit 9-dev (or later) is required.',
              'Operating system matching /DOESNOTEXIST/i is required.',
              'Function testFuncOne is required.',
              'Function testFuncTwo is required.',
              'Extension testExtOne is required.',
              'Extension testExtTwo is required.',
            )),
        );
    }

    /**
     * @coversNothing
     * @todo   This test does not really test functionality of PHPUnit_Util_Test
     */
    public function testGetProvidedDataRegEx()
    {
        $result = preg_match(PHPUnit_Util_Test::REGEX_DATA_PROVIDER, '@dataProvider method', $matches);
        $this->assertEquals(1, $result);
        $this->assertEquals('method', $matches[1]);

        $result = preg_match(PHPUnit_Util_Test::REGEX_DATA_PROVIDER, '@dataProvider class::method', $matches);
        $this->assertEquals(1, $result);
        $this->assertEquals('class::method', $matches[1]);

        $result = preg_match(PHPUnit_Util_Test::REGEX_DATA_PROVIDER, '@dataProvider namespace\class::method', $matches);
        $this->assertEquals(1, $result);
        $this->assertEquals('namespace\class::method', $matches[1]);

        $result = preg_match(PHPUnit_Util_Test::REGEX_DATA_PROVIDER, '@dataProvider namespace\namespace\class::method', $matches);
        $this->assertEquals(1, $result);
        $this->assertEquals('namespace\namespace\class::method', $matches[1]);

        $result = preg_match(PHPUnit_Util_Test::REGEX_DATA_PROVIDER, '@dataProvider メソッド', $matches);
        $this->assertEquals(1, $result);
        $this->assertEquals('メソッド', $matches[1]);
    }

    /**
     * @covers PHPUnit_Util_Test::getDependencies
     * @todo   Not sure what this test tests (name is misleading at least)
     */
    public function testParseAnnotation()
    {
        $this->assertEquals(
            array('Foo', 'ほげ'),
            PHPUnit_Util_Test::getDependencies(get_class($this), 'methodForTestParseAnnotation')
        );
    }

    /**
     * @depends Foo
     * @depends ほげ
     * @todo    Remove fixture from test class
     */
    public function methodForTestParseAnnotation()
    {
    }

    /**
     * @covers PHPUnit_Util_Test::getDependencies
     */
    public function testParseAnnotationThatIsOnlyOneLine()
    {
        $this->assertEquals(
            array('Bar'),
            PHPUnit_Util_Test::getDependencies(get_class($this), 'methodForTestParseAnnotationThatIsOnlyOneLine')
        );
    }

    /** @depends Bar */
    public function methodForTestParseAnnotationThatIsOnlyOneLine()
    {
        // TODO Remove fixture from test class
    }

    /**
     * @covers       PHPUnit_Util_Test::getLinesToBeCovered
     * @covers       PHPUnit_Util_Test::getLinesToBeCoveredOrUsed
     * @covers       PHPUnit_Util_Test::resolveElementToReflectionObjects
     * @dataProvider getLinesToBeCoveredProvider
     */
    public function testGetLinesToBeCovered($test, $lines)
    {
        if (strpos($test, 'Namespace') === 0) {
            $expected = array(
              TEST_FILES_PATH . 'NamespaceCoveredClass.php' => $lines
            );
        }

        elseif ($test === 'CoverageNoneTest') {
            $expected = array();
        }

        elseif ($test === 'CoverageNothingTest') {
            $expected = false;
        }

        elseif ($test === 'CoverageFunctionTest') {
            $expected = array(
              TEST_FILES_PATH . 'CoveredFunction.php' => $lines
            );
        }

        else {
            $expected = array(TEST_FILES_PATH . 'CoveredClass.php' => $lines);
        }

        $this->assertEquals(
            $expected,
            PHPUnit_Util_Test::getLinesToBeCovered(
                $test, 'testSomething'
            )
        );
    }

    /**
     * @covers            PHPUnit_Util_Test::getLinesToBeCovered
     * @covers            PHPUnit_Util_Test::getLinesToBeCoveredOrUsed
     * @covers            PHPUnit_Util_Test::resolveElementToReflectionObjects
     * @expectedException PHPUnit_Framework_CodeCoverageException
     */
    public function testGetLinesToBeCovered2()
    {
        PHPUnit_Util_Test::getLinesToBeCovered(
            'NotExistingCoveredElementTest', 'testOne'
        );
    }

    /**
     * @covers            PHPUnit_Util_Test::getLinesToBeCovered
     * @covers            PHPUnit_Util_Test::getLinesToBeCoveredOrUsed
     * @covers            PHPUnit_Util_Test::resolveElementToReflectionObjects
     * @expectedException PHPUnit_Framework_CodeCoverageException
     */
    public function testGetLinesToBeCovered3()
    {
        PHPUnit_Util_Test::getLinesToBeCovered(
            'NotExistingCoveredElementTest', 'testTwo'
        );
    }

    /**
     * @covers            PHPUnit_Util_Test::getLinesToBeCovered
     * @covers            PHPUnit_Util_Test::getLinesToBeCoveredOrUsed
     * @covers            PHPUnit_Util_Test::resolveElementToReflectionObjects
     * @expectedException PHPUnit_Framework_CodeCoverageException
     */
    public function testGetLinesToBeCovered4()
    {
        PHPUnit_Util_Test::getLinesToBeCovered(
            'NotExistingCoveredElementTest', 'testThree'
        );
    }

    /**
     * @covers PHPUnit_Util_Test::getLinesToBeCovered
     * @covers PHPUnit_Util_Test::getLinesToBeCoveredOrUsed
     */
    public function testGetLinesToBeCoveredSkipsNonExistantMethods()
    {
        $this->assertSame(
            array(),
            PHPUnit_Util_Test::getLinesToBeCovered(
                'NotExistingCoveredElementTest',
                'methodDoesNotExist'
            )
        );
    }

    /**
     * @covers            PHPUnit_Util_Test::getLinesToBeCovered
     * @covers            PHPUnit_Util_Test::getLinesToBeCoveredOrUsed
     * @expectedException PHPUnit_Framework_CodeCoverageException
     */
    public function testTwoCoversDefaultClassAnnoationsAreNotAllowed()
    {
        PHPUnit_Util_Test::getLinesToBeCovered(
            'CoverageTwoDefaultClassAnnotations',
            'testSomething'
        );
    }

    /**
     * @covers PHPUnit_Util_Test::getLinesToBeCovered
     * @covers PHPUnit_Util_Test::getLinesToBeCoveredOrUsed
     */
    public function testFunctionParenthesesAreAllowed()
    {
        $this->assertSame(
            array(TEST_FILES_PATH . 'CoveredFunction.php' => range(2, 4)),
            PHPUnit_Util_Test::getLinesToBeCovered(
                'CoverageFunctionParenthesesTest',
                'testSomething'
            )
        );
    }

    /**
     * @covers PHPUnit_Util_Test::getLinesToBeCovered
     * @covers PHPUnit_Util_Test::getLinesToBeCoveredOrUsed
     */
    public function testFunctionParenthesesAreAllowedWithWhitespace()
    {
        $this->assertSame(
            array(TEST_FILES_PATH . 'CoveredFunction.php' => range(2, 4)),
            PHPUnit_Util_Test::getLinesToBeCovered(
                'CoverageFunctionParenthesesWhitespaceTest',
                'testSomething'
            )
        );
    }

    /**
     * @covers PHPUnit_Util_Test::getLinesToBeCovered
     * @covers PHPUnit_Util_Test::getLinesToBeCoveredOrUsed
     */
    public function testMethodParenthesesAreAllowed()
    {
        $this->assertSame(
            array(TEST_FILES_PATH . 'CoveredClass.php' => range(31, 35)),
            PHPUnit_Util_Test::getLinesToBeCovered(
                'CoverageMethodParenthesesTest',
                'testSomething'
            )
        );
    }

    /**
     * @covers PHPUnit_Util_Test::getLinesToBeCovered
     * @covers PHPUnit_Util_Test::getLinesToBeCoveredOrUsed
     */
    public function testMethodParenthesesAreAllowedWithWhitespace()
    {
        $this->assertSame(
            array(TEST_FILES_PATH . 'CoveredClass.php' => range(31, 35)),
            PHPUnit_Util_Test::getLinesToBeCovered(
                'CoverageMethodParenthesesWhitespaceTest',
                'testSomething'
            )
        );
    }

    public function getLinesToBeCoveredProvider()
    {
        return array(
          array(
            'CoverageNoneTest',
            array()
          ),
          array(
            'CoverageClassExtendedTest',
            array_merge(range(19, 36), range(2, 17))
          ),
          array(
            'CoverageClassTest',
            range(19, 36)
          ),
          array(
            'CoverageMethodTest',
            range(31, 35)
          ),
          array(
            'CoverageMethodOneLineAnnotationTest',
            range(31, 35)
          ),
          array(
            'CoverageNotPrivateTest',
            array_merge(range(25, 29), range(31, 35))
          ),
          array(
            'CoverageNotProtectedTest',
            array_merge(range(21, 23), range(31, 35))
          ),
          array(
            'CoverageNotPublicTest',
            array_merge(range(21, 23), range(25, 29))
          ),
          array(
            'CoveragePrivateTest',
            range(21, 23)
          ),
          array(
            'CoverageProtectedTest',
            range(25, 29)
          ),
          array(
            'CoveragePublicTest',
            range(31, 35)
          ),
          array(
            'CoverageFunctionTest',
            range(2, 4)
          ),
          array(
            'NamespaceCoverageClassExtendedTest',
            array_merge(range(21, 38), range(4, 19))
          ),
          array(
            'NamespaceCoverageClassTest',
            range(21, 38)
          ),
          array(
            'NamespaceCoverageMethodTest',
            range(33, 37)
          ),
          array(
            'NamespaceCoverageNotPrivateTest',
            array_merge(range(27, 31), range(33, 37))
          ),
          array(
            'NamespaceCoverageNotProtectedTest',
            array_merge(range(23, 25), range(33, 37))
          ),
          array(
            'NamespaceCoverageNotPublicTest',
            array_merge(range(23, 25), range(27, 31))
          ),
          array(
            'NamespaceCoveragePrivateTest',
            range(23, 25)
          ),
          array(
            'NamespaceCoverageProtectedTest',
            range(27, 31)
          ),
          array(
            'NamespaceCoveragePublicTest',
            range(33, 37)
          ),
          array(
            'NamespaceCoverageCoversClassTest',
            array_merge(range(23, 25), range(27, 31), range(33, 37), range(6, 8), range(10, 13), range(15, 18))
          ),
          array(
            'NamespaceCoverageCoversClassPublicTest',
            range(33, 37)
          ),
          array(
            'CoverageNothingTest',
            false
          )
        );
    }
}<|MERGE_RESOLUTION|>--- conflicted
+++ resolved
@@ -69,134 +69,84 @@
     public function testGetExpectedException()
     {
         $this->assertSame(
-<<<<<<< HEAD
-          array('class' => 'FooBarBaz', 'code' => null, 'message' => '', 'message_regex' => ''),
-          PHPUnit_Util_Test::getExpectedException('ExceptionTest', 'testOne')
-        );
-
-        $this->assertSame(
-          array('class' => 'Foo_Bar_Baz', 'code' => null, 'message' => '', 'message_regex' => ''),
-          PHPUnit_Util_Test::getExpectedException('ExceptionTest', 'testTwo')
-        );
-
-        $this->assertSame(
-          array('class' => 'Foo\Bar\Baz', 'code' => null, 'message' => '', 'message_regex' => ''),
-          PHPUnit_Util_Test::getExpectedException('ExceptionTest', 'testThree')
-        );
-
-        $this->assertSame(
-          array('class' => 'ほげ', 'code' => null, 'message' => '', 'message_regex' => ''),
-          PHPUnit_Util_Test::getExpectedException('ExceptionTest', 'testFour')
-        );
-
-        $this->assertSame(
-          array('class' => 'Class', 'code' => 1234, 'message' => 'Message', 'message_regex' => ''),
-          PHPUnit_Util_Test::getExpectedException('ExceptionTest', 'testFive')
-        );
-
-        $this->assertSame(
-          array('class' => 'Class', 'code' => 1234, 'message' => 'Message', 'message_regex' => ''),
-          PHPUnit_Util_Test::getExpectedException('ExceptionTest', 'testSix')
-        );
-
-        $this->assertSame(
-          array('class' => 'Class', 'code' => 'ExceptionCode', 'message' => 'Message', 'message_regex' => ''),
-          PHPUnit_Util_Test::getExpectedException('ExceptionTest', 'testSeven')
-        );
-
-        $this->assertSame(
-          array('class' => 'Class', 'code' => 0, 'message' => 'Message', 'message_regex' => ''),
-          PHPUnit_Util_Test::getExpectedException('ExceptionTest', 'testEight')
-        );
-
-        $this->assertSame(
-          array('class' => 'Class', 'code' => ExceptionTest::ERROR_CODE, 'message' => ExceptionTest::ERROR_MESSAGE, 'message_regex' => ''),
-          PHPUnit_Util_Test::getExpectedException('ExceptionTest', 'testNine')
-        );
-
-        $this->assertSame(
-          array('class' => 'Class', 'code' => null, 'message' => '', 'message_regex' => ''),
-          PHPUnit_Util_Test::getExpectedException('ExceptionTest', 'testSingleLine')
-=======
-            array('class' => 'FooBarBaz', 'code' => null, 'message' => ''),
+            array('class' => 'FooBarBaz', 'code' => null, 'message' => '', 'message_regex' => ''),
             PHPUnit_Util_Test::getExpectedException('ExceptionTest', 'testOne')
         );
 
         $this->assertSame(
-            array('class' => 'Foo_Bar_Baz', 'code' => null, 'message' => ''),
+            array('class' => 'Foo_Bar_Baz', 'code' => null, 'message' => '', 'message_regex' => ''),
             PHPUnit_Util_Test::getExpectedException('ExceptionTest', 'testTwo')
         );
 
         $this->assertSame(
-            array('class' => 'Foo\Bar\Baz', 'code' => null, 'message' => ''),
+            array('class' => 'Foo\Bar\Baz', 'code' => null, 'message' => '', 'message_regex' => ''),
             PHPUnit_Util_Test::getExpectedException('ExceptionTest', 'testThree')
         );
 
         $this->assertSame(
-            array('class' => 'ほげ', 'code' => null, 'message' => ''),
+            array('class' => 'ほげ', 'code' => null, 'message' => '', 'message_regex' => ''),
             PHPUnit_Util_Test::getExpectedException('ExceptionTest', 'testFour')
         );
 
         $this->assertSame(
-            array('class' => 'Class', 'code' => 1234, 'message' => 'Message'),
+            array('class' => 'Class', 'code' => 1234, 'message' => 'Message', 'message_regex' => ''),
             PHPUnit_Util_Test::getExpectedException('ExceptionTest', 'testFive')
         );
 
         $this->assertSame(
-            array('class' => 'Class', 'code' => 1234, 'message' => 'Message'),
+            array('class' => 'Class', 'code' => 1234, 'message' => 'Message', 'message_regex' => ''),
             PHPUnit_Util_Test::getExpectedException('ExceptionTest', 'testSix')
         );
 
         $this->assertSame(
-            array('class' => 'Class', 'code' => 'ExceptionCode', 'message' => 'Message'),
+            array('class' => 'Class', 'code' => 'ExceptionCode', 'message' => 'Message', 'message_regex' => ''),
             PHPUnit_Util_Test::getExpectedException('ExceptionTest', 'testSeven')
         );
 
         $this->assertSame(
-            array('class' => 'Class', 'code' => 0, 'message' => 'Message'),
+            array('class' => 'Class', 'code' => 0, 'message' => 'Message', 'message_regex' => ''),
             PHPUnit_Util_Test::getExpectedException('ExceptionTest', 'testEight')
         );
 
         $this->assertSame(
-            array('class' => 'Class', 'code' => ExceptionTest::ERROR_CODE, 'message' => ExceptionTest::ERROR_MESSAGE),
+            array('class' => 'Class', 'code' => ExceptionTest::ERROR_CODE, 'message' => ExceptionTest::ERROR_MESSAGE, 'message_regex' => ''),
             PHPUnit_Util_Test::getExpectedException('ExceptionTest', 'testNine')
         );
 
         $this->assertSame(
-            array('class' => 'Class', 'code' => null, 'message' => ''),
+            array('class' => 'Class', 'code' => null, 'message' => '', 'message_regex' => ''),
             PHPUnit_Util_Test::getExpectedException('ExceptionTest', 'testSingleLine')
->>>>>>> 50dfaba6
-        );
-
-        $this->assertSame(
-          array('class' => 'Class', 'code' => My\Space\ExceptionNamespaceTest::ERROR_CODE, 'message' => My\Space\ExceptionNamespaceTest::ERROR_MESSAGE, 'message_regex' => ''),
-          PHPUnit_Util_Test::getExpectedException('My\Space\ExceptionNamespaceTest', 'testConstants')
-        );
-
-        $this->assertSame(
-          array('class' => 'Class', 'code' => 1234, 'message' => 'Message', 'message_regex' => '#regex#'),
-          PHPUnit_Util_Test::getExpectedException('ExceptionTest', 'testWithRegexMessage')
-        );
-
-        $this->assertSame(
-          array('class' => 'Class', 'code' => 1234, 'message' => 'Message', 'message_regex' => '#regex#'),
-          PHPUnit_Util_Test::getExpectedException('ExceptionTest', 'testWithRegexMessageFromClassConstant')
-        );
-
-        $this->assertSame(
-          array('class' => 'Class', 'code' => 1234, 'message' => 'Message', 'message_regex' => 'ExceptionTest::UNKNOWN_MESSAGE_REGEX_CONSTANT'),
-          PHPUnit_Util_Test::getExpectedException('ExceptionTest', 'testWithUnknowRegexMessageFromClassConstant')
+        );
+
+        $this->assertSame(
+            array('class' => 'Class', 'code' => My\Space\ExceptionNamespaceTest::ERROR_CODE, 'message' => My\Space\ExceptionNamespaceTest::ERROR_MESSAGE, 'message_regex' => ''),
+            PHPUnit_Util_Test::getExpectedException('My\Space\ExceptionNamespaceTest', 'testConstants')
+        );
+
+        $this->assertSame(
+            array('class' => 'Class', 'code' => 1234, 'message' => 'Message', 'message_regex' => '#regex#'),
+            PHPUnit_Util_Test::getExpectedException('ExceptionTest', 'testWithRegexMessage')
+        );
+
+        $this->assertSame(
+            array('class' => 'Class', 'code' => 1234, 'message' => 'Message', 'message_regex' => '#regex#'),
+            PHPUnit_Util_Test::getExpectedException('ExceptionTest', 'testWithRegexMessageFromClassConstant')
+        );
+
+        $this->assertSame(
+            array('class' => 'Class', 'code' => 1234, 'message' => 'Message', 'message_regex' => 'ExceptionTest::UNKNOWN_MESSAGE_REGEX_CONSTANT'),
+            PHPUnit_Util_Test::getExpectedException('ExceptionTest', 'testWithUnknowRegexMessageFromClassConstant')
         );
 
         // Ensure the Class::CONST expression is only evaluated when the constant really exists
         $this->assertSame(
-          array('class' => 'Class', 'code' => 'ExceptionTest::UNKNOWN_CODE_CONSTANT', 'message' => 'ExceptionTest::UNKNOWN_MESSAGE_CONSTANT', 'message_regex' => ''),
-          PHPUnit_Util_Test::getExpectedException('ExceptionTest', 'testUnknownConstants')
-        );
-
-        $this->assertSame(
-          array('class' => 'Class', 'code' => 'My\Space\ExceptionNamespaceTest::UNKNOWN_CODE_CONSTANT', 'message' => 'My\Space\ExceptionNamespaceTest::UNKNOWN_MESSAGE_CONSTANT', 'message_regex' => ''),
-          PHPUnit_Util_Test::getExpectedException('My\Space\ExceptionNamespaceTest', 'testUnknownConstants')
+            array('class' => 'Class', 'code' => 'ExceptionTest::UNKNOWN_CODE_CONSTANT', 'message' => 'ExceptionTest::UNKNOWN_MESSAGE_CONSTANT', 'message_regex' => ''),
+            PHPUnit_Util_Test::getExpectedException('ExceptionTest', 'testUnknownConstants')
+        );
+
+        $this->assertSame(
+            array('class' => 'Class', 'code' => 'My\Space\ExceptionNamespaceTest::UNKNOWN_CODE_CONSTANT', 'message' => 'My\Space\ExceptionNamespaceTest::UNKNOWN_MESSAGE_CONSTANT', 'message_regex' => ''),
+            PHPUnit_Util_Test::getExpectedException('My\Space\ExceptionNamespaceTest', 'testUnknownConstants')
         );
     }
 
@@ -284,8 +234,8 @@
     public function testGetMissingRequirements($test, $result)
     {
         $this->assertEquals(
-          $result,
-          PHPUnit_Util_Test::getMissingRequirements('RequirementsTest', $test)
+            $result,
+            PHPUnit_Util_Test::getMissingRequirements('RequirementsTest', $test)
         );
     }
 
