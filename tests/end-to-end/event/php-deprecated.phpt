--TEST--
The right events are emitted in the right order for a test that runs code which triggers E_DEPRECATED
<<<<<<< HEAD
--SKIPIF--
<?php declare(strict_types=1);
if (!(PHP_MAJOR_VERSION === 8 && PHP_MINOR_VERSION === 2)) {
    print "skip: this test requires PHP 8.2\n";
}

if (DIRECTORY_SEPARATOR === '\\') {
    print "skip: this test does not work on Windows / GitHub Actions\n";
}
=======
>>>>>>> ac6421c7
--INI--
error_reporting=-1
--FILE--
<?php declare(strict_types=1);
$traceFile = tempnam(sys_get_temp_dir(), __FILE__);

$_SERVER['argv'][] = '--do-not-cache-result';
$_SERVER['argv'][] = '--no-configuration';
$_SERVER['argv'][] = '--no-output';
$_SERVER['argv'][] = '--log-events-text';
$_SERVER['argv'][] = $traceFile;
$_SERVER['argv'][] = '--fail-on-deprecation';
$_SERVER['argv'][] = __DIR__ . '/_files/DeprecatedPhpFeatureTest.php';

require __DIR__ . '/../../bootstrap.php';

(new PHPUnit\TextUI\Application)->run($_SERVER['argv']);

print file_get_contents($traceFile);

unlink($traceFile);
--EXPECTF--
PHPUnit Started (PHPUnit %s using %s)
Test Runner Configured
Test Suite Loaded (1 test)
Event Facade Sealed
Test Runner Started
Test Suite Sorted
Test Runner Execution Started (1 test)
Test Suite Started (PHPUnit\TestFixture\Event\DeprecatedPhpFeatureTest, 1 test)
Test Preparation Started (PHPUnit\TestFixture\Event\DeprecatedPhpFeatureTest::testDeprecatedPhpFeature)
Test Prepared (PHPUnit\TestFixture\Event\DeprecatedPhpFeatureTest::testDeprecatedPhpFeature)
Test Triggered Suppressed PHP Deprecation (PHPUnit\TestFixture\Event\DeprecatedPhpFeatureTest::testDeprecatedPhpFeature)
Creation of dynamic property PHPUnit\TestFixture\Event\DeprecatedPhpFeatureTest::$foo is deprecated
Test Triggered PHP Deprecation (PHPUnit\TestFixture\Event\DeprecatedPhpFeatureTest::testDeprecatedPhpFeature)
Creation of dynamic property PHPUnit\TestFixture\Event\DeprecatedPhpFeatureTest::$bar is deprecated
Assertion Succeeded (Constraint: is true, Value: true)
Test Passed (PHPUnit\TestFixture\Event\DeprecatedPhpFeatureTest::testDeprecatedPhpFeature)
Test Finished (PHPUnit\TestFixture\Event\DeprecatedPhpFeatureTest::testDeprecatedPhpFeature)
Test Suite Finished (PHPUnit\TestFixture\Event\DeprecatedPhpFeatureTest, 1 test)
Test Runner Execution Finished
Test Runner Finished
PHPUnit Finished (Shell Exit Code: 1)<|MERGE_RESOLUTION|>--- conflicted
+++ resolved
@@ -1,17 +1,10 @@
 --TEST--
 The right events are emitted in the right order for a test that runs code which triggers E_DEPRECATED
-<<<<<<< HEAD
 --SKIPIF--
 <?php declare(strict_types=1);
 if (!(PHP_MAJOR_VERSION === 8 && PHP_MINOR_VERSION === 2)) {
     print "skip: this test requires PHP 8.2\n";
 }
-
-if (DIRECTORY_SEPARATOR === '\\') {
-    print "skip: this test does not work on Windows / GitHub Actions\n";
-}
-=======
->>>>>>> ac6421c7
 --INI--
 error_reporting=-1
 --FILE--
