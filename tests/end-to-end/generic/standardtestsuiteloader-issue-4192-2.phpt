--TEST--
phpunit ../../_files/ConcreteTest.php
--FILE--
<?php declare(strict_types=1);
<<<<<<< HEAD
require_once __DIR__.'/../../bootstrap.php';
$cmd = new \PHPUnit\TextUI\Application();
$cmd->run([
    'phpunit',
    realpath(__DIR__.'/../../_files/ConcreteTest.php')
], false);
--EXPECTF--
PHPUnit %s by Sebastian Bergmann and contributors.
=======
$_SERVER['argv'][] = '--do-not-cache-result';
$_SERVER['argv'][] = '--no-configuration';
$_SERVER['argv'][] = realpath(__DIR__ . '/../../_files/ConcreteTest.php');

require_once __DIR__ . '/../../bootstrap.php';
>>>>>>> 28a15452

PHPUnit\TextUI\Command::main();
--EXPECTF--
PHPUnit %s #StandWithUkraine

..                                                                  2 / 2 (100%)

Time: %s, Memory: %s

OK (2 tests, 2 assertions)<|MERGE_RESOLUTION|>--- conflicted
+++ resolved
@@ -2,26 +2,15 @@
 phpunit ../../_files/ConcreteTest.php
 --FILE--
 <?php declare(strict_types=1);
-<<<<<<< HEAD
-require_once __DIR__.'/../../bootstrap.php';
-$cmd = new \PHPUnit\TextUI\Application();
-$cmd->run([
-    'phpunit',
-    realpath(__DIR__.'/../../_files/ConcreteTest.php')
-], false);
---EXPECTF--
-PHPUnit %s by Sebastian Bergmann and contributors.
-=======
 $_SERVER['argv'][] = '--do-not-cache-result';
 $_SERVER['argv'][] = '--no-configuration';
 $_SERVER['argv'][] = realpath(__DIR__ . '/../../_files/ConcreteTest.php');
 
 require_once __DIR__ . '/../../bootstrap.php';
->>>>>>> 28a15452
 
-PHPUnit\TextUI\Command::main();
+PHPUnit\TextUI\Application::main();
 --EXPECTF--
-PHPUnit %s #StandWithUkraine
+PHPUnit %s by Sebastian Bergmann and contributors.
 
 ..                                                                  2 / 2 (100%)
 
