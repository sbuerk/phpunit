PHPUnit %s [44m#StandWith[0m[43mUkraine[0m

Runtime:       %s
Configuration: %sconfiguration.basic.xml

<<<<<<< HEAD
=======
[4mSet Up Before Class (PHPUnit\SelfTest\Basic\SetUpBeforeClass)[0m
 [33m✘[0m One [33m %f [2mms[0m
   [33m┐[0m
   [33m├[0m [43;30mException: forcing an Exception in setUpBeforeClass()[0m
   [33m│[0m
   [33m╵[0m %stests[2m%e[22mend-to-end[2m%e[22m_files[2m%e[22mbasic[2m%e[22munit[2m%e[22mSetUpBeforeClassTest.php[2m:[22m[34m32[0m
   [33m┴[0m

 [36m↩[0m Two [36m %f [2mms[0m
   [36m┐[0m
   [36m├[0m [36mTest skipped because of an error in hook method[0m
   [36m┴[0m

[4mSet Up (PHPUnit\SelfTest\Basic\SetUp)[0m
 [33m✘[0m One with set up exception [33m %f [2mms[0m
   [33m┐[0m
   [33m├[0m [43;30mRuntimeException: throw exception in setUp[0m
   [33m│[0m
   [33m╵[0m %stests[2m%e[22mend-to-end[2m%e[22m_files[2m%e[22mbasic[2m%e[22munit[2m%e[22mSetUpTest.php[2m:[22m[34m30[0m
   [33m┴[0m

 [33m✘[0m Two with set up exception [33m %f [2mms[0m
   [33m┐[0m
   [33m├[0m [43;30mRuntimeException: throw exception in setUp[0m
   [33m│[0m
   [33m╵[0m %stests[2m%e[22mend-to-end[2m%e[22m_files[2m%e[22mbasic[2m%e[22munit[2m%e[22mSetUpTest.php[2m:[22m[34m30[0m
   [33m┴[0m

>>>>>>> 377244f9
[4mTest result status with and without message[0m
 [32m✔[0m Success [32m %f [2mms[0m
 [31m✘[0m Failure [31m %f [2mms[0m
   [31m┐[0m
   [31m├[0m [41;37mFailed asserting that false is true.[0m
   [31m│[0m
   [31m╵[0m %stests[2m%e[22mend-to-end[2m%e[22m_files[2m%e[22mbasic[2m%e[22munit[2m%e[22mStatusTest.php[2m:[22m[34m%d[0m
   [31m┴[0m

 [33m✘[0m Error [33m %f [2mms[0m
   [33m┐[0m
   [33m├[0m [43;30mRuntimeException:[0m
   [33m│[0m
   [33m╵[0m %stests[2m%e[22mend-to-end[2m%e[22m_files[2m%e[22mbasic[2m%e[22munit[2m%e[22mStatusTest.php[2m:[22m[34m%d[0m
   [33m┴[0m

 [33m∅[0m Incomplete [33m %f [2mms[0m
   [33m┐[0m
   [33m╵[0m %stests[2m%e[22mend-to-end[2m%e[22m_files[2m%e[22mbasic[2m%e[22munit[2m%e[22mStatusTest.php[2m:[22m[34m%d[0m
   [33m┴[0m

 [36m↩[0m Skipped [36m %f [2mms[0m
   [36m┐[0m
   [36m╵[0m %stests[2m%e[22mend-to-end[2m%e[22m_files[2m%e[22mbasic[2m%e[22munit[2m%e[22mStatusTest.php[2m:[22m[34m%d[0m
   [36m┴[0m

 [33m☢[0m Risky [33m %f [2mms[0m
   [33m┐[0m
   [33m├[0m [33mThis test did not perform any assertions%w[0m
   [33m├[0m%w
   [33m├[0m [33m%stests%eend-to-end%e_files%ebasic%eunit%eStatusTest.php:%d[0m%w
   [33m┴[0m

 [33m⚠[0m Warning [33m %f [2mms[0m
   [33m┐[0m
   [33m╵[0m %stests[2m%e[22mend-to-end[2m%e[22m_files[2m%e[22mbasic[2m%e[22munit[2m%e[22mStatusTest.php[2m:[22m[34m%d[0m
   [33m┴[0m

 [32m✔[0m Success with message [32m %f [2mms[0m
 [31m✘[0m Failure with message [31m %f [2mms[0m
   [31m┐[0m
   [31m├[0m [41;37mfailure with custom message%w[0m
   [31m├[0m [41;37mFailed asserting that false is true.[0m
   [31m│[0m
   [31m╵[0m %stests[2m%e[22mend-to-end[2m%e[22m_files[2m%e[22mbasic[2m%e[22munit[2m%e[22mStatusTest.php[2m:[22m[34m%d[0m
   [31m┴[0m

 [33m✘[0m Error with message [33m %f [2mms[0m
   [33m┐[0m
   [33m├[0m [43;30mRuntimeException: error with custom message[0m
   [33m│[0m
   [33m╵[0m %stests[2m%e[22mend-to-end[2m%e[22m_files[2m%e[22mbasic[2m%e[22munit[2m%e[22mStatusTest.php[2m:[22m[34m%d[0m
   [33m┴[0m

 [33m∅[0m Incomplete with message [33m %f [2mms[0m
   [33m┐[0m
   [33m├[0m [33mincomplete with custom message[0m
   [33m│[0m
   [33m╵[0m %stests[2m%e[22mend-to-end[2m%e[22m_files[2m%e[22mbasic[2m%e[22munit[2m%e[22mStatusTest.php[2m:[22m[34m%d[0m
   [33m┴[0m

 [36m↩[0m Skipped with message [36m %f [2mms[0m
   [36m┐[0m
   [36m├[0m [36mskipped with custom message[0m
   [36m│[0m
   [36m╵[0m %stests[2m%e[22mend-to-end[2m%e[22m_files[2m%e[22mbasic[2m%e[22munit[2m%e[22mStatusTest.php[2m:[22m[34m%d[0m
   [36m┴[0m

 [33m☢[0m Risky with message [33m %f [2mms[0m
   [33m┐[0m
   [33m├[0m [33mThis test did not perform any assertions%w[0m
   [33m├[0m%w
   [33m├[0m [33m%stests%eend-to-end%e_files%ebasic%eunit%eStatusTest.php:%d[0m%w
   [33m┴[0m

 [33m⚠[0m Warning with message [33m %f [2mms[0m
   [33m┐[0m
   [33m├[0m [33mwarning with custom message[0m
   [33m│[0m
   [33m╵[0m %stests[2m%e[22mend-to-end[2m%e[22m_files[2m%e[22mbasic[2m%e[22munit[2m%e[22mStatusTest.php[2m:[22m[34m%d[0m
   [33m┴[0m

[4mSet Up Before Class (PHPUnit\SelfTest\Basic\SetUpBeforeClass)[0m
 [33m✘[0m One [33m %f [2mms[0m
   [33m┐[0m
   [33m├[0m [43;30mException: forcing an Exception in setUpBeforeClass()[0m
   [33m│[0m
   [33m╵[0m %stests[2m%e[22mbasic[2m%e[22munit[2m%e[22mfixtures[2m%e[22mSetUpBeforeClassTest.php[2m:[22m[34m%d[0m
   [33m┴[0m

 [36m↩[0m Two [36m %f [2mms[0m
   [36m┐[0m
   [36m├[0m [36mTest skipped because of an error in hook method[0m
   [36m┴[0m

[4mSet Up (PHPUnit\SelfTest\Basic\SetUp)[0m
 [33m✘[0m One with set up exception [33m %f [2mms[0m
   [33m┐[0m
   [33m├[0m [43;30mRuntimeException: throw exception in setUp[0m
   [33m│[0m
   [33m╵[0m %stests[2m%e[22mbasic[2m%e[22munit[2m%e[22mfixtures[2m%e[22mSetUpTest.php[2m:[22m[34m%d[0m
   [33m┴[0m

 [33m✘[0m Two with set up exception [33m %f [2mms[0m
   [33m┐[0m
   [33m├[0m [43;30mRuntimeException: throw exception in setUp[0m
   [33m│[0m
   [33m╵[0m %stests[2m%e[22mbasic[2m%e[22munit[2m%e[22mfixtures[2m%e[22mSetUpTest.php[2m:[22m[34m%d[0m
   [33m┴[0m

[4mTear Down After Class (PHPUnit\SelfTest\Basic\TearDownAfterClass)[0m
 [32m✔[0m One [32m %f [2mms[0m
 [32m✔[0m Two [32m %f [2mms[0m
 [31m✘[0m Tear down after class [31m 0 [2mms[0m
   [31m┐[0m
   [31m├[0m [41;37mException in PHPUnit\SelfTest\Basic\TearDownAfterClassTest::tearDownAfterClass[0m
   [31m├[0m [41;37mforcing an Exception in tearDownAfterClass()                                  [0m
   [31m│[0m
<<<<<<< HEAD
   [31m╵[0m %stests[2m%e[22mbasic[2m%e[22munit[2m%e[22mfixtures[2m%e[22mTearDownAfterClassTest.php[2m:[22m[34m%d[0m
=======
   [31m╵[0m %stests[2m%e[22mend-to-end[2m%e[22m_files[2m%e[22mbasic[2m%e[22munit[2m%e[22mTearDownAfterClassTest.php[2m:[22m[34m%d[0m
>>>>>>> 377244f9
   [31m┴[0m

Time: %s, Memory: %s


[37;41mERRORS![0m
[37;41mTests: 21[0m[37;41m, Assertions: 7[0m[37;41m, Errors: 5[0m[37;41m, Failures: 3[0m[37;41m, Warnings: 2[0m[37;41m, Skipped: 3[0m[37;41m, Incomplete: 2[0m[37;41m, Risky: 2[0m[37;41m.[0m<|MERGE_RESOLUTION|>--- conflicted
+++ resolved
@@ -3,8 +3,6 @@
 Runtime:       %s
 Configuration: %sconfiguration.basic.xml
 
-<<<<<<< HEAD
-=======
 [4mSet Up Before Class (PHPUnit\SelfTest\Basic\SetUpBeforeClass)[0m
  [33m✘[0m One [33m %f [2mms[0m
    [33m┐[0m
@@ -33,7 +31,6 @@
    [33m╵[0m %stests[2m%e[22mend-to-end[2m%e[22m_files[2m%e[22mbasic[2m%e[22munit[2m%e[22mSetUpTest.php[2m:[22m[34m30[0m
    [33m┴[0m
 
->>>>>>> 377244f9
 [4mTest result status with and without message[0m
  [32m✔[0m Success [32m %f [2mms[0m
  [31m✘[0m Failure [31m %f [2mms[0m
@@ -116,34 +113,6 @@
    [33m╵[0m %stests[2m%e[22mend-to-end[2m%e[22m_files[2m%e[22mbasic[2m%e[22munit[2m%e[22mStatusTest.php[2m:[22m[34m%d[0m
    [33m┴[0m
 
-[4mSet Up Before Class (PHPUnit\SelfTest\Basic\SetUpBeforeClass)[0m
- [33m✘[0m One [33m %f [2mms[0m
-   [33m┐[0m
-   [33m├[0m [43;30mException: forcing an Exception in setUpBeforeClass()[0m
-   [33m│[0m
-   [33m╵[0m %stests[2m%e[22mbasic[2m%e[22munit[2m%e[22mfixtures[2m%e[22mSetUpBeforeClassTest.php[2m:[22m[34m%d[0m
-   [33m┴[0m
-
- [36m↩[0m Two [36m %f [2mms[0m
-   [36m┐[0m
-   [36m├[0m [36mTest skipped because of an error in hook method[0m
-   [36m┴[0m
-
-[4mSet Up (PHPUnit\SelfTest\Basic\SetUp)[0m
- [33m✘[0m One with set up exception [33m %f [2mms[0m
-   [33m┐[0m
-   [33m├[0m [43;30mRuntimeException: throw exception in setUp[0m
-   [33m│[0m
-   [33m╵[0m %stests[2m%e[22mbasic[2m%e[22munit[2m%e[22mfixtures[2m%e[22mSetUpTest.php[2m:[22m[34m%d[0m
-   [33m┴[0m
-
- [33m✘[0m Two with set up exception [33m %f [2mms[0m
-   [33m┐[0m
-   [33m├[0m [43;30mRuntimeException: throw exception in setUp[0m
-   [33m│[0m
-   [33m╵[0m %stests[2m%e[22mbasic[2m%e[22munit[2m%e[22mfixtures[2m%e[22mSetUpTest.php[2m:[22m[34m%d[0m
-   [33m┴[0m
-
 [4mTear Down After Class (PHPUnit\SelfTest\Basic\TearDownAfterClass)[0m
  [32m✔[0m One [32m %f [2mms[0m
  [32m✔[0m Two [32m %f [2mms[0m
@@ -152,11 +121,7 @@
    [31m├[0m [41;37mException in PHPUnit\SelfTest\Basic\TearDownAfterClassTest::tearDownAfterClass[0m
    [31m├[0m [41;37mforcing an Exception in tearDownAfterClass()                                  [0m
    [31m│[0m
-<<<<<<< HEAD
-   [31m╵[0m %stests[2m%e[22mbasic[2m%e[22munit[2m%e[22mfixtures[2m%e[22mTearDownAfterClassTest.php[2m:[22m[34m%d[0m
-=======
    [31m╵[0m %stests[2m%e[22mend-to-end[2m%e[22m_files[2m%e[22mbasic[2m%e[22munit[2m%e[22mTearDownAfterClassTest.php[2m:[22m[34m%d[0m
->>>>>>> 377244f9
    [31m┴[0m
 
 Time: %s, Memory: %s
