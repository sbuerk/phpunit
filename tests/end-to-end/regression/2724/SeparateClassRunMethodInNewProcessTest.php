--- conflicted
+++ resolved
@@ -7,80 +7,44 @@
  * For the full copyright and license information, please view the LICENSE
  * file that was distributed with this source code.
  */
-<<<<<<< HEAD
 namespace PHPUnit\TestFixture;
 
 use function file_exists;
 use function file_get_contents;
 use function getmypid;
 use function unlink;
-=======
->>>>>>> 9da10e7e
 use PHPUnit\Framework\TestCase;
 
 /**
  * @runClassInSeparateProcess
  */
-<<<<<<< HEAD
-class SeparateClassRunMethodInNewProcessTest extends TestCase
-=======
 final class SeparateClassRunMethodInNewProcessTest extends TestCase
->>>>>>> 9da10e7e
 {
     public const PROCESS_ID_FILE_PATH = __DIR__ . '/parent_process_id.txt';
 
     public const INITIAL_PARENT_PROCESS_ID = 0;
 
-<<<<<<< HEAD
-    public const INITIAL_PID1 = 1;
-    public static $masterPid  = self::INITIAL_MASTER_PID;
-    public static $pid1       = self::INITIAL_PID1;
+    public const INITIAL_PROCESS_ID = 1;
+    public static $parentProcessId  = self::INITIAL_PARENT_PROCESS_ID;
+    public static $processId        = self::INITIAL_PROCESS_ID;
 
     public static function setUpBeforeClass(): void
     {
-        parent::setUpBeforeClass();
-
         if (file_exists(self::PROCESS_ID_FILE_PATH)) {
-            static::$masterPid = (int) file_get_contents(self::PROCESS_ID_FILE_PATH);
-=======
-    public const INITIAL_PROCESS_ID = 1;
-
-    public static $parentProcessId = self::INITIAL_PARENT_PROCESS_ID;
-
-    public static $processId = self::INITIAL_PROCESS_ID;
-
-    public static function setUpBeforeClass(): void
-    {
-        if (\file_exists(self::PROCESS_ID_FILE_PATH)) {
-            self::$parentProcessId = (int) \file_get_contents(self::PROCESS_ID_FILE_PATH);
->>>>>>> 9da10e7e
+            self::$parentProcessId = (int) file_get_contents(self::PROCESS_ID_FILE_PATH);
         }
     }
 
     public static function tearDownAfterClass(): void
     {
-<<<<<<< HEAD
-        parent::tearDownAfterClass();
-
         if (file_exists(self::PROCESS_ID_FILE_PATH)) {
             unlink(self::PROCESS_ID_FILE_PATH);
-=======
-        if (\file_exists(self::PROCESS_ID_FILE_PATH)) {
-            \unlink(self::PROCESS_ID_FILE_PATH);
->>>>>>> 9da10e7e
         }
     }
 
     public function testTestMethodIsRunInSeparateProcess(): void
     {
-<<<<<<< HEAD
-        static::$pid1 = getmypid();
-
-        $this->assertNotEquals(self::INITIAL_PID1, static::$pid1);
-        $this->assertNotEquals(self::INITIAL_MASTER_PID, static::$masterPid);
-=======
-        self::$processId = \getmypid();
->>>>>>> 9da10e7e
+        self::$processId = getmypid();
 
         $this->assertNotSame(self::INITIAL_PROCESS_ID, self::$processId);
         $this->assertNotSame(self::INITIAL_PARENT_PROCESS_ID, self::$parentProcessId);
