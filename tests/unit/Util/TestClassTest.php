--- conflicted
+++ resolved
@@ -14,14 +14,6 @@
 use function preg_match;
 use function range;
 use function realpath;
-<<<<<<< HEAD
-=======
-use function strpos;
-use CoverageNamespacedFunctionTest;
-use DuplicateKeyDataProviderTest;
-use MultipleDataProviderTest;
-use ParseTestMethodAnnotationsMock;
->>>>>>> 8839d8da
 use PharIo\Version\VersionConstraint;
 use PHPUnit\Framework\CodeCoverageException;
 use PHPUnit\Framework\ExecutionOrderDependency;
@@ -75,13 +67,6 @@
 use PHPUnit\Util\Annotation\DocBlock;
 use ReflectionClass;
 use ReflectionMethod;
-<<<<<<< HEAD
-=======
-use RequirementsClassDocBlockTest;
-use RequirementsTest;
-use Test3194;
-use VariousIterableDataProviderTest;
->>>>>>> 8839d8da
 
 /**
  * @small
@@ -685,10 +670,7 @@
     public function testGetRequirementsWithInvalidVersionConstraintsThrowsException($test): void
     {
         $this->expectException(Warning::class);
-<<<<<<< HEAD
-
-=======
->>>>>>> 8839d8da
+
         Test::getRequirements(RequirementsTest::class, $test);
     }
 
@@ -702,12 +684,7 @@
 
     public function testGetRequirementsMergesClassAndMethodDocBlocks(): void
     {
-<<<<<<< HEAD
         $file = (new ReflectionClass(RequirementsClassDocBlockTest::class))->getFileName();
-=======
-        $reflector = new ReflectionClass(RequirementsClassDocBlockTest::class);
-        $file      = $reflector->getFileName();
->>>>>>> 8839d8da
 
         $expectedAnnotations = [
             '__OFFSET' => [
@@ -1086,7 +1063,6 @@
 
     public function testTestWithEmptyAnnotation(): void
     {
-<<<<<<< HEAD
         $result = DocBlock::ofMethod(
             new ReflectionMethod(
                 VariousDocblockDefinedDataProvider::class,
@@ -1094,19 +1070,12 @@
             ),
             VariousDocblockDefinedDataProvider::class
         )->getProvidedData();
-=======
-        $result = DocBlock::ofMethod(new ReflectionMethod(
-            \VariousDocblockDefinedDataProvider::class,
-            'anotherAnnotation'
-        ), VariousDocblockDefinedDataProvider::class)->getProvidedData();
->>>>>>> 8839d8da
 
         $this->assertNull($result);
     }
 
     public function testTestWithSimpleCase(): void
     {
-<<<<<<< HEAD
         $result = DocBlock::ofMethod(
             new ReflectionMethod(
                 VariousDocblockDefinedDataProvider::class,
@@ -1114,19 +1083,12 @@
             ),
             VariousDocblockDefinedDataProvider::class
         )->getProvidedData();
-=======
-        $result = DocBlock::ofMethod(new ReflectionMethod(
-            \VariousDocblockDefinedDataProvider::class,
-            'testWith1'
-        ), VariousDocblockDefinedDataProvider::class)->getProvidedData();
->>>>>>> 8839d8da
 
         $this->assertEquals([[1]], $result);
     }
 
     public function testTestWithMultiLineMultiParameterCase(): void
     {
-<<<<<<< HEAD
         $result = DocBlock::ofMethod(
             new ReflectionMethod(
                 VariousDocblockDefinedDataProvider::class,
@@ -1134,19 +1096,12 @@
             ),
             VariousDocblockDefinedDataProvider::class
         )->getProvidedData();
-=======
-        $result = DocBlock::ofMethod(new ReflectionMethod(
-            \VariousDocblockDefinedDataProvider::class,
-            'testWith1234'
-        ), VariousDocblockDefinedDataProvider::class)->getProvidedData();
->>>>>>> 8839d8da
 
         $this->assertEquals([[1, 2], [3, 4]], $result);
     }
 
     public function testTestWithVariousTypes(): void
     {
-<<<<<<< HEAD
         $result = DocBlock::ofMethod(
             new ReflectionMethod(
                 VariousDocblockDefinedDataProvider::class,
@@ -1154,19 +1109,12 @@
             ),
             VariousDocblockDefinedDataProvider::class
         )->getProvidedData();
-=======
-        $result = DocBlock::ofMethod(new ReflectionMethod(
-            \VariousDocblockDefinedDataProvider::class,
-            'testWithABTrueNull'
-        ), VariousDocblockDefinedDataProvider::class)->getProvidedData();
->>>>>>> 8839d8da
 
         $this->assertEquals([['ab'], [true], [null]], $result);
     }
 
     public function testTestWithAnnotationAfter(): void
     {
-<<<<<<< HEAD
         $result = DocBlock::ofMethod(
             new ReflectionMethod(
                 VariousDocblockDefinedDataProvider::class,
@@ -1174,19 +1122,12 @@
             ),
             VariousDocblockDefinedDataProvider::class
         )->getProvidedData();
-=======
-        $result = DocBlock::ofMethod(new ReflectionMethod(
-            \VariousDocblockDefinedDataProvider::class,
-            'testWith12AndAnotherAnnotation'
-        ), VariousDocblockDefinedDataProvider::class)->getProvidedData();
->>>>>>> 8839d8da
 
         $this->assertEquals([[1], [2]], $result);
     }
 
     public function testTestWithSimpleTextAfter(): void
     {
-<<<<<<< HEAD
         $result = DocBlock::ofMethod(
             new ReflectionMethod(
                 VariousDocblockDefinedDataProvider::class,
@@ -1194,19 +1135,12 @@
             ),
             VariousDocblockDefinedDataProvider::class
         )->getProvidedData();
-=======
-        $result = DocBlock::ofMethod(new ReflectionMethod(
-            \VariousDocblockDefinedDataProvider::class,
-            'testWith12AndBlahBlah'
-        ), VariousDocblockDefinedDataProvider::class)->getProvidedData();
->>>>>>> 8839d8da
 
         $this->assertEquals([[1], [2]], $result);
     }
 
     public function testTestWithCharacterEscape(): void
     {
-<<<<<<< HEAD
         $result = DocBlock::ofMethod(
             new ReflectionMethod(
                 VariousDocblockDefinedDataProvider::class,
@@ -1214,19 +1148,12 @@
             ),
             VariousDocblockDefinedDataProvider::class
         )->getProvidedData();
-=======
-        $result = DocBlock::ofMethod(new ReflectionMethod(
-            \VariousDocblockDefinedDataProvider::class,
-            'testWithEscapedString'
-        ), VariousDocblockDefinedDataProvider::class)->getProvidedData();
->>>>>>> 8839d8da
 
         $this->assertEquals([['"', '"']], $result);
     }
 
     public function testTestWithThrowsProperExceptionIfDatasetCannotBeParsed(): void
     {
-<<<<<<< HEAD
         $docBlock = DocBlock::ofMethod(
             new ReflectionMethod(
                 VariousDocblockDefinedDataProvider::class,
@@ -1234,12 +1161,6 @@
             ),
             VariousDocblockDefinedDataProvider::class
         );
-=======
-        $docBlock = DocBlock::ofMethod(new ReflectionMethod(
-            \VariousDocblockDefinedDataProvider::class,
-            'testWithMalformedValue'
-        ), VariousDocblockDefinedDataProvider::class);
->>>>>>> 8839d8da
 
         $this->expectException(Exception::class);
         $this->expectExceptionMessageMatches('/^The data set for the @testWith annotation cannot be parsed:/');
@@ -1249,7 +1170,6 @@
 
     public function testTestWithThrowsProperExceptionIfMultiLineDatasetCannotBeParsed(): void
     {
-<<<<<<< HEAD
         $docBlock = DocBlock::ofMethod(
             new ReflectionMethod(
                 VariousDocblockDefinedDataProvider::class,
@@ -1257,12 +1177,6 @@
             ),
             VariousDocblockDefinedDataProvider::class
         );
-=======
-        $docBlock = DocBlock::ofMethod(new ReflectionMethod(
-            \VariousDocblockDefinedDataProvider::class,
-            'testWithWellFormedAndMalformedValue'
-        ), VariousDocblockDefinedDataProvider::class);
->>>>>>> 8839d8da
 
         $this->expectException(Exception::class);
         $this->expectExceptionMessageMatches('/^The data set for the @testWith annotation cannot be parsed:/');
@@ -1273,15 +1187,11 @@
     public function testParseDependsAnnotation(): void
     {
         $this->assertEquals(
-<<<<<<< HEAD
             [
                 new ExecutionOrderDependency(get_class($this), 'Foo'),
                 new ExecutionOrderDependency(get_class($this), 'ほげ'),
                 new ExecutionOrderDependency('AnotherClass::Foo'),
             ],
-=======
-            ['Foo', 'ほげ'],
->>>>>>> 8839d8da
             Test::getDependencies(get_class($this), 'methodForTestParseAnnotation')
         );
     }
@@ -1300,11 +1210,7 @@
     public function testParseAnnotationThatIsOnlyOneLine(): void
     {
         $this->assertEquals(
-<<<<<<< HEAD
             [new ExecutionOrderDependency(get_class($this), 'Bar')],
-=======
-            ['Bar'],
->>>>>>> 8839d8da
             Test::getDependencies(get_class($this), 'methodForTestParseAnnotationThatIsOnlyOneLine')
         );
     }
@@ -1324,7 +1230,6 @@
      */
     public function testGetLinesToBeCovered($test, $lines): void
     {
-<<<<<<< HEAD
         switch ($test) {
             case CoverageMethodNothingCoversMethod::class:
             case CoverageClassNothingTest::class:
@@ -1369,28 +1274,6 @@
 
             default:
                 $expected = [TEST_FILES_PATH . 'CoveredClass.php' => $lines];
-=======
-        if (strpos($test, 'Namespace') === 0) {
-            $expected = [
-                TEST_FILES_PATH . 'NamespaceCoveredClass.php' => $lines,
-            ];
-        } elseif ($test === 'CoverageMethodNothingCoversMethod') {
-            $expected = false;
-        } elseif ($test === 'CoverageCoversOverridesCoversNothingTest') {
-            $expected = [TEST_FILES_PATH . 'CoveredClass.php' => $lines];
-        } elseif ($test === 'CoverageNoneTest') {
-            $expected = [];
-        } elseif ($test === 'CoverageClassNothingTest') {
-            $expected = false;
-        } elseif ($test === 'CoverageMethodNothingTest') {
-            $expected = false;
-        } elseif ($test === 'CoverageFunctionTest') {
-            $expected = [
-                TEST_FILES_PATH . 'CoveredFunction.php' => $lines,
-            ];
-        } else {
-            $expected = [TEST_FILES_PATH . 'CoveredClass.php' => $lines];
->>>>>>> 8839d8da
         }
 
         $this->assertEqualsCanonicalizing(
@@ -1478,11 +1361,7 @@
     public function testMethodParenthesesAreAllowed(): void
     {
         $this->assertSame(
-<<<<<<< HEAD
             [TEST_FILES_PATH . 'CoveredClass.php' => range(31, 35)],
-=======
-            [TEST_FILES_PATH . 'CoveredClass.php' => range(29, 33)],
->>>>>>> 8839d8da
             Test::getLinesToBeCovered(
                 CoverageMethodParenthesesTest::class,
                 'testSomething'
@@ -1493,11 +1372,7 @@
     public function testMethodParenthesesAreAllowedWithWhitespace(): void
     {
         $this->assertSame(
-<<<<<<< HEAD
             [TEST_FILES_PATH . 'CoveredClass.php' => range(31, 35)],
-=======
-            [TEST_FILES_PATH . 'CoveredClass.php' => range(29, 33)],
->>>>>>> 8839d8da
             Test::getLinesToBeCovered(
                 CoverageMethodParenthesesWhitespaceTest::class,
                 'testSomething'
@@ -1526,7 +1401,6 @@
                 [],
             ],
             [
-<<<<<<< HEAD
                 CoverageClassExtendedTest::class,
                 array_merge(range(29, 46), range(12, 27)),
             ],
@@ -1612,93 +1486,6 @@
             ],
             [
                 NamespaceCoverageCoversClassPublicTest::class,
-=======
-                'CoverageClassExtendedTest',
-                array_merge(range(27, 44), range(10, 25)),
-            ],
-            [
-                'CoverageClassTest',
-                range(27, 44),
-            ],
-            [
-                'CoverageMethodTest',
-                range(29, 33),
-            ],
-            [
-                'CoverageMethodOneLineAnnotationTest',
-                range(29, 33),
-            ],
-            [
-                'CoverageNotPrivateTest',
-                array_merge(range(29, 33), range(35, 39)),
-            ],
-            [
-                'CoverageNotProtectedTest',
-                array_merge(range(29, 33), range(41, 43)),
-            ],
-            [
-                'CoverageNotPublicTest',
-                array_merge(range(35, 39), range(41, 43)),
-            ],
-            [
-                'CoveragePrivateTest',
-                range(41, 43),
-            ],
-            [
-                'CoverageProtectedTest',
-                range(35, 39),
-            ],
-            [
-                'CoveragePublicTest',
-                range(29, 33),
-            ],
-            [
-                'CoverageFunctionTest',
-                range(10, 12),
-            ],
-            [
-                'NamespaceCoverageClassExtendedTest',
-                array_merge(range(29, 46), range(12, 27)),
-            ],
-            [
-                'NamespaceCoverageClassTest',
-                range(29, 46),
-            ],
-            [
-                'NamespaceCoverageMethodTest',
-                range(31, 35),
-            ],
-            [
-                'NamespaceCoverageNotPrivateTest',
-                array_merge(range(31, 35), range(37, 41)),
-            ],
-            [
-                'NamespaceCoverageNotProtectedTest',
-                array_merge(range(31, 35), range(43, 45)),
-            ],
-            [
-                'NamespaceCoverageNotPublicTest',
-                array_merge(range(37, 41), range(43, 45)),
-            ],
-            [
-                'NamespaceCoveragePrivateTest',
-                range(43, 45),
-            ],
-            [
-                'NamespaceCoverageProtectedTest',
-                range(37, 41),
-            ],
-            [
-                'NamespaceCoveragePublicTest',
-                range(31, 35),
-            ],
-            [
-                'NamespaceCoverageCoversClassTest',
-                array_merge(range(43, 45), range(37, 41), range(31, 35), range(24, 26), range(19, 22), range(14, 17)),
-            ],
-            [
-                'NamespaceCoverageCoversClassPublicTest',
->>>>>>> 8839d8da
                 range(31, 35),
             ],
             [
@@ -1710,13 +1497,8 @@
                 false,
             ],
             [
-<<<<<<< HEAD
                 CoverageCoversOverridesCoversNothingTest::class,
                 range(31, 35),
-=======
-                'CoverageCoversOverridesCoversNothingTest',
-                range(29, 33),
->>>>>>> 8839d8da
             ],
             [
                 CoverageMethodNothingCoversMethod::class,
@@ -1739,11 +1521,7 @@
     {
         $this->assertSame(
             [
-<<<<<<< HEAD
                 TEST_FILES_PATH . '3194.php' => array_merge(range(14, 20), range(22, 30)),
-=======
-                TEST_FILES_PATH . '3194.php' => array_merge(range(20, 28), range(12, 18)),
->>>>>>> 8839d8da
             ],
             Test::getLinesToBeCovered(
                 Test3194::class,
@@ -1781,7 +1559,7 @@
      */
     public function testGetGroupsFromAuthorAndTicketAnnotations(string $class, string $method, array $groups): void
     {
-        self::assertSame($groups, Test::getGroups($class, $method));
+        $this->assertSame($groups, Test::getGroups($class, $method));
     }
 
     public function getGroupsProvider(): array
