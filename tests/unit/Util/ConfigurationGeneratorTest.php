<?php declare(strict_types=1);
/*
 * This file is part of PHPUnit.
 *
 * (c) Sebastian Bergmann <sebastian@phpunit.de>
 *
 * For the full copyright and license information, please view the LICENSE
 * file that was distributed with this source code.
 */
namespace PHPUnit\Util;

use PHPUnit\Framework\TestCase;
use PHPUnit\TextUI\XmlConfiguration\Generator;

/**
 * @small
 * @covers \PHPUnit\TextUI\XmlConfiguration\Generator
 */
final class ConfigurationGeneratorTest extends TestCase
{
    public function testGeneratesConfigurationCorrectly(): void
    {
        $generator = new Generator;

        $this->assertEquals(
            '<?xml version="1.0" encoding="UTF-8"?>
<phpunit xmlns:xsi="http://www.w3.org/2001/XMLSchema-instance"
         xsi:noNamespaceSchemaLocation="https://schema.phpunit.de/X.Y.Z/phpunit.xsd"
         bootstrap="vendor/autoload.php"
         cacheResultFile=".phpunit.cache/test-results"
         executionOrder="depends,defects"
         forceCoversAnnotation="true"
         beStrictAboutCoversAnnotation="true"
         beStrictAboutOutputDuringTests="true"
         beStrictAboutTodoAnnotatedTests="true"
<<<<<<< HEAD
         failOnRisky="true"
         failOnWarning="true"
=======
         convertDeprecationsToExceptions="true"
>>>>>>> fac02620
         verbose="true">
    <testsuites>
        <testsuite name="default">
            <directory>tests</directory>
        </testsuite>
    </testsuites>

    <coverage cacheDirectory=".phpunit.cache/code-coverage"
              processUncoveredFiles="true">
        <include>
            <directory suffix=".php">src</directory>
        </include>
    </coverage>
</phpunit>
',
            $generator->generateDefaultConfiguration(
                'X.Y.Z',
                'vendor/autoload.php',
                'tests',
                'src',
                '.phpunit.cache'
            )
        );
    }
}<|MERGE_RESOLUTION|>--- conflicted
+++ resolved
@@ -33,12 +33,9 @@
          beStrictAboutCoversAnnotation="true"
          beStrictAboutOutputDuringTests="true"
          beStrictAboutTodoAnnotatedTests="true"
-<<<<<<< HEAD
+         convertDeprecationsToExceptions="true"
          failOnRisky="true"
          failOnWarning="true"
-=======
-         convertDeprecationsToExceptions="true"
->>>>>>> fac02620
          verbose="true">
     <testsuites>
         <testsuite name="default">
