--- conflicted
+++ resolved
@@ -7,16 +7,9 @@
  * For the full copyright and license information, please view the LICENSE
  * file that was distributed with this source code.
  */
-<<<<<<< HEAD
-use PHPUnit\Framework\Attributes\Small;
-use PHPUnit\Framework\MockObject\CannotUseAddMethodsException;
-use PHPUnit\Framework\MockObject\CannotUseOnlyMethodsException;
-use PHPUnit\Framework\MockObject\MockBuilder;
-=======
 namespace PHPUnit\Framework\MockObject;
 
-use ACustomClassName;
->>>>>>> 58b7d87f
+use PHPUnit\Framework\Attributes\Small;
 use PHPUnit\Framework\TestCase;
 use PHPUnit\TestFixture\Mockable;
 
@@ -141,7 +134,7 @@
                      ->setMockClassName('ACustomClassName')
                      ->getMock();
 
-        $this->assertInstanceOf(ACustomClassName::class, $mock);
+        $this->assertInstanceOf('ACustomClassName', $mock);
     }
 
     public function testConstructorArgumentsCanBeSpecified(): void
