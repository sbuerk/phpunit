<?php declare(strict_types=1);
/*
 * This file is part of PHPUnit.
 *
 * (c) Sebastian Bergmann <sebastian@phpunit.de>
 *
 * For the full copyright and license information, please view the LICENSE
 * file that was distributed with this source code.
 */
namespace PHPUnit\Framework\MockObject;

use function sprintf;
use ACustomClassname;
use PHPUnit\Framework\Attributes\CoversClass;
use PHPUnit\Framework\Attributes\Small;
use PHPUnit\Framework\TestCase;
use PHPUnit\TestFixture\Mockable;

#[CoversClass(MockBuilder::class)]
#[Small]
final class MockBuilderTest extends TestCase
{
    public function testMockBuilderRequiresClassName(): void
    {
        $mock = $this->getMockBuilder(Mockable::class)->getMock();

        $this->assertInstanceOf(Mockable::class, $mock);
    }

    public function testByDefaultMocksAllMethods(): void
    {
        $mock = $this->getMockBuilder(Mockable::class)->getMock();

        $this->assertNull($mock->mockableMethod());
        $this->assertNull($mock->anotherMockableMethod());
    }

    public function testMethodsToMockCanBeSpecified(): void
    {
        $mock = $this->getMockBuilder(Mockable::class)
            ->onlyMethods(['mockableMethod'])
            ->getMock();

        $this->assertNull($mock->mockableMethod());
        $this->assertTrue($mock->anotherMockableMethod());
    }

<<<<<<< HEAD
=======
    public function testSetMethodsAllowsNonExistentMethodNames(): void
    {
        $mock = $this->getMockBuilder(Mockable::class)
            ->setMethods(['mockableMethodWithCrazyName'])
            ->getMock();

        $this->assertNull($mock->mockableMethodWithCrazyName());
    }

>>>>>>> 4cb7d584
    public function testOnlyMethodsWithNonExistentMethodNames(): void
    {
        $this->expectException(CannotUseOnlyMethodsException::class);
        $this->expectExceptionMessage(sprintf(
            'Trying to configure method "mockableMethodWithCrazyName" with onlyMethods(), but it does not exist in class "%s". Use addMethods() for methods that do not exist in the class',
            Mockable::class
        ));

        $this->getMockBuilder(Mockable::class)
            ->onlyMethods(['mockableMethodWithCrazyName'])
            ->getMock();
    }

    public function testOnlyMethodsWithExistingMethodNames(): void
    {
        $mock = $this->getMockBuilder(Mockable::class)
            ->onlyMethods(['mockableMethod'])
            ->getMock();

        $this->assertNull($mock->mockableMethod());
        $this->assertTrue($mock->anotherMockableMethod());
    }

    public function testOnlyMethodsWithEmptyArray(): void
    {
        $mock = $this->getMockBuilder(Mockable::class)
            ->onlyMethods([])
            ->getMock();

        $this->assertTrue($mock->mockableMethod());
    }

    public function testAddMethodsWithExistentMethodNames(): void
    {
        $this->expectException(CannotUseAddMethodsException::class);
        $this->expectExceptionMessage(sprintf(
            'Trying to configure method "mockableMethod" with addMethods(), but it exists in class "%s". Use onlyMethods() for methods that exist in the class',
            Mockable::class
        ));

        $this->getMockBuilder(Mockable::class)
            ->addMethods(['mockableMethod'])
            ->getMock();
    }

    public function testAddMethodsWithNonExistingMethodNames(): void
    {
        $mock = $this->getMockBuilder(Mockable::class)
            ->addMethods(['mockableMethodWithFakeMethod'])
            ->getMock();

        $this->assertNull($mock->mockableMethodWithFakeMethod());
        $this->assertTrue($mock->anotherMockableMethod());
    }

    public function testAddMethodsWithEmptyArray(): void
    {
        $mock = $this->getMockBuilder(Mockable::class)
            ->addMethods([])
            ->getMock();

        $this->assertTrue($mock->mockableMethod());
    }

    public function testAbleToUseAddMethodsAfterOnlyMethods(): void
    {
        $mock = $this->getMockBuilder(Mockable::class)
            ->onlyMethods(['mockableMethod'])
            ->addMethods(['mockableMethodWithFakeMethod'])
            ->getMock();

        $this->assertNull($mock->mockableMethod());
        $this->assertNull($mock->mockableMethodWithFakeMethod());
    }

    public function testAbleToUseOnlyMethodsAfterAddMethods(): void
    {
        $mock = $this->getMockBuilder(Mockable::class)
            ->addMethods(['mockableMethodWithFakeMethod'])
            ->onlyMethods(['mockableMethod'])
            ->getMock();

        $this->assertNull($mock->mockableMethodWithFakeMethod());
        $this->assertNull($mock->mockableMethod());
    }

<<<<<<< HEAD
=======
    public function testAbleToUseSetMethodsAfterOnlyMethods(): void
    {
        $mock = $this->getMockBuilder(Mockable::class)
            ->onlyMethods(['mockableMethod'])
            ->setMethods(['mockableMethodWithCrazyName'])
            ->getMock();

        $this->assertNull($mock->mockableMethodWithCrazyName());
    }

    public function testAbleToUseSetMethodsAfterAddMethods(): void
    {
        $mock = $this->getMockBuilder(Mockable::class)
            ->addMethods(['notAMethod'])
            ->setMethods(['mockableMethodWithCrazyName'])
            ->getMock();

        $this->assertNull($mock->mockableMethodWithCrazyName());
    }

    public function testAbleToUseAddMethodsAfterSetMethods(): void
    {
        $mock = $this->getMockBuilder(Mockable::class)
            ->setMethods(['mockableMethod'])
            ->addMethods(['mockableMethodWithFakeMethod'])
            ->getMock();

        $this->assertNull($mock->mockableMethod());
        $this->assertNull($mock->mockableMethodWithFakeMethod());
    }

    public function testAbleToUseOnlyMethodsAfterSetMethods(): void
    {
        $mock = $this->getMockBuilder(Mockable::class)
            ->setMethods(['mockableMethodWithFakeMethod'])
            ->onlyMethods(['mockableMethod'])
            ->getMock();

        $this->assertNull($mock->mockableMethod());
        $this->assertNull($mock->mockableMethodWithFakeMethod());
    }

    public function testAbleToUseAddMethodsAfterSetMethodsWithNull(): void
    {
        $mock = $this->getMockBuilder(Mockable::class)
            ->setMethods()
            ->addMethods(['mockableMethodWithFakeMethod'])
            ->getMock();

        $this->assertNull($mock->mockableMethodWithFakeMethod());
    }

>>>>>>> 4cb7d584
    public function testByDefaultDoesNotPassArgumentsToTheConstructor(): void
    {
        $mock = $this->getMockBuilder(Mockable::class)->getMock();

        $this->assertEquals([null, null], $mock->constructorArgs);
    }

    public function testMockClassNameCanBeSpecified(): void
    {
        $mock = $this->getMockBuilder(Mockable::class)
            ->setMockClassName(ACustomClassName::class)
            ->getMock();

        $this->assertInstanceOf('ACustomClassName', $mock);
    }

    public function testConstructorArgumentsCanBeSpecified(): void
    {
        $mock = $this->getMockBuilder(Mockable::class)
            ->setConstructorArgs([23, 42])
            ->getMock();

        $this->assertEquals([23, 42], $mock->constructorArgs);
    }

    public function testOriginalConstructorCanBeDisabled(): void
    {
        $mock = $this->getMockBuilder(Mockable::class)
            ->disableOriginalConstructor()
            ->getMock();

        $this->assertNull($mock->constructorArgs);
    }

    public function testByDefaultOriginalCloneIsPreserved(): void
    {
        $mock = $this->getMockBuilder(Mockable::class)
            ->getMock();

        $cloned = clone $mock;

        $this->assertTrue($cloned->cloned);
    }

    public function testOriginalCloneCanBeDisabled(): void
    {
        $mock = $this->getMockBuilder(Mockable::class)
            ->disableOriginalClone()
            ->getMock();

        $mock->cloned = false;
        $cloned       = clone $mock;

        $this->assertFalse($cloned->cloned);
    }

    public function testProvidesAFluentInterface(): void
    {
        $spec = $this->getMockBuilder(Mockable::class)
            ->onlyMethods(['mockableMethod'])
            ->setConstructorArgs([])
            ->setMockClassName('DummyClassName')
            ->disableOriginalConstructor()
            ->disableOriginalClone()
            ->disableAutoload();

        $this->assertInstanceOf(MockBuilder::class, $spec);
    }
}<|MERGE_RESOLUTION|>--- conflicted
+++ resolved
@@ -45,18 +45,6 @@
         $this->assertTrue($mock->anotherMockableMethod());
     }
 
-<<<<<<< HEAD
-=======
-    public function testSetMethodsAllowsNonExistentMethodNames(): void
-    {
-        $mock = $this->getMockBuilder(Mockable::class)
-            ->setMethods(['mockableMethodWithCrazyName'])
-            ->getMock();
-
-        $this->assertNull($mock->mockableMethodWithCrazyName());
-    }
-
->>>>>>> 4cb7d584
     public function testOnlyMethodsWithNonExistentMethodNames(): void
     {
         $this->expectException(CannotUseOnlyMethodsException::class);
@@ -143,61 +131,6 @@
         $this->assertNull($mock->mockableMethod());
     }
 
-<<<<<<< HEAD
-=======
-    public function testAbleToUseSetMethodsAfterOnlyMethods(): void
-    {
-        $mock = $this->getMockBuilder(Mockable::class)
-            ->onlyMethods(['mockableMethod'])
-            ->setMethods(['mockableMethodWithCrazyName'])
-            ->getMock();
-
-        $this->assertNull($mock->mockableMethodWithCrazyName());
-    }
-
-    public function testAbleToUseSetMethodsAfterAddMethods(): void
-    {
-        $mock = $this->getMockBuilder(Mockable::class)
-            ->addMethods(['notAMethod'])
-            ->setMethods(['mockableMethodWithCrazyName'])
-            ->getMock();
-
-        $this->assertNull($mock->mockableMethodWithCrazyName());
-    }
-
-    public function testAbleToUseAddMethodsAfterSetMethods(): void
-    {
-        $mock = $this->getMockBuilder(Mockable::class)
-            ->setMethods(['mockableMethod'])
-            ->addMethods(['mockableMethodWithFakeMethod'])
-            ->getMock();
-
-        $this->assertNull($mock->mockableMethod());
-        $this->assertNull($mock->mockableMethodWithFakeMethod());
-    }
-
-    public function testAbleToUseOnlyMethodsAfterSetMethods(): void
-    {
-        $mock = $this->getMockBuilder(Mockable::class)
-            ->setMethods(['mockableMethodWithFakeMethod'])
-            ->onlyMethods(['mockableMethod'])
-            ->getMock();
-
-        $this->assertNull($mock->mockableMethod());
-        $this->assertNull($mock->mockableMethodWithFakeMethod());
-    }
-
-    public function testAbleToUseAddMethodsAfterSetMethodsWithNull(): void
-    {
-        $mock = $this->getMockBuilder(Mockable::class)
-            ->setMethods()
-            ->addMethods(['mockableMethodWithFakeMethod'])
-            ->getMock();
-
-        $this->assertNull($mock->mockableMethodWithFakeMethod());
-    }
-
->>>>>>> 4cb7d584
     public function testByDefaultDoesNotPassArgumentsToTheConstructor(): void
     {
         $mock = $this->getMockBuilder(Mockable::class)->getMock();
