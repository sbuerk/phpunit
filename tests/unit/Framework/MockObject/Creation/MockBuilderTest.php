<?php declare(strict_types=1);
/*
 * This file is part of PHPUnit.
 *
 * (c) Sebastian Bergmann <sebastian@phpunit.de>
 *
 * For the full copyright and license information, please view the LICENSE
 * file that was distributed with this source code.
 */
namespace PHPUnit\Framework\MockObject;

use function md5;
use function mt_rand;
use PHPUnit\Framework\Attributes\CoversClass;
use PHPUnit\Framework\Attributes\Group;
use PHPUnit\Framework\Attributes\IgnorePhpunitDeprecations;
use PHPUnit\Framework\Attributes\Medium;
use PHPUnit\Framework\Attributes\TestDox;
use PHPUnit\Framework\TestCase;
use PHPUnit\TestFixture\MockObject\AbstractClass;
use PHPUnit\TestFixture\MockObject\ExtendableClass;
use PHPUnit\TestFixture\MockObject\InterfaceWithReturnTypeDeclaration;
use PHPUnit\TestFixture\MockObject\TraitWithConcreteAndAbstractMethod;

#[CoversClass(MockBuilder::class)]
#[CoversClass(CannotUseAddMethodsException::class)]
#[Group('test-doubles')]
#[Group('test-doubles/creation')]
#[Group('test-doubles/mock-object')]
#[Medium]
final class MockBuilderTest extends TestCase
{
    #[TestDox('setMockClassName() can be used to configure the name of the mock object class')]
    public function testCanCreateMockObjectWithSpecifiedClassName(): void
    {
        $className = 'random_' . md5((string) mt_rand());

        $double = $this->getMockBuilder(InterfaceWithReturnTypeDeclaration::class)
            ->setMockClassName($className)
            ->getMock();

        $this->assertSame($className, $double::class);
    }

<<<<<<< HEAD
    #[IgnorePhpunitDeprecations]
=======
    #[TestDox('addMethods() can be used to configure an additional method for the mock object class when the original class does not have a method of the same name')]
>>>>>>> b82007c1
    public function testCanCreateMockObjectForExtendableClassWhileAddingMethodsToIt(): void
    {
        $double = $this->getMockBuilder(ExtendableClass::class)
            ->addMethods(['additionalMethod'])
            ->getMock();

        $value = 'value';

        $double->method('additionalMethod')->willReturn($value);

        $this->assertSame($value, $double->additionalMethod());
    }

<<<<<<< HEAD
    #[IgnorePhpunitDeprecations]
=======
    #[TestDox('addMethods() cannot be used to configure an additional method for the mock object class when the original class has a method of the same name')]
>>>>>>> b82007c1
    public function testCannotCreateMockObjectForExtendableClassAddingMethodsToItThatItAlreadyHas(): void
    {
        $this->expectException(CannotUseAddMethodsException::class);

        $this->getMockBuilder(ExtendableClass::class)
            ->addMethods(['doSomething'])
            ->getMock();
    }

    #[TestDox('getMockForAbstractClass() can be used to create a mock object for an abstract class')]
    public function testCreatesMockObjectForAbstractClassAndAllowsConfigurationOfAbstractMethods(): void
    {
        $mock = $this->getMockBuilder(AbstractClass::class)
            ->getMockForAbstractClass();

        $mock->expects($this->once())->method('doSomethingElse')->willReturn(true);

        $this->assertTrue($mock->doSomething());
    }

    #[TestDox('getMockForTrait() can be used to create a mock object for a trait')]
    public function testCreatesMockObjectForTraitAndAllowsConfigurationOfMethods(): void
    {
        $mock = $this->getMockBuilder(TraitWithConcreteAndAbstractMethod::class)
            ->getMockForTrait();

        $mock->method('abstractMethod')->willReturn(true);

        $this->assertTrue($mock->concreteMethod());
    }

    #[TestDox('onlyMethods() can be used to configure which methods should be doubled')]
    public function testCreatesPartialMockObjectForExtendableClass(): void
    {
        $mock = $this->getMockBuilder(ExtendableClass::class)
            ->onlyMethods(['doSomethingElse'])
            ->getMock();

        $mock->expects($this->once())->method('doSomethingElse')->willReturn(true);

        $this->assertTrue($mock->doSomething());
    }
}<|MERGE_RESOLUTION|>--- conflicted
+++ resolved
@@ -42,11 +42,8 @@
         $this->assertSame($className, $double::class);
     }
 
-<<<<<<< HEAD
     #[IgnorePhpunitDeprecations]
-=======
     #[TestDox('addMethods() can be used to configure an additional method for the mock object class when the original class does not have a method of the same name')]
->>>>>>> b82007c1
     public function testCanCreateMockObjectForExtendableClassWhileAddingMethodsToIt(): void
     {
         $double = $this->getMockBuilder(ExtendableClass::class)
@@ -60,11 +57,8 @@
         $this->assertSame($value, $double->additionalMethod());
     }
 
-<<<<<<< HEAD
     #[IgnorePhpunitDeprecations]
-=======
     #[TestDox('addMethods() cannot be used to configure an additional method for the mock object class when the original class has a method of the same name')]
->>>>>>> b82007c1
     public function testCannotCreateMockObjectForExtendableClassAddingMethodsToItThatItAlreadyHas(): void
     {
         $this->expectException(CannotUseAddMethodsException::class);
@@ -74,6 +68,7 @@
             ->getMock();
     }
 
+    #[IgnorePhpunitDeprecations]
     #[TestDox('getMockForAbstractClass() can be used to create a mock object for an abstract class')]
     public function testCreatesMockObjectForAbstractClassAndAllowsConfigurationOfAbstractMethods(): void
     {
@@ -85,6 +80,7 @@
         $this->assertTrue($mock->doSomething());
     }
 
+    #[IgnorePhpunitDeprecations]
     #[TestDox('getMockForTrait() can be used to create a mock object for a trait')]
     public function testCreatesMockObjectForTraitAndAllowsConfigurationOfMethods(): void
     {
@@ -96,6 +92,7 @@
         $this->assertTrue($mock->concreteMethod());
     }
 
+    #[IgnorePhpunitDeprecations]
     #[TestDox('onlyMethods() can be used to configure which methods should be doubled')]
     public function testCreatesPartialMockObjectForExtendableClass(): void
     {
