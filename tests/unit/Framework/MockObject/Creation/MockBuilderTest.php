<?php declare(strict_types=1);
/*
 * This file is part of PHPUnit.
 *
 * (c) Sebastian Bergmann <sebastian@phpunit.de>
 *
 * For the full copyright and license information, please view the LICENSE
 * file that was distributed with this source code.
 */
namespace PHPUnit\Framework\MockObject;

use function md5;
use function mt_rand;
use PHPUnit\Framework\Attributes\CoversClass;
use PHPUnit\Framework\Attributes\Group;
use PHPUnit\Framework\Attributes\IgnorePhpunitDeprecations;
use PHPUnit\Framework\Attributes\Medium;
use PHPUnit\Framework\Attributes\TestDox;
use PHPUnit\Framework\MockObject\Generator\NameAlreadyInUseException;
use PHPUnit\Framework\TestCase;
use PHPUnit\TestFixture\MockObject\AbstractClass;
use PHPUnit\TestFixture\MockObject\ExtendableClass;
use PHPUnit\TestFixture\MockObject\InterfaceWithReturnTypeDeclaration;
use PHPUnit\TestFixture\MockObject\TraitWithConcreteAndAbstractMethod;

#[CoversClass(MockBuilder::class)]
#[CoversClass(NameAlreadyInUseException::class)]
#[CoversClass(CannotUseAddMethodsException::class)]
#[Group('test-doubles')]
#[Group('test-doubles/creation')]
#[Group('test-doubles/mock-object')]
#[Medium]
final class MockBuilderTest extends TestCase
{
    #[TestDox('setMockClassName() can be used to configure the name of the mock object class')]
    public function testCanCreateMockObjectWithSpecifiedClassName(): void
    {
        $className = 'random_' . md5((string) mt_rand());

        $double = $this->getMockBuilder(InterfaceWithReturnTypeDeclaration::class)
            ->setMockClassName($className)
            ->getMock();

        $this->assertSame($className, $double::class);
    }

<<<<<<< HEAD
    #[IgnorePhpunitDeprecations]
=======
    #[TestDox('setMockClassName() cannot be used to configure the name of the mock object class when a class with that name already exists')]
    public function testCannotCreateMockObjectWithSpecifiedClassNameWhenClassWithThatNameAlreadyExists(): void
    {
        $this->expectException(NameAlreadyInUseException::class);

        $this->getMockBuilder(InterfaceWithReturnTypeDeclaration::class)
            ->setMockClassName(__CLASS__)
            ->getMock();
    }

>>>>>>> 63183f24
    #[TestDox('addMethods() can be used to configure an additional method for the mock object class when the original class does not have a method of the same name')]
    public function testCanCreateMockObjectForExtendableClassWhileAddingMethodsToIt(): void
    {
        $double = $this->getMockBuilder(ExtendableClass::class)
            ->addMethods(['additionalMethod'])
            ->getMock();

        $value = 'value';

        $double->method('additionalMethod')->willReturn($value);

        $this->assertSame($value, $double->additionalMethod());
    }

    #[IgnorePhpunitDeprecations]
    #[TestDox('addMethods() cannot be used to configure an additional method for the mock object class when the original class has a method of the same name')]
    public function testCannotCreateMockObjectForExtendableClassAddingMethodsToItThatItAlreadyHas(): void
    {
        $this->expectException(CannotUseAddMethodsException::class);

        $this->getMockBuilder(ExtendableClass::class)
            ->addMethods(['doSomething'])
            ->getMock();
    }

    #[IgnorePhpunitDeprecations]
    #[TestDox('getMockForAbstractClass() can be used to create a mock object for an abstract class')]
    public function testCreatesMockObjectForAbstractClassAndAllowsConfigurationOfAbstractMethods(): void
    {
        $mock = $this->getMockBuilder(AbstractClass::class)
            ->getMockForAbstractClass();

        $mock->expects($this->once())->method('doSomethingElse')->willReturn(true);

        $this->assertTrue($mock->doSomething());
    }

    #[IgnorePhpunitDeprecations]
    #[TestDox('getMockForTrait() can be used to create a mock object for a trait')]
    public function testCreatesMockObjectForTraitAndAllowsConfigurationOfMethods(): void
    {
        $mock = $this->getMockBuilder(TraitWithConcreteAndAbstractMethod::class)
            ->getMockForTrait();

        $mock->method('abstractMethod')->willReturn(true);

        $this->assertTrue($mock->concreteMethod());
    }

    #[IgnorePhpunitDeprecations]
    #[TestDox('onlyMethods() can be used to configure which methods should be doubled')]
    public function testCreatesPartialMockObjectForExtendableClass(): void
    {
        $mock = $this->getMockBuilder(ExtendableClass::class)
            ->onlyMethods(['doSomethingElse'])
            ->getMock();

        $mock->expects($this->once())->method('doSomethingElse')->willReturn(true);

        $this->assertTrue($mock->doSomething());
    }
}<|MERGE_RESOLUTION|>--- conflicted
+++ resolved
@@ -44,9 +44,6 @@
         $this->assertSame($className, $double::class);
     }
 
-<<<<<<< HEAD
-    #[IgnorePhpunitDeprecations]
-=======
     #[TestDox('setMockClassName() cannot be used to configure the name of the mock object class when a class with that name already exists')]
     public function testCannotCreateMockObjectWithSpecifiedClassNameWhenClassWithThatNameAlreadyExists(): void
     {
@@ -57,7 +54,7 @@
             ->getMock();
     }
 
->>>>>>> 63183f24
+    #[IgnorePhpunitDeprecations]
     #[TestDox('addMethods() can be used to configure an additional method for the mock object class when the original class does not have a method of the same name')]
     public function testCanCreateMockObjectForExtendableClassWhileAddingMethodsToIt(): void
     {
