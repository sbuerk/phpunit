<?php declare(strict_types=1);

/*
 * This file is part of PHPUnit.
 *
 * (c) Sebastian Bergmann <sebastian@phpunit.de>
 *
 * For the full copyright and license information, please view the LICENSE
 * file that was distributed with this source code.
 */
namespace PHPUnit\Framework\MockObject;

use function sprintf;
use PHPUnit\Framework\Attributes\CoversClass;
use PHPUnit\Framework\Attributes\Small;
use PHPUnit\Framework\Constraint\IsEqual;
use PHPUnit\Framework\MockObject\Builder\InvocationMocker;
use PHPUnit\Framework\MockObject\Stub\ReturnSelf;
use PHPUnit\Framework\MockObject\Stub\ReturnStub;
use PHPUnit\Framework\TestCase;
use PHPUnit\TestFixture\Foo;
use PHPUnit\TestFixture\MockObject\ClassWithAllPossibleReturnTypes;
use PHPUnit\TestFixture\MockObject\ClassWithImplicitProtocol;
use stdClass;

#[CoversClass(InvocationMocker::class)]
#[Small]
final class InvocationMockerTest extends TestCase
{
    public function testWillReturnWithOneValue(): void
    {
        $mock = $this->getMockBuilder(stdClass::class)
            ->addMethods(['foo'])
            ->getMock();

        $mock->method('foo')
            ->willReturn(1);

        $this->assertEquals(1, $mock->foo());
    }

    public function testWillReturnWithMultipleValues(): void
    {
        $mock = $this->getMockBuilder(stdClass::class)
            ->addMethods(['foo'])
            ->getMock();

        $mock->method('foo')
            ->willReturn(1, 2, 3);

        $this->assertEquals(1, $mock->foo());
        $this->assertEquals(2, $mock->foo());
        $this->assertEquals(3, $mock->foo());
    }

<<<<<<< HEAD
=======
    public function testWillReturnOnConsecutiveCalls(): void
    {
        $mock = $this->getMockBuilder(stdClass::class)
            ->addMethods(['foo'])
            ->getMock();

        $mock->method('foo')
            ->willReturnOnConsecutiveCalls(1, 2, 3);

        $this->assertEquals(1, $mock->foo());
        $this->assertEquals(2, $mock->foo());
        $this->assertEquals(3, $mock->foo());
    }

>>>>>>> 4cb7d584
    public function testWillReturnByReference(): void
    {
        $mock = $this->getMockBuilder(stdClass::class)
            ->addMethods(['foo'])
            ->getMock();

        $mock->method('foo')
            ->willReturnReference($value);

        $this->assertNull($mock->foo());
        $value = 'foo';
        $this->assertSame('foo', $mock->foo());
        $value = 'bar';
        $this->assertSame('bar', $mock->foo());
    }

    public function testWillFailWhenTryingToPerformExpectationUnconfigurableMethod(): void
    {
        $matcherCollection = new InvocationHandler([], false);

        $invocationMocker = new InvocationMocker(
            $matcherCollection,
            new Matcher($this->any())
        );

        $this->expectException(MethodCannotBeConfiguredException::class);

        $invocationMocker->method('someMethod');
    }

    public function testWillReturnFailsWhenTryingToReturnSingleIncompatibleValue(): void
    {
        $mock = $this->getMockBuilder(ClassWithAllPossibleReturnTypes::class)
            ->getMock();

        $invocationMocker = $mock->method('methodWithBoolReturnTypeDeclaration');

        $this->expectException(IncompatibleReturnValueException::class);
        $this->expectExceptionMessage('Method methodWithBoolReturnTypeDeclaration may not return value of type int, its declared return type is "bool"');
        $invocationMocker->willReturn(1);
    }

    public function testWillReturnFailsWhenTryingToReturnIncompatibleValueByConstraint(): void
    {
        $mock = $this->getMockBuilder(ClassWithAllPossibleReturnTypes::class)
            ->getMock();

        $invocationMocker = $mock->method(new IsEqual('methodWithBoolReturnTypeDeclaration'));

        $this->expectException(IncompatibleReturnValueException::class);
        $this->expectExceptionMessage('Method methodWithBoolReturnTypeDeclaration may not return value of type int, its declared return type is "bool"');
        $invocationMocker->willReturn(1);
    }

    public function testWillReturnFailsWhenTryingToReturnAtLeastOneIncompatibleValue(): void
    {
        $mock = $this->getMockBuilder(ClassWithAllPossibleReturnTypes::class)
            ->getMock();

        $invocationMocker = $mock->method('methodWithBoolReturnTypeDeclaration');

        $this->expectException(IncompatibleReturnValueException::class);
        $this->expectExceptionMessage('Method methodWithBoolReturnTypeDeclaration may not return value of type int, its declared return type is "bool"');
        $invocationMocker->willReturn(true, 1);
    }

    public function testWillReturnFailsWhenTryingToReturnSingleIncompatibleClass(): void
    {
        $mock = $this->getMockBuilder(ClassWithAllPossibleReturnTypes::class)
            ->getMock();

        $invocationMocker = $mock->method('methodWithClassReturnTypeDeclaration');

        $this->expectException(IncompatibleReturnValueException::class);
        $this->expectExceptionMessage(sprintf(
            'Method methodWithClassReturnTypeDeclaration may not return value of type %s, its declared return type is "%s"',
            Foo::class,
            stdClass::class
        ));
        $invocationMocker->willReturn(new Foo);
    }

    public function testWillReturnAllowsMatchersForMultipleMethodsWithDifferentReturnTypes(): void
    {
        /** @var ClassWithAllPossibleReturnTypes|\PHPUnit\Framework\MockObject\MockObject $mock */
        $mock = $this->getMockBuilder(ClassWithAllPossibleReturnTypes::class)
            ->getMock();

        $invocationMocker = $mock->method(new \PHPUnit\Framework\Constraint\IsAnything);
        $invocationMocker->willReturn(true, 1);

        $this->assertEquals(true, $mock->methodWithBoolReturnTypeDeclaration());
        $this->assertEquals(1, $mock->methodWithIntReturnTypeDeclaration());
    }

    public function testWillReturnValidType(): void
    {
        $mock = $this->getMockBuilder(ClassWithAllPossibleReturnTypes::class)
            ->getMock();

        $mock->method('methodWithBoolReturnTypeDeclaration')
            ->willReturn(true);

        $this->assertEquals(true, $mock->methodWithBoolReturnTypeDeclaration());
    }

    public function testWillReturnValidTypeForLowercaseCall(): void
    {
        $mock = $this->getMockBuilder(ClassWithAllPossibleReturnTypes::class)
            ->getMock();

        $mock->method('methodWithBoolReturnTypeDeclaration')
            ->willReturn(true);

        $this->assertEquals(true, $mock->methodwithboolreturntypedeclaration());
    }

    public function testWillReturnValidTypeForLowercaseMethod(): void
    {
        $mock = $this->getMockBuilder(ClassWithAllPossibleReturnTypes::class)
            ->getMock();

        $mock->method('methodwithboolreturntypedeclaration')
            ->willReturn(true);

        $this->assertEquals(true, $mock->methodWithBoolReturnTypeDeclaration());
    }

    /**
     * @see https://github.com/sebastianbergmann/phpunit/issues/3602
     */
    public function testWillReturnFailsWhenTryingToReturnValueFromVoidMethod(): void
    {
        /** @var ClassWithAllPossibleReturnTypes|\PHPUnit\Framework\MockObject\MockObject $out */
        $out    = $this->createMock(ClassWithAllPossibleReturnTypes::class);
        $method = $out->method('methodWithVoidReturnTypeDeclaration');

        $this->expectException(IncompatibleReturnValueException::class);
        $this->expectExceptionMessage('Method methodWithVoidReturnTypeDeclaration may not return value of type bool, its declared return type is "void"');
        $method->willReturn(true);
    }

    public function testExpectationsAreEnabledByPreviousMethodCallWhenChainedWithAfter(): void
    {
        $mock = $this->createMock(ClassWithImplicitProtocol::class);

        $mock->expects($this->once())
            ->method('firstCall')
            ->id($fristCallId = 'first-call-id');

        $mock->expects($this->once())
            ->method('secondCall')
            ->after($fristCallId);

        $mock->firstCall();
        $mock->secondCall();
    }

    public function testExpectationsAreNotTriggeredUntilPreviousMethodWasCalled(): void
    {
        $mock = $this->createMock(ClassWithImplicitProtocol::class);

        $mock->expects($this->once())
            ->method('firstCall')
            ->id($firstCallId = 'first-call-id');

        $mock->expects($this->once())
            ->method('secondCall')
            ->after($firstCallId);

        $mock->secondCall();
        $mock->firstCall();
        $mock->secondCall();
    }

    public function testWillReturnAlreadyInstantiatedStubs(): void
    {
        $mock = $this->getMockBuilder(stdClass::class)
            ->addMethods(['foo', 'bar'])
            ->getMock();

        $mock->method('foo')
            ->willReturn(new ReturnStub('foo'));

        $mock->method('bar')
            ->willReturn(new ReturnSelf);

        $this->assertSame('foo', $mock->foo());
        $this->assertSame($mock, $mock->bar());
    }
}<|MERGE_RESOLUTION|>--- conflicted
+++ resolved
@@ -53,23 +53,6 @@
         $this->assertEquals(3, $mock->foo());
     }
 
-<<<<<<< HEAD
-=======
-    public function testWillReturnOnConsecutiveCalls(): void
-    {
-        $mock = $this->getMockBuilder(stdClass::class)
-            ->addMethods(['foo'])
-            ->getMock();
-
-        $mock->method('foo')
-            ->willReturnOnConsecutiveCalls(1, 2, 3);
-
-        $this->assertEquals(1, $mock->foo());
-        $this->assertEquals(2, $mock->foo());
-        $this->assertEquals(3, $mock->foo());
-    }
-
->>>>>>> 4cb7d584
     public function testWillReturnByReference(): void
     {
         $mock = $this->getMockBuilder(stdClass::class)
