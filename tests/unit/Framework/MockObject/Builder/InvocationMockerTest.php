<?php declare(strict_types=1);

/*
 * This file is part of PHPUnit.
 *
 * (c) Sebastian Bergmann <sebastian@phpunit.de>
 *
 * For the full copyright and license information, please view the LICENSE
 * file that was distributed with this source code.
 */
use PHPUnit\Framework\Constraint\IsEqual;
use PHPUnit\Framework\MockObject\Builder\InvocationMocker;
use PHPUnit\Framework\MockObject\IncompatibleReturnValueException;
use PHPUnit\Framework\MockObject\InvocationHandler;
use PHPUnit\Framework\MockObject\Matcher;
use PHPUnit\Framework\MockObject\MethodCannotBeConfiguredException;
use PHPUnit\Framework\MockObject\Stub\ReturnSelf;
use PHPUnit\Framework\MockObject\Stub\ReturnStub;
use PHPUnit\Framework\TestCase;
use PHPUnit\TestFixture\MockObject\ClassWithAllPossibleReturnTypes;
use PHPUnit\TestFixture\MockObject\ClassWithImplicitProtocol;

/**
 * @covers \PHPUnit\Framework\MockObject\Builder\InvocationMocker
 * @small
 */
final class InvocationMockerTest extends TestCase
{
    public function testWillReturnWithOneValue(): void
    {
        $mock = $this->getMockBuilder(stdClass::class)
            ->addMethods(['foo'])
            ->getMock();

        $mock->method('foo')
             ->willReturn(1);

        $this->assertEquals(1, $mock->foo());
    }

    public function testWillReturnWithMultipleValues(): void
    {
        $mock = $this->getMockBuilder(stdClass::class)
            ->addMethods(['foo'])
            ->getMock();

        $mock->method('foo')
             ->willReturn(1, 2, 3);

        $this->assertEquals(1, $mock->foo());
        $this->assertEquals(2, $mock->foo());
        $this->assertEquals(3, $mock->foo());
    }

    public function testWillReturnByReference(): void
    {
        $mock = $this->getMockBuilder(stdClass::class)
            ->addMethods(['foo'])
            ->getMock();

        $mock->method('foo')
             ->willReturnReference($value);

        $this->assertNull($mock->foo());
        $value = 'foo';
        $this->assertSame('foo', $mock->foo());
        $value = 'bar';
        $this->assertSame('bar', $mock->foo());
    }

    public function testWillFailWhenTryingToPerformExpectationUnconfigurableMethod(): void
    {
        $matcherCollection = new InvocationHandler([], false);

        $invocationMocker = new InvocationMocker(
            $matcherCollection,
            new Matcher($this->any())
        );

        $this->expectException(MethodCannotBeConfiguredException::class);

        $invocationMocker->method('someMethod');
    }

    public function testWillReturnFailsWhenTryingToReturnSingleIncompatibleValue(): void
    {
        $mock = $this->getMockBuilder(ClassWithAllPossibleReturnTypes::class)
            ->getMock();

        $invocationMocker = $mock->method('methodWithBoolReturnTypeDeclaration');

        $this->expectException(IncompatibleReturnValueException::class);
<<<<<<< HEAD
        $this->expectExceptionMessage('Method methodWithBoolReturnTypeDeclaration may not return value of type int, its return declaration is "bool"');
=======
        $this->expectExceptionMessage('Method methodWithBoolReturnTypeDeclaration may not return value of type integer, its declared return type is "bool"');
>>>>>>> 21bf2fae
        $invocationMocker->willReturn(1);
    }

    public function testWillReturnFailsWhenTryingToReturnIncompatibleValueByConstraint(): void
    {
        $mock = $this->getMockBuilder(ClassWithAllPossibleReturnTypes::class)
            ->getMock();

        $invocationMocker = $mock->method(new IsEqual('methodWithBoolReturnTypeDeclaration'));

        $this->expectException(IncompatibleReturnValueException::class);
<<<<<<< HEAD
        $this->expectExceptionMessage('Method methodWithBoolReturnTypeDeclaration may not return value of type int, its return declaration is "bool"');
=======
        $this->expectExceptionMessage('Method methodWithBoolReturnTypeDeclaration may not return value of type integer, its declared return type is "bool"');
>>>>>>> 21bf2fae
        $invocationMocker->willReturn(1);
    }

    public function testWillReturnFailsWhenTryingToReturnAtLeastOneIncompatibleValue(): void
    {
        $mock = $this->getMockBuilder(ClassWithAllPossibleReturnTypes::class)
            ->getMock();

        $invocationMocker = $mock->method('methodWithBoolReturnTypeDeclaration');

        $this->expectException(IncompatibleReturnValueException::class);
<<<<<<< HEAD
        $this->expectExceptionMessage('Method methodWithBoolReturnTypeDeclaration may not return value of type int, its return declaration is "bool"');
=======
        $this->expectExceptionMessage('Method methodWithBoolReturnTypeDeclaration may not return value of type integer, its declared return type is "bool"');
>>>>>>> 21bf2fae
        $invocationMocker->willReturn(true, 1);
    }

    public function testWillReturnFailsWhenTryingToReturnSingleIncompatibleClass(): void
    {
        $mock = $this->getMockBuilder(ClassWithAllPossibleReturnTypes::class)
            ->getMock();

        $invocationMocker = $mock->method('methodWithClassReturnTypeDeclaration');

        $this->expectException(IncompatibleReturnValueException::class);
        $this->expectExceptionMessage('Method methodWithClassReturnTypeDeclaration may not return value of type Foo, its declared return type is "stdClass"');
        $invocationMocker->willReturn(new Foo());
    }

    public function testWillReturnAllowsMatchersForMultipleMethodsWithDifferentReturnTypes(): void
    {
        /** @var ClassWithAllPossibleReturnTypes|\PHPUnit\Framework\MockObject\MockObject $mock */
        $mock = $this->getMockBuilder(ClassWithAllPossibleReturnTypes::class)
            ->getMock();

        $invocationMocker = $mock->method(new \PHPUnit\Framework\Constraint\IsAnything());
        $invocationMocker->willReturn(true, 1);

        $this->assertEquals(true, $mock->methodWithBoolReturnTypeDeclaration());
        $this->assertEquals(1, $mock->methodWithIntReturnTypeDeclaration());
    }

    public function testWillReturnValidType(): void
    {
        $mock = $this->getMockBuilder(ClassWithAllPossibleReturnTypes::class)
            ->getMock();

        $mock->method('methodWithBoolReturnTypeDeclaration')
             ->willReturn(true);

        $this->assertEquals(true, $mock->methodWithBoolReturnTypeDeclaration());
    }

    public function testWillReturnValidTypeForLowercaseCall(): void
    {
        $mock = $this->getMockBuilder(ClassWithAllPossibleReturnTypes::class)
            ->getMock();

        $mock->method('methodWithBoolReturnTypeDeclaration')
             ->willReturn(true);

        $this->assertEquals(true, $mock->methodwithboolreturntypedeclaration());
    }

    public function testWillReturnValidTypeForLowercaseMethod(): void
    {
        $mock = $this->getMockBuilder(ClassWithAllPossibleReturnTypes::class)
            ->getMock();

        $mock->method('methodwithboolreturntypedeclaration')
             ->willReturn(true);

        $this->assertEquals(true, $mock->methodWithBoolReturnTypeDeclaration());
    }

    /**
     * @see https://github.com/sebastianbergmann/phpunit/issues/3602
     */
    public function testWillReturnFailsWhenTryingToReturnValueFromVoidMethod(): void
    {
        /** @var ClassWithAllPossibleReturnTypes|\PHPUnit\Framework\MockObject\MockObject $out */
        $out    = $this->createMock(ClassWithAllPossibleReturnTypes::class);
        $method = $out->method('methodWithVoidReturnTypeDeclaration');

        $this->expectException(IncompatibleReturnValueException::class);
<<<<<<< HEAD
        $this->expectExceptionMessage('Method methodWithVoidReturnTypeDeclaration may not return value of type bool, its return declaration is "void"');
=======
        $this->expectExceptionMessage('Method methodWithVoidReturnTypeDeclaration may not return value of type boolean, its declared return type is "void"');
>>>>>>> 21bf2fae
        $method->willReturn(true);
    }

    public function testExpectationsAreEnabledByPreviousMethodCallWhenChainedWithAfter(): void
    {
        $mock = $this->createMock(ClassWithImplicitProtocol::class);

        $mock->expects($this->once())
            ->method('firstCall')
            ->id($fristCallId = 'first-call-id');

        $mock->expects($this->once())
            ->method('secondCall')
            ->after($fristCallId);

        $mock->firstCall();
        $mock->secondCall();
    }

    public function testExpectationsAreNotTriggeredUntilPreviousMethodWasCalled(): void
    {
        $mock = $this->createMock(ClassWithImplicitProtocol::class);

        $mock->expects($this->once())
            ->method('firstCall')
            ->id($firstCallId = 'first-call-id');

        $mock->expects($this->once())
            ->method('secondCall')
            ->after($firstCallId);

        $mock->secondCall();
        $mock->firstCall();
        $mock->secondCall();
    }

    public function testWillReturnAlreadyInstantiatedStubs(): void
    {
        $mock = $this->getMockBuilder(stdClass::class)
            ->addMethods(['foo', 'bar'])
            ->getMock();

        $mock->method('foo')
             ->willReturn(new ReturnStub('foo'));

        $mock->method('bar')
             ->willReturn(new ReturnSelf());

        $this->assertSame('foo', $mock->foo());
        $this->assertSame($mock, $mock->bar());
    }
}<|MERGE_RESOLUTION|>--- conflicted
+++ resolved
@@ -90,11 +90,7 @@
         $invocationMocker = $mock->method('methodWithBoolReturnTypeDeclaration');
 
         $this->expectException(IncompatibleReturnValueException::class);
-<<<<<<< HEAD
-        $this->expectExceptionMessage('Method methodWithBoolReturnTypeDeclaration may not return value of type int, its return declaration is "bool"');
-=======
-        $this->expectExceptionMessage('Method methodWithBoolReturnTypeDeclaration may not return value of type integer, its declared return type is "bool"');
->>>>>>> 21bf2fae
+        $this->expectExceptionMessage('Method methodWithBoolReturnTypeDeclaration may not return value of type int, its declared return type is "bool"');
         $invocationMocker->willReturn(1);
     }
 
@@ -106,11 +102,7 @@
         $invocationMocker = $mock->method(new IsEqual('methodWithBoolReturnTypeDeclaration'));
 
         $this->expectException(IncompatibleReturnValueException::class);
-<<<<<<< HEAD
-        $this->expectExceptionMessage('Method methodWithBoolReturnTypeDeclaration may not return value of type int, its return declaration is "bool"');
-=======
-        $this->expectExceptionMessage('Method methodWithBoolReturnTypeDeclaration may not return value of type integer, its declared return type is "bool"');
->>>>>>> 21bf2fae
+        $this->expectExceptionMessage('Method methodWithBoolReturnTypeDeclaration may not return value of type int, its declared return type is "bool"');
         $invocationMocker->willReturn(1);
     }
 
@@ -122,11 +114,7 @@
         $invocationMocker = $mock->method('methodWithBoolReturnTypeDeclaration');
 
         $this->expectException(IncompatibleReturnValueException::class);
-<<<<<<< HEAD
-        $this->expectExceptionMessage('Method methodWithBoolReturnTypeDeclaration may not return value of type int, its return declaration is "bool"');
-=======
-        $this->expectExceptionMessage('Method methodWithBoolReturnTypeDeclaration may not return value of type integer, its declared return type is "bool"');
->>>>>>> 21bf2fae
+        $this->expectExceptionMessage('Method methodWithBoolReturnTypeDeclaration may not return value of type int, its declared return type is "bool"');
         $invocationMocker->willReturn(true, 1);
     }
 
@@ -198,11 +186,7 @@
         $method = $out->method('methodWithVoidReturnTypeDeclaration');
 
         $this->expectException(IncompatibleReturnValueException::class);
-<<<<<<< HEAD
-        $this->expectExceptionMessage('Method methodWithVoidReturnTypeDeclaration may not return value of type bool, its return declaration is "void"');
-=======
-        $this->expectExceptionMessage('Method methodWithVoidReturnTypeDeclaration may not return value of type boolean, its declared return type is "void"');
->>>>>>> 21bf2fae
+        $this->expectExceptionMessage('Method methodWithVoidReturnTypeDeclaration may not return value of type bool, its declared return type is "void"');
         $method->willReturn(true);
     }
 
