--- conflicted
+++ resolved
@@ -1018,14 +1018,7 @@
     {
         $this->assertThat(
             null,
-<<<<<<< HEAD
-            $this->callback(static fn ($other) => true)
-=======
-            $this->callback(static function ($other)
-            {
-                return true;
-            }),
->>>>>>> 1badd7d7
+            $this->callback(static fn ($other) => true),
         );
     }
 
