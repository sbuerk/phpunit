--- conflicted
+++ resolved
@@ -165,11 +165,7 @@
 
     public function testExceptionInSetUp(): void
     {
-<<<<<<< HEAD
-        $test   = new ExceptionInSetUpTest('testSomething');
-=======
-        $test = new \ExceptionInSetUpTest('testSomething');
->>>>>>> 1d4f0dc8
+        $test = new ExceptionInSetUpTest('testSomething');
         $test->run();
 
         $this->assertTrue($test->setUp);
@@ -181,11 +177,7 @@
 
     public function testExceptionInAssertPreConditions(): void
     {
-<<<<<<< HEAD
-        $test   = new ExceptionInAssertPreConditionsTest('testSomething');
-=======
-        $test = new \ExceptionInAssertPreConditionsTest('testSomething');
->>>>>>> 1d4f0dc8
+        $test = new ExceptionInAssertPreConditionsTest('testSomething');
         $test->run();
 
         $this->assertTrue($test->setUp);
@@ -197,11 +189,7 @@
 
     public function testExceptionInTest(): void
     {
-<<<<<<< HEAD
-        $test   = new ExceptionInTest('testSomething');
-=======
-        $test = new \ExceptionInTest('testSomething');
->>>>>>> 1d4f0dc8
+        $test = new ExceptionInTest('testSomething');
         $test->run();
 
         $this->assertTrue($test->setUp);
@@ -213,11 +201,7 @@
 
     public function testExceptionInAssertPostConditions(): void
     {
-<<<<<<< HEAD
-        $test   = new ExceptionInAssertPostConditionsTest('testSomething');
-=======
-        $test = new \ExceptionInAssertPostConditionsTest('testSomething');
->>>>>>> 1d4f0dc8
+        $test = new ExceptionInAssertPostConditionsTest('testSomething');
         $test->run();
 
         $this->assertTrue($test->setUp);
@@ -229,11 +213,7 @@
 
     public function testExceptionInTearDown(): void
     {
-<<<<<<< HEAD
-        $test   = new ExceptionInTearDownTest('testSomething');
-=======
-        $test = new \ExceptionInTearDownTest('testSomething');
->>>>>>> 1d4f0dc8
+        $test = new ExceptionInTearDownTest('testSomething');
         $test->run();
 
         $this->assertTrue($test->setUp);
@@ -247,11 +227,7 @@
 
     public function testExceptionInTestIsDetectedInTeardown(): void
     {
-<<<<<<< HEAD
-        $test   = new ExceptionInTestDetectedInTeardown('testSomething');
-=======
-        $test = new \ExceptionInTestDetectedInTeardown('testSomething');
->>>>>>> 1d4f0dc8
+        $test = new ExceptionInTestDetectedInTeardown('testSomething');
         $test->run();
 
         $this->assertTrue($test->exceptionDetected);
@@ -676,11 +652,7 @@
 
     public function testIsInIsolationReturnsTrue(): void
     {
-<<<<<<< HEAD
-        $test   = new IsolationTest('testIsInIsolationReturnsTrue');
-=======
-        $test = new \IsolationTest('testIsInIsolationReturnsTrue');
->>>>>>> 1d4f0dc8
+        $test = new IsolationTest('testIsInIsolationReturnsTrue');
         $test->setRunTestInSeparateProcess(true);
         $result = $test->run();
 
@@ -786,11 +758,7 @@
 
     public function testSkipsIfRequiresNonExistingExtension(): void
     {
-<<<<<<< HEAD
-        $test   = new RequirementsTest('testTen');
-=======
-        $test = new \RequirementsTest('testTen');
->>>>>>> 1d4f0dc8
+        $test = new RequirementsTest('testTen');
         $test->run();
 
         $this->assertEquals(
@@ -801,11 +769,7 @@
 
     public function testSkipsIfRequiresExtensionWithAMinimumVersion(): void
     {
-<<<<<<< HEAD
-        $test   = new RequirementsTest('testSpecificExtensionVersion');
-=======
-        $test = new \RequirementsTest('testSpecificExtensionVersion');
->>>>>>> 1d4f0dc8
+        $test = new RequirementsTest('testSpecificExtensionVersion');
         $test->run();
 
         $this->assertEquals(
@@ -816,11 +780,7 @@
 
     public function testSkipsProvidesMessagesForAllSkippingReasons(): void
     {
-<<<<<<< HEAD
-        $test   = new RequirementsTest('testAllPossibleRequirements');
-=======
-        $test = new \RequirementsTest('testAllPossibleRequirements');
->>>>>>> 1d4f0dc8
+        $test = new RequirementsTest('testAllPossibleRequirements');
         $test->run();
 
         $this->assertEquals(
@@ -867,11 +827,7 @@
 
     public function testRequiringASetting(): void
     {
-<<<<<<< HEAD
-        $test   = new RequirementsTest('testSettingDisplayErrorsOn');
-=======
-        $test = new \RequirementsTest('testSettingDisplayErrorsOn');
->>>>>>> 1d4f0dc8
+        $test = new RequirementsTest('testSettingDisplayErrorsOn');
 
         // Get this so we can return it to whatever it was before the test.
         $displayErrorsVal = ini_get('display_errors');
