--- conflicted
+++ resolved
@@ -19,34 +19,7 @@
 {
     public static function getOperatorName(): string
     {
-<<<<<<< HEAD
         return 'xor';
-=======
-        $other = 'Foo';
-        $count = 5;
-
-        $constraints = array_map(function () use ($other)
-        {
-            static $count = 0;
-
-            $constraint = $this->getMockBuilder(Constraint::class)->getMock();
-
-            $constraint
-                ->expects($this->once())
-                ->method('evaluate')
-                ->with($this->identicalTo($other))
-                ->willReturn($count % 2 === 1);
-
-            $count++;
-
-            return $constraint;
-        }, array_fill(0, $count, null));
-
-        $constraint = LogicalXor::fromConstraints(...$constraints);
-
-        $this->assertInstanceOf(LogicalXor::class, $constraint);
-        $this->assertTrue($constraint->evaluate($other, '', true));
->>>>>>> 5ea9eb56
     }
 
     public static function getOperatorPrecedence(): int
@@ -58,7 +31,8 @@
     {
         $initial = (bool) array_shift($input);
 
-        return array_reduce($input, static function ($carry, bool $item): bool {
+        return array_reduce($input, static function ($carry, bool $item): bool
+        {
             return $carry xor $item;
         }, $initial);
     }
