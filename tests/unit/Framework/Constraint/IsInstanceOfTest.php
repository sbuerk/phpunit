<?php declare(strict_types=1);
/*
 * This file is part of PHPUnit.
 *
 * (c) Sebastian Bergmann <sebastian@phpunit.de>
 *
 * For the full copyright and license information, please view the LICENSE
 * file that was distributed with this source code.
 */
namespace PHPUnit\Framework\Constraint;

use PHPUnit\Framework\ExpectationFailedException;
use PHPUnit\Framework\TestFailure;
use ReflectionException;
use stdClass;

/**
 * @small
 */
final class IsInstanceOfTest extends ConstraintTestCase
{
    public function testConstraintInstanceOf(): void
    {
        $constraint = new IsInstanceOf(stdClass::class);

<<<<<<< HEAD
        self::assertTrue($constraint->evaluate(new stdClass, '', true));
=======
        $this->assertTrue($constraint->evaluate(new stdClass, '', true));
>>>>>>> 8839d8da
    }

    public function testConstraintFailsOnString(): void
    {
        $constraint = new IsInstanceOf(stdClass::class);

        try {
            $constraint->evaluate('stdClass');
        } catch (ExpectationFailedException $e) {
            $this->assertSame(
                <<<'EOT'
Failed asserting that 'stdClass' is an instance of class "stdClass".

EOT
                ,
                TestFailure::exceptionToString($e)
            );
        }
    }

    public function testCronstraintsThrowsReflectionException(): void
    {
        $this->throwException(new ReflectionException);

        $constraint = new IsInstanceOf(NotExistingClass::class);

        $this->assertSame(
            'is instance of class "PHPUnit\Framework\Constraint\NotExistingClass"',
            $constraint->toString()
        );
    }
}<|MERGE_RESOLUTION|>--- conflicted
+++ resolved
@@ -23,11 +23,7 @@
     {
         $constraint = new IsInstanceOf(stdClass::class);
 
-<<<<<<< HEAD
-        self::assertTrue($constraint->evaluate(new stdClass, '', true));
-=======
         $this->assertTrue($constraint->evaluate(new stdClass, '', true));
->>>>>>> 8839d8da
     }
 
     public function testConstraintFailsOnString(): void
