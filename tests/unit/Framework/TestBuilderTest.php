<?php declare(strict_types=1);
/*
 * This file is part of PHPUnit.
 *
 * (c) Sebastian Bergmann <sebastian@phpunit.de>
 *
 * For the full copyright and license information, please view the LICENSE
 * file that was distributed with this source code.
 */
namespace PHPUnit\Framework;

use PHPUnit\TestFixture\EmptyDataProviderTest;
use PHPUnit\TestFixture\TestWithAnnotations;
use ReflectionClass;

/**
 * @covers \PHPUnit\Framework\TestBuilder
 */
final class TestBuilderTest extends TestCase
{
<<<<<<< HEAD
    public function testCreateTestForNotInstantiableTestClass(): void
    {
        $reflector = $this->getMockBuilder(ReflectionClass::class)
            ->setConstructorArgs([$this])
            ->getMock();

        assert($reflector instanceof MockObject);
        assert($reflector instanceof ReflectionClass);

        $reflector->expects($this->once())
            ->method('isInstantiable')
            ->willReturn(false);

        $reflector->expects($this->once())
            ->method('getName')
            ->willReturn('foo');

        $test = (new TestBuilder)->build($reflector, 'TestForNonInstantiableTestClass');

        $this->assertInstanceOf(ErrorTestCase::class, $test);

        /* @var ErrorTestCase $test */
        $this->assertSame('Cannot instantiate class "foo".', $test->getMessage());
=======
    public function testCreateTestForTestClassWithModifiedConstructor(): void
    {
        $test = (new TestBuilder)->build(new ReflectionClass(ModifiedConstructorTestCase::class), 'testCase');
        $this->assertInstanceOf(ModifiedConstructorTestCase::class, $test);
>>>>>>> 6a0056b9
    }

    public function testCreateWithEmptyData(): void
    {
        $test = (new TestBuilder)->build(new ReflectionClass(EmptyDataProviderTest::class), 'testCase');
        $this->assertInstanceOf(DataProviderTestSuite::class, $test);
        /* @var DataProviderTestSuite $test */
        $this->assertInstanceOf(SkippedTestCase::class, $test->getGroupDetails()['default'][0]);
    }

    /**
     * @dataProvider provideWithAnnotations
     */
    public function testWithAnnotations(string $methodName): void
    {
        $test = (new TestBuilder)->build(new ReflectionClass(TestWithAnnotations::class), $methodName);
        $this->assertInstanceOf(TestWithAnnotations::class, $test);
    }

    public function provideWithAnnotations(): array
    {
        return [
            ['testThatInteractsWithGlobalVariables'],
            ['testThatInteractsWithStaticAttributes'],
            ['testInSeparateProcess'],
        ];
    }

    /**
     * @dataProvider provideWithAnnotationsAndDataProvider
     */
    public function testWithAnnotationsAndDataProvider(string $methodName): void
    {
        $test = (new TestBuilder)->build(new ReflectionClass(TestWithAnnotations::class), $methodName);
        $this->assertInstanceOf(DataProviderTestSuite::class, $test);
    }

    public function provideWithAnnotationsAndDataProvider(): array
    {
        return [
            ['testThatInteractsWithGlobalVariablesWithDataProvider'],
            ['testThatInteractsWithStaticAttributesWithDataProvider'],
            ['testInSeparateProcessWithDataProvider'],
        ];
    }
}<|MERGE_RESOLUTION|>--- conflicted
+++ resolved
@@ -18,38 +18,6 @@
  */
 final class TestBuilderTest extends TestCase
 {
-<<<<<<< HEAD
-    public function testCreateTestForNotInstantiableTestClass(): void
-    {
-        $reflector = $this->getMockBuilder(ReflectionClass::class)
-            ->setConstructorArgs([$this])
-            ->getMock();
-
-        assert($reflector instanceof MockObject);
-        assert($reflector instanceof ReflectionClass);
-
-        $reflector->expects($this->once())
-            ->method('isInstantiable')
-            ->willReturn(false);
-
-        $reflector->expects($this->once())
-            ->method('getName')
-            ->willReturn('foo');
-
-        $test = (new TestBuilder)->build($reflector, 'TestForNonInstantiableTestClass');
-
-        $this->assertInstanceOf(ErrorTestCase::class, $test);
-
-        /* @var ErrorTestCase $test */
-        $this->assertSame('Cannot instantiate class "foo".', $test->getMessage());
-=======
-    public function testCreateTestForTestClassWithModifiedConstructor(): void
-    {
-        $test = (new TestBuilder)->build(new ReflectionClass(ModifiedConstructorTestCase::class), 'testCase');
-        $this->assertInstanceOf(ModifiedConstructorTestCase::class, $test);
->>>>>>> 6a0056b9
-    }
-
     public function testCreateWithEmptyData(): void
     {
         $test = (new TestBuilder)->build(new ReflectionClass(EmptyDataProviderTest::class), 'testCase');
