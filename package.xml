<?xml version="1.0" encoding="UTF-8"?>
<package packagerversion="1.4.10" version="2.0"
  xmlns="http://pear.php.net/dtd/package-2.0"
  xmlns:tasks="http://pear.php.net/dtd/tasks-1.0"
  xmlns:xsi="http://www.w3.org/2001/XMLSchema-instance"
  xsi:schemaLocation="http://pear.php.net/dtd/tasks-1.0
                      http://pear.php.net/dtd/tasks-1.0.xsd
                      http://pear.php.net/dtd/package-2.0
                      http://pear.php.net/dtd/package-2.0.xsd">
 <name>PHPUnit</name>
 <channel>pear.phpunit.de</channel>
 <summary>Regression testing framework for unit tests.</summary>
 <description>PHPUnit is a regression testing framework used by the developer who implements unit tests in PHP. This is the version to be used with PHP 5.</description>
 <lead>
  <name>Sebastian Bergmann</name>
  <user>sb</user>
  <email>sb@sebastian-bergmann.de</email>
  <active>yes</active>
 </lead>
 <date>2007-07-29</date>
 <version>
<<<<<<< HEAD
  <release>3.2.0-dev</release>
  <api>3.2.0</api>
=======
  <release>3.1.5</release>
  <api>3.1.0</api>
>>>>>>> 754fe1d1
 </version>
 <stability>
  <release>stable</release>
  <api>stable</api>
 </stability>
 <license>BSD License</license>
 <notes>http://www.phpunit.de/wiki/ChangeLog</notes>
 <contents>
  <dir name="/">
   <dir name="PHPUnit">
    <dir name="Extensions">
     <dir name="PhptTestCase">
      <file baseinstalldir="/" name="Logger.php" role="php">
       <tasks:replace from="@package_version@" to="version" type="package-info" />
      </file>
     </dir>
     <file baseinstalldir="/" name="ExceptionTestCase.php" role="php">
      <tasks:replace from="@package_version@" to="version" type="package-info" />
     </file>
     <file baseinstalldir="/" name="OutputTestCase.php" role="php">
      <tasks:replace from="@package_version@" to="version" type="package-info" />
     </file>
     <file baseinstalldir="/" name="PerformanceTestCase.php" role="php">
      <tasks:replace from="@package_version@" to="version" type="package-info" />
     </file>
     <file baseinstalldir="/" name="PhptTestCase.php" role="php">
      <tasks:replace from="@package_version@" to="version" type="package-info" />
     </file>
     <file baseinstalldir="/" name="PhptTestSuite.php" role="php">
      <tasks:replace from="@package_version@" to="version" type="package-info" />
     </file>
     <file baseinstalldir="/" name="RepeatedTest.php" role="php">
      <tasks:replace from="@package_version@" to="version" type="package-info" />
     </file>
     <file baseinstalldir="/" name="SeleniumTestCase.php" role="php">
      <tasks:replace from="@package_version@" to="version" type="package-info" />
     </file>
     <file baseinstalldir="/" name="TestDecorator.php" role="php">
      <tasks:replace from="@package_version@" to="version" type="package-info" />
     </file>
    </dir>
    <dir name="Framework">
     <dir name="ComparisonFailure">
      <file baseinstalldir="/" name="Array.php" role="php">
       <tasks:replace from="@package_version@" to="version" type="package-info" />
      </file>
      <file baseinstalldir="/" name="Object.php" role="php">
       <tasks:replace from="@package_version@" to="version" type="package-info" />
      </file>
      <file baseinstalldir="/" name="Scalar.php" role="php">
       <tasks:replace from="@package_version@" to="version" type="package-info" />
      </file>
      <file baseinstalldir="/" name="String.php" role="php">
       <tasks:replace from="@package_version@" to="version" type="package-info" />
      </file>
      <file baseinstalldir="/" name="Type.php" role="php">
       <tasks:replace from="@package_version@" to="version" type="package-info" />
      </file>
     </dir>
     <dir name="Constraint">
      <file baseinstalldir="/" name="And.php" role="php">
       <tasks:replace from="@package_version@" to="version" type="package-info" />
      </file>
      <file baseinstalldir="/" name="ArrayHasKey.php" role="php">
       <tasks:replace from="@package_version@" to="version" type="package-info" />
      </file>
      <file baseinstalldir="/" name="Attribute.php" role="php">
       <tasks:replace from="@package_version@" to="version" type="package-info" />
      </file>
      <file baseinstalldir="/" name="ClassHasAttribute.php" role="php">
       <tasks:replace from="@package_version@" to="version" type="package-info" />
      </file>
      <file baseinstalldir="/" name="ClassHasStaticAttribute.php" role="php">
       <tasks:replace from="@package_version@" to="version" type="package-info" />
      </file>
      <file baseinstalldir="/" name="FileExists.php" role="php">
       <tasks:replace from="@package_version@" to="version" type="package-info" />
      </file>
      <file baseinstalldir="/" name="GreaterThan.php" role="php">
       <tasks:replace from="@package_version@" to="version" type="package-info" />
      </file>
      <file baseinstalldir="/" name="IsAnything.php" role="php">
       <tasks:replace from="@package_version@" to="version" type="package-info" />
      </file>
      <file baseinstalldir="/" name="IsEqual.php" role="php">
       <tasks:replace from="@package_version@" to="version" type="package-info" />
      </file>
      <file baseinstalldir="/" name="IsIdentical.php" role="php">
       <tasks:replace from="@package_version@" to="version" type="package-info" />
      </file>
      <file baseinstalldir="/" name="IsInstanceOf.php" role="php">
       <tasks:replace from="@package_version@" to="version" type="package-info" />
      </file>
      <file baseinstalldir="/" name="IsType.php" role="php">
       <tasks:replace from="@package_version@" to="version" type="package-info" />
      </file>
      <file baseinstalldir="/" name="LessThan.php" role="php">
       <tasks:replace from="@package_version@" to="version" type="package-info" />
      </file>
      <file baseinstalldir="/" name="Not.php" role="php">
       <tasks:replace from="@package_version@" to="version" type="package-info" />
      </file>
      <file baseinstalldir="/" name="ObjectHasAttribute.php" role="php">
       <tasks:replace from="@package_version@" to="version" type="package-info" />
      </file>
      <file baseinstalldir="/" name="Or.php" role="php">
       <tasks:replace from="@package_version@" to="version" type="package-info" />
      </file>
      <file baseinstalldir="/" name="PCREMatch.php" role="php">
       <tasks:replace from="@package_version@" to="version" type="package-info" />
      </file>
      <file baseinstalldir="/" name="StringContains.php" role="php">
       <tasks:replace from="@package_version@" to="version" type="package-info" />
      </file>
      <file baseinstalldir="/" name="TraversableContains.php" role="php">
       <tasks:replace from="@package_version@" to="version" type="package-info" />
      </file>
      <file baseinstalldir="/" name="TraversableContainsOnly.php" role="php">
       <tasks:replace from="@package_version@" to="version" type="package-info" />
      </file>
      <file baseinstalldir="/" name="Xor.php" role="php">
       <tasks:replace from="@package_version@" to="version" type="package-info" />
      </file>
     </dir>
     <dir name="MockObject">
      <dir name="Builder">
       <file baseinstalldir="/" name="Identity.php" role="php">
        <tasks:replace from="@package_version@" to="version" type="package-info" />
       </file>
       <file baseinstalldir="/" name="InvocationMocker.php" role="php">
        <tasks:replace from="@package_version@" to="version" type="package-info" />
       </file>
       <file baseinstalldir="/" name="Match.php" role="php">
        <tasks:replace from="@package_version@" to="version" type="package-info" />
       </file>
       <file baseinstalldir="/" name="MethodNameMatch.php" role="php">
        <tasks:replace from="@package_version@" to="version" type="package-info" />
       </file>
       <file baseinstalldir="/" name="Namespace.php" role="php">
        <tasks:replace from="@package_version@" to="version" type="package-info" />
       </file>
       <file baseinstalldir="/" name="ParametersMatch.php" role="php">
        <tasks:replace from="@package_version@" to="version" type="package-info" />
       </file>
       <file baseinstalldir="/" name="Stub.php" role="php">
        <tasks:replace from="@package_version@" to="version" type="package-info" />
       </file>
      </dir>
      <dir name="Matcher">
       <file baseinstalldir="/" name="AnyInvokedCount.php" role="php">
        <tasks:replace from="@package_version@" to="version" type="package-info" />
       </file>
       <file baseinstalldir="/" name="AnyParameters.php" role="php">
        <tasks:replace from="@package_version@" to="version" type="package-info" />
       </file>
       <file baseinstalldir="/" name="Invocation.php" role="php">
        <tasks:replace from="@package_version@" to="version" type="package-info" />
       </file>
       <file baseinstalldir="/" name="InvokedAtIndex.php" role="php">
        <tasks:replace from="@package_version@" to="version" type="package-info" />
       </file>
       <file baseinstalldir="/" name="InvokedAtLeastOnce.php" role="php">
        <tasks:replace from="@package_version@" to="version" type="package-info" />
       </file>
       <file baseinstalldir="/" name="InvokedCount.php" role="php">
        <tasks:replace from="@package_version@" to="version" type="package-info" />
       </file>
       <file baseinstalldir="/" name="InvokedRecorder.php" role="php">
        <tasks:replace from="@package_version@" to="version" type="package-info" />
       </file>
       <file baseinstalldir="/" name="MethodName.php" role="php">
        <tasks:replace from="@package_version@" to="version" type="package-info" />
       </file>
       <file baseinstalldir="/" name="Parameters.php" role="php">
        <tasks:replace from="@package_version@" to="version" type="package-info" />
       </file>
       <file baseinstalldir="/" name="StatelessInvocation.php" role="php">
        <tasks:replace from="@package_version@" to="version" type="package-info" />
       </file>
      </dir>
      <dir name="Stub">
       <file baseinstalldir="/" name="ConsecutiveCalls.php" role="php">
        <tasks:replace from="@package_version@" to="version" type="package-info" />
       </file>
       <file baseinstalldir="/" name="Exception.php" role="php">
        <tasks:replace from="@package_version@" to="version" type="package-info" />
       </file>
       <file baseinstalldir="/" name="MatcherCollection.php" role="php">
        <tasks:replace from="@package_version@" to="version" type="package-info" />
       </file>
       <file baseinstalldir="/" name="Return.php" role="php">
        <tasks:replace from="@package_version@" to="version" type="package-info" />
       </file>
      </dir>
      <file baseinstalldir="/" name="InvocationMocker.php" role="php">
       <tasks:replace from="@package_version@" to="version" type="package-info" />
      </file>
      <file baseinstalldir="/" name="Invocation.php" role="php">
       <tasks:replace from="@package_version@" to="version" type="package-info" />
      </file>
      <file baseinstalldir="/" name="Invokable.php" role="php">
       <tasks:replace from="@package_version@" to="version" type="package-info" />
      </file>
      <file baseinstalldir="/" name="Matcher.php" role="php">
       <tasks:replace from="@package_version@" to="version" type="package-info" />
      </file>
      <file baseinstalldir="/" name="MockObject.php" role="php">
       <tasks:replace from="@package_version@" to="version" type="package-info" />
      </file>
      <file baseinstalldir="/" name="Mock.php" role="php">
       <tasks:replace from="@package_version@" to="version" type="package-info" />
      </file>
      <file baseinstalldir="/" name="Stub.php" role="php">
       <tasks:replace from="@package_version@" to="version" type="package-info" />
      </file>
      <file baseinstalldir="/" name="Verifiable.php" role="php">
       <tasks:replace from="@package_version@" to="version" type="package-info" />
      </file>
     </dir>
     <file baseinstalldir="/" name="AssertionFailedError.php" role="php">
      <tasks:replace from="@package_version@" to="version" type="package-info" />
     </file>
     <file baseinstalldir="/" name="Assert.php" role="php">
      <tasks:replace from="@package_version@" to="version" type="package-info" />
     </file>
     <file baseinstalldir="/" name="ComparisonFailure.php" role="php">
      <tasks:replace from="@package_version@" to="version" type="package-info" />
     </file>
     <file baseinstalldir="/" name="Constraint.php" role="php">
      <tasks:replace from="@package_version@" to="version" type="package-info" />
     </file>
     <file baseinstalldir="/" name="Error.php" role="php">
      <tasks:replace from="@package_version@" to="version" type="package-info" />
     </file>
     <file baseinstalldir="/" name="ExpectationFailedException.php" role="php">
      <tasks:replace from="@package_version@" to="version" type="package-info" />
     </file>
     <file baseinstalldir="/" name="IncompleteTestError.php" role="php">
      <tasks:replace from="@package_version@" to="version" type="package-info" />
     </file>
     <file baseinstalldir="/" name="IncompleteTest.php" role="php">
      <tasks:replace from="@package_version@" to="version" type="package-info" />
     </file>
     <file baseinstalldir="/" name="Notice.php" role="php">
      <tasks:replace from="@package_version@" to="version" type="package-info" />
     </file>
     <file baseinstalldir="/" name="SelfDescribing.php" role="php">
      <tasks:replace from="@package_version@" to="version" type="package-info" />
     </file>
     <file baseinstalldir="/" name="SkippedTestError.php" role="php">
      <tasks:replace from="@package_version@" to="version" type="package-info" />
     </file>
     <file baseinstalldir="/" name="SkippedTest.php" role="php">
      <tasks:replace from="@package_version@" to="version" type="package-info" />
     </file>
     <file baseinstalldir="/" name="SkippedTestSuiteError.php" role="php">
      <tasks:replace from="@package_version@" to="version" type="package-info" />
     </file>
     <file baseinstalldir="/" name="TestCase.php" role="php">
      <tasks:replace from="@package_version@" to="version" type="package-info" />
     </file>
     <file baseinstalldir="/" name="TestFailure.php" role="php">
      <tasks:replace from="@package_version@" to="version" type="package-info" />
     </file>
     <file baseinstalldir="/" name="TestListener.php" role="php">
      <tasks:replace from="@package_version@" to="version" type="package-info" />
     </file>
     <file baseinstalldir="/" name="Test.php" role="php">
      <tasks:replace from="@package_version@" to="version" type="package-info" />
     </file>
     <file baseinstalldir="/" name="TestResult.php" role="php">
      <tasks:replace from="@package_version@" to="version" type="package-info" />
     </file>
     <file baseinstalldir="/" name="TestSuite.php" role="php">
      <tasks:replace from="@package_version@" to="version" type="package-info" />
     </file>
     <file baseinstalldir="/" name="Warning.php" role="php">
      <tasks:replace from="@package_version@" to="version" type="package-info" />
     </file>
    </dir>
    <dir name="Runner">
     <file baseinstalldir="/" name="BaseTestRunner.php" role="php">
      <tasks:replace from="@package_version@" to="version" type="package-info" />
     </file>
     <file baseinstalldir="/" name="IncludePathTestCollector.php" role="php">
      <tasks:replace from="@package_version@" to="version" type="package-info" />
     </file>
     <file baseinstalldir="/" name="StandardTestSuiteLoader.php" role="php">
      <tasks:replace from="@package_version@" to="version" type="package-info" />
     </file>
     <file baseinstalldir="/" name="TestCollector.php" role="php">
      <tasks:replace from="@package_version@" to="version" type="package-info" />
     </file>
     <file baseinstalldir="/" name="TestSuiteLoader.php" role="php">
      <tasks:replace from="@package_version@" to="version" type="package-info" />
     </file>
     <file baseinstalldir="/" name="Version.php" role="php">
      <tasks:replace from="@package_version@" to="version" type="package-info" />
     </file>
    </dir>
    <dir name="Samples">
     <dir name="BankAccount">
      <file baseinstalldir="/" name="BankAccount.php" role="doc">
       <tasks:replace from="@package_version@" to="version" type="package-info" />
      </file>
      <file baseinstalldir="/" name="BankAccountTest.php" role="doc">
       <tasks:replace from="@package_version@" to="version" type="package-info" />
      </file>
     </dir>
     <dir name="Money">
      <file baseinstalldir="/" name="IMoney.php" role="doc">
       <tasks:replace from="@package_version@" to="version" type="package-info" />
      </file>
      <file baseinstalldir="/" name="Money.php" role="doc">
       <tasks:replace from="@package_version@" to="version" type="package-info" />
      </file>
      <file baseinstalldir="/" name="MoneyBag.php" role="doc">
       <tasks:replace from="@package_version@" to="version" type="package-info" />
      </file>
      <file baseinstalldir="/" name="MoneyTest.php" role="doc">
       <tasks:replace from="@package_version@" to="version" type="package-info" />
      </file>
     </dir>
     <file baseinstalldir="/" name="FailureTest.php" role="doc">
      <tasks:replace from="@package_version@" to="version" type="package-info" />
     </file>
    </dir>
    <dir name="Tests">
     <dir name="Extensions">
      <file baseinstalldir="/" name="AllTests.php" role="test">
       <tasks:replace from="@package_version@" to="version" type="package-info" />
      </file>
      <file baseinstalldir="/" name="ExceptionTestCaseTest.php" role="test">
       <tasks:replace from="@package_version@" to="version" type="package-info" />
      </file>
      <file baseinstalldir="/" name="OutputTestCaseTest.php" role="test">
       <tasks:replace from="@package_version@" to="version" type="package-info" />
      </file>
      <file baseinstalldir="/" name="PerformanceTestCaseTest.php" role="test">
       <tasks:replace from="@package_version@" to="version" type="package-info" />
      </file>
      <file baseinstalldir="/" name="RepeatedTestTest.php" role="test">
       <tasks:replace from="@package_version@" to="version" type="package-info" />
      </file>
      <file baseinstalldir="/" name="SeleniumTestCaseTest.php" role="test">
       <tasks:replace from="@package_version@" to="version" type="package-info" />
      </file>
     </dir>
     <dir name="Framework">
      <file baseinstalldir="/" name="AllTests.php" role="test">
       <tasks:replace from="@package_version@" to="version" type="package-info" />
      </file>
      <file baseinstalldir="/" name="AssertTest.php" role="test">
       <tasks:replace from="@package_version@" to="version" type="package-info" />
      </file>
      <file baseinstalldir="/" name="ComparisonFailureTest.php" role="test">
       <tasks:replace from="@package_version@" to="version" type="package-info" />
      </file>
      <file baseinstalldir="/" name="ConstraintTest.php" role="test">
       <tasks:replace from="@package_version@" to="version" type="package-info" />
      </file>
      <file baseinstalldir="/" name="MockObjectTest.php" role="test">
       <tasks:replace from="@package_version@" to="version" type="package-info" />
      </file>
      <file baseinstalldir="/" name="SuiteTest.php" role="test">
       <tasks:replace from="@package_version@" to="version" type="package-info" />
      </file>
      <file baseinstalldir="/" name="TestCaseTest.php" role="test">
       <tasks:replace from="@package_version@" to="version" type="package-info" />
      </file>
      <file baseinstalldir="/" name="TestImplementorTest.php" role="test">
       <tasks:replace from="@package_version@" to="version" type="package-info" />
      </file>
      <file baseinstalldir="/" name="TestListenerTest.php" role="test">
       <tasks:replace from="@package_version@" to="version" type="package-info" />
      </file>
     </dir>
     <dir name="Runner">
      <file baseinstalldir="/" name="AllTests.php" role="test">
       <tasks:replace from="@package_version@" to="version" type="package-info" />
      </file>
      <file baseinstalldir="/" name="BaseTestRunnerTest.php" role="test">
       <tasks:replace from="@package_version@" to="version" type="package-info" />
      </file>
     </dir>
     <dir name="Util">
      <dir name="TestDox">
       <file baseinstalldir="/" name="AllTests.php" role="test">
        <tasks:replace from="@package_version@" to="version" type="package-info" />
       </file>
       <file baseinstalldir="/" name="NamePrettifierTest.php" role="test">
        <tasks:replace from="@package_version@" to="version" type="package-info" />
       </file>
      </dir>
      <file baseinstalldir="/" name="AllTests.php" role="test">
       <tasks:replace from="@package_version@" to="version" type="package-info" />
      </file>
      <file baseinstalldir="/" name="TimerTest.php" role="test">
       <tasks:replace from="@package_version@" to="version" type="package-info" />
      </file>
     </dir>
     <dir name="_files">
      <file baseinstalldir="/" name="AnInterface.php" role="test">
       <tasks:replace from="@package_version@" to="version" type="package-info" />
      </file>
      <file baseinstalldir="/" name="ClassWithNonPublicAttributes.php" role="test">
       <tasks:replace from="@package_version@" to="version" type="package-info" />
      </file>
      <file baseinstalldir="/" name="DoubleTestCase.php" role="test">
       <tasks:replace from="@package_version@" to="version" type="package-info" />
      </file>
      <file baseinstalldir="/" name="Error.php" role="test">
       <tasks:replace from="@package_version@" to="version" type="package-info" />
      </file>
      <file baseinstalldir="/" name="Failure.php" role="test">
       <tasks:replace from="@package_version@" to="version" type="package-info" />
      </file>
      <file baseinstalldir="/" name="InheritedTestCase.php" role="test">
       <tasks:replace from="@package_version@" to="version" type="package-info" />
      </file>
      <file baseinstalldir="/" name="MockRunner.php" role="test">
       <tasks:replace from="@package_version@" to="version" type="package-info" />
      </file>
      <file baseinstalldir="/" name="NoArgTestCaseTest.php" role="test">
       <tasks:replace from="@package_version@" to="version" type="package-info" />
      </file>
      <file baseinstalldir="/" name="NonStatic.php" role="test">
       <tasks:replace from="@package_version@" to="version" type="package-info" />
      </file>
      <file baseinstalldir="/" name="NoTestCaseClass.php" role="test">
       <tasks:replace from="@package_version@" to="version" type="package-info" />
      </file>
      <file baseinstalldir="/" name="NoTestCases.php" role="test">
       <tasks:replace from="@package_version@" to="version" type="package-info" />
      </file>
      <file baseinstalldir="/" name="NotPublicTestCase.php" role="test">
       <tasks:replace from="@package_version@" to="version" type="package-info" />
      </file>
      <file baseinstalldir="/" name="NotVoidTestCase.php" role="test">
       <tasks:replace from="@package_version@" to="version" type="package-info" />
      </file>
      <file baseinstalldir="/" name="OneTestCase.php" role="test">
       <tasks:replace from="@package_version@" to="version" type="package-info" />
      </file>
      <file baseinstalldir="/" name="OutputTestCase.php" role="test">
       <tasks:replace from="@package_version@" to="version" type="package-info" />
      </file>
      <file baseinstalldir="/" name="OverrideTestCase.php" role="test">
       <tasks:replace from="@package_version@" to="version" type="package-info" />
      </file>
      <file baseinstalldir="/" name="SampleClass.php" role="test">
       <tasks:replace from="@package_version@" to="version" type="package-info" />
      </file>
      <file baseinstalldir="/" name="SetupFailure.php" role="test">
       <tasks:replace from="@package_version@" to="version" type="package-info" />
      </file>
      <file baseinstalldir="/" name="Sleep.php" role="test">
       <tasks:replace from="@package_version@" to="version" type="package-info" />
      </file>
      <file baseinstalldir="/" name="Struct.php" role="test">
       <tasks:replace from="@package_version@" to="version" type="package-info" />
      </file>
      <file baseinstalldir="/" name="Success.php" role="test">
       <tasks:replace from="@package_version@" to="version" type="package-info" />
      </file>
      <file baseinstalldir="/" name="TearDownFailure.php" role="test">
       <tasks:replace from="@package_version@" to="version" type="package-info" />
      </file>
      <file baseinstalldir="/" name="TestIterator.php" role="test">
       <tasks:replace from="@package_version@" to="version" type="package-info" />
      </file>
      <file baseinstalldir="/" name="ThrowExceptionTestCase.php" role="test">
       <tasks:replace from="@package_version@" to="version" type="package-info" />
      </file>
      <file baseinstalldir="/" name="ThrowNoExceptionTestCase.php" role="test">
       <tasks:replace from="@package_version@" to="version" type="package-info" />
      </file>
      <file baseinstalldir="/" name="TornDown.php" role="test">
       <tasks:replace from="@package_version@" to="version" type="package-info" />
      </file>
      <file baseinstalldir="/" name="TornDown2.php" role="test">
       <tasks:replace from="@package_version@" to="version" type="package-info" />
      </file>
      <file baseinstalldir="/" name="TornDown3.php" role="test">
       <tasks:replace from="@package_version@" to="version" type="package-info" />
      </file>
      <file baseinstalldir="/" name="TornDown4.php" role="test">
       <tasks:replace from="@package_version@" to="version" type="package-info" />
      </file>
      <file baseinstalldir="/" name="TornDown5.php" role="test">
       <tasks:replace from="@package_version@" to="version" type="package-info" />
      </file>
      <file baseinstalldir="/" name="WasRun.php" role="test">
       <tasks:replace from="@package_version@" to="version" type="package-info" />
      </file>
     </dir>
     <file baseinstalldir="/" name="AllTests.php" role="test">
      <tasks:replace from="@package_version@" to="version" type="package-info" />
     </file>
     <file baseinstalldir="/" name="TestConfiguration.php.dist" role="test">
      <tasks:replace from="@package_version@" to="version" type="package-info" />
     </file>
    </dir>
    <dir name="TextUI">
     <file baseinstalldir="/" name="Command.php" role="php">
      <tasks:replace from="@package_version@" to="version" type="package-info" />
     </file>
     <file baseinstalldir="/" name="ResultPrinter.php" role="php">
      <tasks:replace from="@package_version@" to="version" type="package-info" />
     </file>
     <file baseinstalldir="/" name="TestRunner.php" role="php">
      <tasks:replace from="@package_version@" to="version" type="package-info" />
     </file>
    </dir>
    <dir name="Util">
     <dir name="Database">
      <file baseinstalldir="/" name="MySQL.sql" role="php" />
      <file baseinstalldir="/" name="SQLite3.sql" role="php" />
     </dir>
     <dir name="Log">
<<<<<<< HEAD
=======
      <dir name="CodeCoverage">
       <file baseinstalldir="/" name="Database.php" role="php">
        <tasks:replace from="@package_version@" to="version" type="package-info" />
       </file>
       <file baseinstalldir="/" name="XML.php" role="php">
        <tasks:replace from="@package_version@" to="version" type="package-info" />
       </file>
      </dir>
      <dir name="Database">
       <file baseinstalldir="/" name="MySQL.sql" role="php" />
       <file baseinstalldir="/" name="SQLite3.sql" role="php" />
      </dir>
>>>>>>> 754fe1d1
      <file baseinstalldir="/" name="Database.php" role="php">
       <tasks:replace from="@package_version@" to="version" type="package-info" />
      </file>
      <file baseinstalldir="/" name="GraphViz.php" role="php">
       <tasks:replace from="@package_version@" to="version" type="package-info" />
      </file>
      <file baseinstalldir="/" name="JSON.php" role="php">
       <tasks:replace from="@package_version@" to="version" type="package-info" />
      </file>
      <file baseinstalldir="/" name="PEAR.php" role="php">
       <tasks:replace from="@package_version@" to="version" type="package-info" />
      </file>
      <file baseinstalldir="/" name="TAP.php" role="php">
       <tasks:replace from="@package_version@" to="version" type="package-info" />
      </file>
      <file baseinstalldir="/" name="XML.php" role="php">
       <tasks:replace from="@package_version@" to="version" type="package-info" />
      </file>
     </dir>
     <dir name="Metrics">
      <file baseinstalldir="/" name="Class.php" role="php">
       <tasks:replace from="@package_version@" to="version" type="package-info" />
      </file>
      <file baseinstalldir="/" name="Method.php" role="php">
       <tasks:replace from="@package_version@" to="version" type="package-info" />
      </file>
     </dir>
     <dir name="Report">
      <dir name="Coverage">
       <dir name="Node">
        <file baseinstalldir="/" name="Directory.php" role="php">
         <tasks:replace from="@package_version@" to="version" type="package-info" />
        </file>
        <file baseinstalldir="/" name="File.php" role="php">
         <tasks:replace from="@package_version@" to="version" type="package-info" />
        </file>
       </dir>
       <file baseinstalldir="/" name="Factory.php" role="php">
        <tasks:replace from="@package_version@" to="version" type="package-info" />
       </file>
       <file baseinstalldir="/" name="Node.php" role="php">
        <tasks:replace from="@package_version@" to="version" type="package-info" />
       </file>
      </dir>
      <dir name="Template">
       <file baseinstalldir="/" name="butter.png" role="php" />
       <file baseinstalldir="/" name="chameleon.png" role="php" />
       <file baseinstalldir="/" name="coverage_directory.html" role="php" />
       <file baseinstalldir="/" name="coverage_file.html" role="php" />
       <file baseinstalldir="/" name="coverage_item.html" role="php" />
       <file baseinstalldir="/" name="coverage_item_details.html" role="php" />
       <file baseinstalldir="/" name="coverage_item_details_header.html" role="php" />
       <file baseinstalldir="/" name="glass.png" role="php" />
       <file baseinstalldir="/" name="scarlet_red.png" role="php" />
       <file baseinstalldir="/" name="snow.png" role="php" />
       <file baseinstalldir="/" name="style.css" role="php" />
       <file baseinstalldir="/" name="testsuite.html" role="php" />
       <file baseinstalldir="/" name="testsuite_item.html" role="php" />
      </dir>
      <dir name="Test">
       <dir name="Node">
        <file baseinstalldir="/" name="Test.php" role="php">
         <tasks:replace from="@package_version@" to="version" type="package-info" />
        </file>
        <file baseinstalldir="/" name="TestSuite.php" role="php">
         <tasks:replace from="@package_version@" to="version" type="package-info" />
        </file>
       </dir>
       <file baseinstalldir="/" name="Factory.php" role="php">
        <tasks:replace from="@package_version@" to="version" type="package-info" />
       </file>
       <file baseinstalldir="/" name="Node.php" role="php">
        <tasks:replace from="@package_version@" to="version" type="package-info" />
       </file>
      </dir>
      <file baseinstalldir="/" name="GraphViz.php" role="php">
       <tasks:replace from="@package_version@" to="version" type="package-info" />
      </file>
     </dir>
     <dir name="Skeleton">
      <file baseinstalldir="/" name="IncompleteTestMethod.tpl" role="php">
       <tasks:replace from="@package_version@" to="version" type="package-info" />
      </file>
      <file baseinstalldir="/" name="TestClass.tpl" role="php">
       <tasks:replace from="@package_version@" to="version" type="package-info" />
      </file>
      <file baseinstalldir="/" name="TestMethod.tpl" role="php">
       <tasks:replace from="@package_version@" to="version" type="package-info" />
      </file>
      <file baseinstalldir="/" name="TestMethodConstraint.tpl" role="php">
       <tasks:replace from="@package_version@" to="version" type="package-info" />
      </file>
     </dir>
     <dir name="TestDox">
      <dir name="ResultPrinter">
       <file baseinstalldir="/" name="HTML.php" role="php">
        <tasks:replace from="@package_version@" to="version" type="package-info" />
       </file>
       <file baseinstalldir="/" name="Text.php" role="php">
        <tasks:replace from="@package_version@" to="version" type="package-info" />
       </file>
      </dir>
      <file baseinstalldir="/" name="NamePrettifier.php" role="php">
       <tasks:replace from="@package_version@" to="version" type="package-info" />
      </file>
      <file baseinstalldir="/" name="ResultPrinter.php" role="php">
       <tasks:replace from="@package_version@" to="version" type="package-info" />
      </file>
     </dir>
     <file baseinstalldir="/" name="Array.php" role="php">
      <tasks:replace from="@package_version@" to="version" type="package-info" />
     </file>
     <file baseinstalldir="/" name="Class.php" role="php">
      <tasks:replace from="@package_version@" to="version" type="package-info" />
     </file>
     <file baseinstalldir="/" name="CodeCoverage.php" role="php">
      <tasks:replace from="@package_version@" to="version" type="package-info" />
     </file>
     <file baseinstalldir="/" name="Database.php" role="php">
      <tasks:replace from="@package_version@" to="version" type="package-info" />
     </file>
     <file baseinstalldir="/" name="ErrorHandler.php" role="php">
      <tasks:replace from="@package_version@" to="version" type="package-info" />
     </file>
     <file baseinstalldir="/" name="Fileloader.php" role="php">
      <tasks:replace from="@package_version@" to="version" type="package-info" />
     </file>
     <file baseinstalldir="/" name="Filesystem.php" role="php">
      <tasks:replace from="@package_version@" to="version" type="package-info" />
     </file>
     <file baseinstalldir="/" name="Filter.php" role="php">
      <tasks:replace from="@package_version@" to="version" type="package-info" />
     </file>
     <file baseinstalldir="/" name="FilterIterator.php" role="php">
      <tasks:replace from="@package_version@" to="version" type="package-info" />
     </file>
     <file baseinstalldir="/" name="Getopt.php" role="php">
      <tasks:replace from="@package_version@" to="version" type="package-info" />
     </file>
     <file baseinstalldir="/" name="PDO.php" role="php">
      <tasks:replace from="@package_version@" to="version" type="package-info" />
     </file>
     <file baseinstalldir="/" name="Printer.php" role="php">
      <tasks:replace from="@package_version@" to="version" type="package-info" />
     </file>
     <file baseinstalldir="/" name="Report.php" role="php">
      <tasks:replace from="@package_version@" to="version" type="package-info" />
     </file>
     <file baseinstalldir="/" name="Skeleton.php" role="php">
      <tasks:replace from="@package_version@" to="version" type="package-info" />
     </file>
     <file baseinstalldir="/" name="SourceFile.php" role="php">
      <tasks:replace from="@package_version@" to="version" type="package-info" />
     </file>
     <file baseinstalldir="/" name="Template.php" role="php">
      <tasks:replace from="@package_version@" to="version" type="package-info" />
     </file>
     <file baseinstalldir="/" name="Test.php" role="php">
      <tasks:replace from="@package_version@" to="version" type="package-info" />
     </file>
     <file baseinstalldir="/" name="TestSuiteIterator.php" role="php">
      <tasks:replace from="@package_version@" to="version" type="package-info" />
     </file>
     <file baseinstalldir="/" name="Timer.php" role="php">
      <tasks:replace from="@package_version@" to="version" type="package-info" />
     </file>
     <file baseinstalldir="/" name="Type.php" role="php">
      <tasks:replace from="@package_version@" to="version" type="package-info" />
     </file>
    </dir>
    <file baseinstalldir="/" name="Framework.php" role="php">
     <tasks:replace from="@package_version@" to="version" type="package-info" />
    </file>
   </dir>
   <file baseinstalldir="/" name="pear-phpunit" role="script">
    <tasks:replace from="@php_bin@" to="php_bin" type="pear-config" />
    <tasks:replace from="@package_version@" to="version" type="package-info" />
   </file>
   <file baseinstalldir="/" name="pear-phpunit.bat" role="script">
    <tasks:replace from="@php_bin@" to="php_bin" type="pear-config" />
    <tasks:replace from="@php_dir@" to="php_dir" type="pear-config" />
    <tasks:replace from="@package_version@" to="version" type="package-info" />
   </file>
  </dir>
 </contents>
 <dependencies>
  <required>
   <php>
    <min>5.1.4</min>
   </php>
   <pearinstaller>
    <min>1.4.0b1</min>
   </pearinstaller>
   <extension>
    <name>dom</name>
   </extension>
   <extension>
    <name>pcre</name>
   </extension>
   <extension>
    <name>reflection</name>
   </extension>
   <extension>
    <name>spl</name>
   </extension>
  </required>
  <optional>
   <package>
    <name>Image_GraphViz</name>
    <channel>pear.php.net</channel>
    <min>1.2.1</min>
   </package>
   <package>
    <name>Log</name>
    <channel>pear.php.net</channel>
   </package>
   <extension>
    <name>json</name>
   </extension>
   <extension>
    <name>pdo</name>
   </extension>
   <extension>
    <name>pdo_mysql</name>
   </extension>
   <extension>
    <name>pdo_sqlite</name>
   </extension>
   <extension>
<<<<<<< HEAD
    <name>runkit</name>
=======
    <name>tokenizer</name>
>>>>>>> 754fe1d1
   </extension>
   <extension>
    <name>xdebug</name>
    <min>2.0.0</min>
   </extension>
  </optional>
 </dependencies>
 <phprelease>
  <installconditions>
   <os>
    <name>windows</name>
   </os>
  </installconditions>
  <filelist>
   <install as="phpunit" name="pear-phpunit" />
   <install as="phpunit.bat" name="pear-phpunit.bat" />
  </filelist>
 </phprelease>
 <phprelease>
  <filelist>
   <install as="phpunit" name="pear-phpunit" />
   <ignore name="pear-phpunit.bat" />
  </filelist>
 </phprelease>
</package><|MERGE_RESOLUTION|>--- conflicted
+++ resolved
@@ -17,15 +17,10 @@
   <email>sb@sebastian-bergmann.de</email>
   <active>yes</active>
  </lead>
- <date>2007-07-29</date>
+ <date>2007-08-DD</date>
  <version>
-<<<<<<< HEAD
-  <release>3.2.0-dev</release>
+  <release>3.2.0</release>
   <api>3.2.0</api>
-=======
-  <release>3.1.5</release>
-  <api>3.1.0</api>
->>>>>>> 754fe1d1
  </version>
  <stability>
   <release>stable</release>
@@ -66,6 +61,9 @@
      <file baseinstalldir="/" name="TestDecorator.php" role="php">
       <tasks:replace from="@package_version@" to="version" type="package-info" />
      </file>
+     <file baseinstalldir="/" name="TestSetup.php" role="php">
+      <tasks:replace from="@package_version@" to="version" type="package-info" />
+     </file>
     </dir>
     <dir name="Framework">
      <dir name="ComparisonFailure">
@@ -541,13 +539,7 @@
      </file>
     </dir>
     <dir name="Util">
-     <dir name="Database">
-      <file baseinstalldir="/" name="MySQL.sql" role="php" />
-      <file baseinstalldir="/" name="SQLite3.sql" role="php" />
-     </dir>
      <dir name="Log">
-<<<<<<< HEAD
-=======
       <dir name="CodeCoverage">
        <file baseinstalldir="/" name="Database.php" role="php">
         <tasks:replace from="@package_version@" to="version" type="package-info" />
@@ -560,7 +552,6 @@
        <file baseinstalldir="/" name="MySQL.sql" role="php" />
        <file baseinstalldir="/" name="SQLite3.sql" role="php" />
       </dir>
->>>>>>> 754fe1d1
       <file baseinstalldir="/" name="Database.php" role="php">
        <tasks:replace from="@package_version@" to="version" type="package-info" />
       </file>
@@ -677,9 +668,6 @@
       <tasks:replace from="@package_version@" to="version" type="package-info" />
      </file>
      <file baseinstalldir="/" name="CodeCoverage.php" role="php">
-      <tasks:replace from="@package_version@" to="version" type="package-info" />
-     </file>
-     <file baseinstalldir="/" name="Database.php" role="php">
       <tasks:replace from="@package_version@" to="version" type="package-info" />
      </file>
      <file baseinstalldir="/" name="ErrorHandler.php" role="php">
@@ -790,11 +778,7 @@
     <name>pdo_sqlite</name>
    </extension>
    <extension>
-<<<<<<< HEAD
-    <name>runkit</name>
-=======
     <name>tokenizer</name>
->>>>>>> 754fe1d1
    </extension>
    <extension>
     <name>xdebug</name>
