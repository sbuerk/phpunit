<?xml version="1.0" encoding="UTF-8"?>
<package packagerversion="1.4.10" version="2.0"
  xmlns="http://pear.php.net/dtd/package-2.0"
  xmlns:tasks="http://pear.php.net/dtd/tasks-1.0"
  xmlns:xsi="http://www.w3.org/2001/XMLSchema-instance"
  xsi:schemaLocation="http://pear.php.net/dtd/tasks-1.0
                      http://pear.php.net/dtd/tasks-1.0.xsd
                      http://pear.php.net/dtd/package-2.0
                      http://pear.php.net/dtd/package-2.0.xsd">
 <name>PHPUnit</name>
 <channel>pear.phpunit.de</channel>
 <summary>Regression testing framework for unit tests.</summary>
 <description>PHPUnit is a regression testing framework used by the developer who implements unit tests in PHP. This is the version to be used with PHP 5.</description>
 <lead>
  <name>Sebastian Bergmann</name>
  <user>sb</user>
  <email>sebastian@phpunit.de</email>
  <active>yes</active>
 </lead>
<<<<<<< HEAD
 <date>2011-MM-DD</date>
 <version>
  <release>3.6.0-dev</release>
  <api>3.6.0</api>
=======
 <date>2011-06-06</date>
 <version>
  <release>3.5.14</release>
  <api>3.5.7</api>
>>>>>>> 12b45ef1
 </version>
 <stability>
  <release>devel</release>
  <api>devel</api>
 </stability>
 <license>BSD License</license>
 <notes>http://github.com/sebastianbergmann/phpunit/blob/master/README.markdown</notes>
 <contents>
  <dir name="/">
   <dir name="PHPUnit">
    <dir name="Extensions">
     <dir name="PhptTestCase">
      <file baseinstalldir="/" name="Logger.php" role="php">
       <tasks:replace from="@package_version@" to="version" type="package-info" />
      </file>
     </dir>
     <dir name="TicketListener">
      <file baseinstalldir="/" name="Fogbugz.php" role="php">
       <tasks:replace from="@package_version@" to="version" type="package-info" />
      </file>
      <file baseinstalldir="/" name="GitHub.php" role="php">
       <tasks:replace from="@package_version@" to="version" type="package-info" />
      </file>
      <file baseinstalldir="/" name="GoogleCode.php" role="php">
       <tasks:replace from="@package_version@" to="version" type="package-info" />
      </file>
      <file baseinstalldir="/" name="Trac.php" role="php">
       <tasks:replace from="@package_version@" to="version" type="package-info" />
      </file>
     </dir>
     <file baseinstalldir="/" name="GroupTestSuite.php" role="php">
      <tasks:replace from="@package_version@" to="version" type="package-info" />
     </file>
     <file baseinstalldir="/" name="OutputTestCase.php" role="php">
      <tasks:replace from="@package_version@" to="version" type="package-info" />
     </file>
     <file baseinstalldir="/" name="PhptTestCase.php" role="php">
      <tasks:replace from="@package_version@" to="version" type="package-info" />
     </file>
     <file baseinstalldir="/" name="PhptTestSuite.php" role="php">
      <tasks:replace from="@package_version@" to="version" type="package-info" />
     </file>
     <file baseinstalldir="/" name="RepeatedTest.php" role="php">
      <tasks:replace from="@package_version@" to="version" type="package-info" />
     </file>
     <file baseinstalldir="/" name="TestDecorator.php" role="php">
      <tasks:replace from="@package_version@" to="version" type="package-info" />
     </file>
     <file baseinstalldir="/" name="TicketListener.php" role="php">
      <tasks:replace from="@package_version@" to="version" type="package-info" />
     </file>
    </dir>
    <dir name="Framework">
     <dir name="Assert">
      <file baseinstalldir="/" name="Functions.php" role="php">
       <tasks:replace from="@package_version@" to="version" type="package-info" />
      </file>
     </dir>
     <dir name="ComparisonFailure">
      <file baseinstalldir="/" name="Array.php" role="php">
       <tasks:replace from="@package_version@" to="version" type="package-info" />
      </file>
      <file baseinstalldir="/" name="Object.php" role="php">
       <tasks:replace from="@package_version@" to="version" type="package-info" />
      </file>
      <file baseinstalldir="/" name="Scalar.php" role="php">
       <tasks:replace from="@package_version@" to="version" type="package-info" />
      </file>
      <file baseinstalldir="/" name="String.php" role="php">
       <tasks:replace from="@package_version@" to="version" type="package-info" />
      </file>
      <file baseinstalldir="/" name="Type.php" role="php">
       <tasks:replace from="@package_version@" to="version" type="package-info" />
      </file>
     </dir>
     <dir name="Constraint">
      <file baseinstalldir="/" name="And.php" role="php">
       <tasks:replace from="@package_version@" to="version" type="package-info" />
      </file>
      <file baseinstalldir="/" name="ArrayHasKey.php" role="php">
       <tasks:replace from="@package_version@" to="version" type="package-info" />
      </file>
      <file baseinstalldir="/" name="Attribute.php" role="php">
       <tasks:replace from="@package_version@" to="version" type="package-info" />
      </file>
      <file baseinstalldir="/" name="ClassHasAttribute.php" role="php">
       <tasks:replace from="@package_version@" to="version" type="package-info" />
      </file>
      <file baseinstalldir="/" name="ClassHasStaticAttribute.php" role="php">
       <tasks:replace from="@package_version@" to="version" type="package-info" />
      </file>
      <file baseinstalldir="/" name="Count.php" role="php">
       <tasks:replace from="@package_version@" to="version" type="package-info" />
      </file>
      <file baseinstalldir="/" name="FileExists.php" role="php">
       <tasks:replace from="@package_version@" to="version" type="package-info" />
      </file>
      <file baseinstalldir="/" name="GreaterThan.php" role="php">
       <tasks:replace from="@package_version@" to="version" type="package-info" />
      </file>
      <file baseinstalldir="/" name="IsAnything.php" role="php">
       <tasks:replace from="@package_version@" to="version" type="package-info" />
      </file>
      <file baseinstalldir="/" name="IsEmpty.php" role="php">
       <tasks:replace from="@package_version@" to="version" type="package-info" />
      </file>
      <file baseinstalldir="/" name="IsEqual.php" role="php">
       <tasks:replace from="@package_version@" to="version" type="package-info" />
      </file>
      <file baseinstalldir="/" name="IsFalse.php" role="php">
       <tasks:replace from="@package_version@" to="version" type="package-info" />
      </file>
      <file baseinstalldir="/" name="IsIdentical.php" role="php">
       <tasks:replace from="@package_version@" to="version" type="package-info" />
      </file>
      <file baseinstalldir="/" name="IsInstanceOf.php" role="php">
       <tasks:replace from="@package_version@" to="version" type="package-info" />
      </file>
      <file baseinstalldir="/" name="IsNull.php" role="php">
       <tasks:replace from="@package_version@" to="version" type="package-info" />
      </file>
      <file baseinstalldir="/" name="IsTrue.php" role="php">
       <tasks:replace from="@package_version@" to="version" type="package-info" />
      </file>
      <file baseinstalldir="/" name="IsType.php" role="php">
       <tasks:replace from="@package_version@" to="version" type="package-info" />
      </file>
      <file baseinstalldir="/" name="LessThan.php" role="php">
       <tasks:replace from="@package_version@" to="version" type="package-info" />
      </file>
      <file baseinstalldir="/" name="Not.php" role="php">
       <tasks:replace from="@package_version@" to="version" type="package-info" />
      </file>
      <file baseinstalldir="/" name="ObjectHasAttribute.php" role="php">
       <tasks:replace from="@package_version@" to="version" type="package-info" />
      </file>
      <file baseinstalldir="/" name="Or.php" role="php">
       <tasks:replace from="@package_version@" to="version" type="package-info" />
      </file>
      <file baseinstalldir="/" name="PCREMatch.php" role="php">
       <tasks:replace from="@package_version@" to="version" type="package-info" />
      </file>
      <file baseinstalldir="/" name="SameSize.php" role="php">
       <tasks:replace from="@package_version@" to="version" type="package-info" />
      </file>
      <file baseinstalldir="/" name="StringContains.php" role="php">
       <tasks:replace from="@package_version@" to="version" type="package-info" />
      </file>
      <file baseinstalldir="/" name="StringEndsWith.php" role="php">
       <tasks:replace from="@package_version@" to="version" type="package-info" />
      </file>
      <file baseinstalldir="/" name="StringMatches.php" role="php">
       <tasks:replace from="@package_version@" to="version" type="package-info" />
      </file>
      <file baseinstalldir="/" name="StringStartsWith.php" role="php">
       <tasks:replace from="@package_version@" to="version" type="package-info" />
      </file>
      <file baseinstalldir="/" name="TraversableContains.php" role="php">
       <tasks:replace from="@package_version@" to="version" type="package-info" />
      </file>
      <file baseinstalldir="/" name="TraversableContainsOnly.php" role="php">
       <tasks:replace from="@package_version@" to="version" type="package-info" />
      </file>
      <file baseinstalldir="/" name="Xor.php" role="php">
       <tasks:replace from="@package_version@" to="version" type="package-info" />
      </file>
     </dir>
     <dir name="Error">
      <file baseinstalldir="/" name="Notice.php" role="php">
       <tasks:replace from="@package_version@" to="version" type="package-info" />
      </file>
      <file baseinstalldir="/" name="Warning.php" role="php">
       <tasks:replace from="@package_version@" to="version" type="package-info" />
      </file>
     </dir>
     <dir name="Process">
      <file baseinstalldir="/" name="TestCaseMethod.tpl.dist" role="php">
       <tasks:replace from="@package_version@" to="version" type="package-info" />
      </file>
     </dir>
     <dir name="TestSuite">
      <file baseinstalldir="/" name="DataProvider.php" role="php">
       <tasks:replace from="@package_version@" to="version" type="package-info" />
      </file>
     </dir>
     <file baseinstalldir="/" name="AssertionFailedError.php" role="php">
      <tasks:replace from="@package_version@" to="version" type="package-info" />
     </file>
     <file baseinstalldir="/" name="Assert.php" role="php">
      <tasks:replace from="@package_version@" to="version" type="package-info" />
     </file>
     <file baseinstalldir="/" name="ComparisonFailure.php" role="php">
      <tasks:replace from="@package_version@" to="version" type="package-info" />
     </file>
     <file baseinstalldir="/" name="Constraint.php" role="php">
      <tasks:replace from="@package_version@" to="version" type="package-info" />
     </file>
     <file baseinstalldir="/" name="Error.php" role="php">
      <tasks:replace from="@package_version@" to="version" type="package-info" />
     </file>
     <file baseinstalldir="/" name="Exception.php" role="php">
      <tasks:replace from="@package_version@" to="version" type="package-info" />
     </file>
     <file baseinstalldir="/" name="ExpectationFailedException.php" role="php">
      <tasks:replace from="@package_version@" to="version" type="package-info" />
     </file>
     <file baseinstalldir="/" name="IncompleteTestError.php" role="php">
      <tasks:replace from="@package_version@" to="version" type="package-info" />
     </file>
     <file baseinstalldir="/" name="IncompleteTest.php" role="php">
      <tasks:replace from="@package_version@" to="version" type="package-info" />
     </file>
     <file baseinstalldir="/" name="OutputError.php" role="php">
      <tasks:replace from="@package_version@" to="version" type="package-info" />
     </file>
     <file baseinstalldir="/" name="SelfDescribing.php" role="php">
      <tasks:replace from="@package_version@" to="version" type="package-info" />
     </file>
     <file baseinstalldir="/" name="SkippedTestError.php" role="php">
      <tasks:replace from="@package_version@" to="version" type="package-info" />
     </file>
     <file baseinstalldir="/" name="SkippedTest.php" role="php">
      <tasks:replace from="@package_version@" to="version" type="package-info" />
     </file>
     <file baseinstalldir="/" name="SkippedTestSuiteError.php" role="php">
      <tasks:replace from="@package_version@" to="version" type="package-info" />
     </file>
     <file baseinstalldir="/" name="SyntheticError.php" role="php">
      <tasks:replace from="@package_version@" to="version" type="package-info" />
     </file>
     <file baseinstalldir="/" name="TestCase.php" role="php">
      <tasks:replace from="@package_version@" to="version" type="package-info" />
     </file>
     <file baseinstalldir="/" name="TestFailure.php" role="php">
      <tasks:replace from="@package_version@" to="version" type="package-info" />
     </file>
     <file baseinstalldir="/" name="TestListener.php" role="php">
      <tasks:replace from="@package_version@" to="version" type="package-info" />
     </file>
     <file baseinstalldir="/" name="Test.php" role="php">
      <tasks:replace from="@package_version@" to="version" type="package-info" />
     </file>
     <file baseinstalldir="/" name="TestResult.php" role="php">
      <tasks:replace from="@package_version@" to="version" type="package-info" />
     </file>
     <file baseinstalldir="/" name="TestSuite.php" role="php">
      <tasks:replace from="@package_version@" to="version" type="package-info" />
     </file>
     <file baseinstalldir="/" name="Warning.php" role="php">
      <tasks:replace from="@package_version@" to="version" type="package-info" />
     </file>
    </dir>
    <dir name="Runner">
     <file baseinstalldir="/" name="BaseTestRunner.php" role="php">
      <tasks:replace from="@package_version@" to="version" type="package-info" />
     </file>
     <file baseinstalldir="/" name="StandardTestSuiteLoader.php" role="php">
      <tasks:replace from="@package_version@" to="version" type="package-info" />
     </file>
     <file baseinstalldir="/" name="TestSuiteLoader.php" role="php">
      <tasks:replace from="@package_version@" to="version" type="package-info" />
     </file>
     <file baseinstalldir="/" name="Version.php" role="php">
      <tasks:replace from="@package_version@" to="version" type="package-info" />
     </file>
    </dir>
    <dir name="TextUI">
     <file baseinstalldir="/" name="Command.php" role="php">
      <tasks:replace from="@package_version@" to="version" type="package-info" />
     </file>
     <file baseinstalldir="/" name="ResultPrinter.php" role="php">
      <tasks:replace from="@package_version@" to="version" type="package-info" />
     </file>
     <file baseinstalldir="/" name="TestRunner.php" role="php">
      <tasks:replace from="@package_version@" to="version" type="package-info" />
     </file>
    </dir>
    <dir name="Util">
     <dir name="DeprecatedFeature">
      <file baseinstalldir="/" name="Logger.php" role="php">
       <tasks:replace from="@package_version@" to="version" type="package-info" />
      </file>
     </dir>
     <dir name="Log">
      <file baseinstalldir="/" name="DBUS.php" role="php">
       <tasks:replace from="@package_version@" to="version" type="package-info" />
      </file>
      <file baseinstalldir="/" name="JSON.php" role="php">
       <tasks:replace from="@package_version@" to="version" type="package-info" />
      </file>
      <file baseinstalldir="/" name="JUnit.php" role="php">
       <tasks:replace from="@package_version@" to="version" type="package-info" />
      </file>
      <file baseinstalldir="/" name="TAP.php" role="php">
       <tasks:replace from="@package_version@" to="version" type="package-info" />
      </file>
      <file baseinstalldir="/" name="XHProf.php" role="php">
       <tasks:replace from="@package_version@" to="version" type="package-info" />
      </file>
     </dir>
     <dir name="PHP">
      <file baseinstalldir="/" name="Default.php" role="php">
       <tasks:replace from="@package_version@" to="version" type="package-info" />
      </file>
      <file baseinstalldir="/" name="Windows.php" role="php">
       <tasks:replace from="@package_version@" to="version" type="package-info" />
      </file>
     </dir>
     <dir name="Skeleton">
      <dir name="Template">
       <file baseinstalldir="/" name="Class.tpl.dist" role="php">
        <tasks:replace from="@package_version@" to="version" type="package-info" />
       </file>
       <file baseinstalldir="/" name="IncompleteTestMethod.tpl.dist" role="php">
        <tasks:replace from="@package_version@" to="version" type="package-info" />
       </file>
       <file baseinstalldir="/" name="Method.tpl.dist" role="php">
        <tasks:replace from="@package_version@" to="version" type="package-info" />
       </file>
       <file baseinstalldir="/" name="TestClass.tpl.dist" role="php">
        <tasks:replace from="@package_version@" to="version" type="package-info" />
       </file>
       <file baseinstalldir="/" name="TestMethod.tpl.dist" role="php">
        <tasks:replace from="@package_version@" to="version" type="package-info" />
       </file>
       <file baseinstalldir="/" name="TestMethodStatic.tpl.dist" role="php">
        <tasks:replace from="@package_version@" to="version" type="package-info" />
       </file>
       <file baseinstalldir="/" name="TestMethodBool.tpl.dist" role="php">
        <tasks:replace from="@package_version@" to="version" type="package-info" />
       </file>
       <file baseinstalldir="/" name="TestMethodBoolStatic.tpl.dist" role="php">
        <tasks:replace from="@package_version@" to="version" type="package-info" />
       </file>
       <file baseinstalldir="/" name="TestMethodException.tpl.dist" role="php">
        <tasks:replace from="@package_version@" to="version" type="package-info" />
       </file>
       <file baseinstalldir="/" name="TestMethodExceptionStatic.tpl.dist" role="php">
        <tasks:replace from="@package_version@" to="version" type="package-info" />
       </file>
      </dir>
      <file baseinstalldir="/" name="Class.php" role="php">
       <tasks:replace from="@package_version@" to="version" type="package-info" />
      </file>
      <file baseinstalldir="/" name="Test.php" role="php">
       <tasks:replace from="@package_version@" to="version" type="package-info" />
      </file>
     </dir>
     <dir name="TestDox">
      <dir name="ResultPrinter">
       <file baseinstalldir="/" name="HTML.php" role="php">
        <tasks:replace from="@package_version@" to="version" type="package-info" />
       </file>
       <file baseinstalldir="/" name="Text.php" role="php">
        <tasks:replace from="@package_version@" to="version" type="package-info" />
       </file>
      </dir>
      <file baseinstalldir="/" name="NamePrettifier.php" role="php">
       <tasks:replace from="@package_version@" to="version" type="package-info" />
      </file>
      <file baseinstalldir="/" name="ResultPrinter.php" role="php">
       <tasks:replace from="@package_version@" to="version" type="package-info" />
      </file>
     </dir>
     <file baseinstalldir="/" name="Class.php" role="php">
      <tasks:replace from="@package_version@" to="version" type="package-info" />
     </file>
     <file baseinstalldir="/" name="Configuration.php" role="php">
      <tasks:replace from="@package_version@" to="version" type="package-info" />
     </file>
     <file baseinstalldir="/" name="DeprecatedFeature.php" role="php">
      <tasks:replace from="@package_version@" to="version" type="package-info" />
     </file>
     <file baseinstalldir="/" name="Diff.php" role="php">
      <tasks:replace from="@package_version@" to="version" type="package-info" />
     </file>
     <file baseinstalldir="/" name="ErrorHandler.php" role="php">
      <tasks:replace from="@package_version@" to="version" type="package-info" />
     </file>
     <file baseinstalldir="/" name="Fileloader.php" role="php">
      <tasks:replace from="@package_version@" to="version" type="package-info" />
      <tasks:replace from="@php_bin@" to="php_bin" type="pear-config" />
     </file>
     <file baseinstalldir="/" name="File.php" role="php">
      <tasks:replace from="@package_version@" to="version" type="package-info" />
     </file>
     <file baseinstalldir="/" name="Filesystem.php" role="php">
      <tasks:replace from="@package_version@" to="version" type="package-info" />
     </file>
     <file baseinstalldir="/" name="Filter.php" role="php">
      <tasks:replace from="@package_version@" to="version" type="package-info" />
     </file>
     <file baseinstalldir="/" name="Getopt.php" role="php">
      <tasks:replace from="@package_version@" to="version" type="package-info" />
     </file>
     <file baseinstalldir="/" name="GlobalState.php" role="php">
      <tasks:replace from="@package_version@" to="version" type="package-info" />
     </file>
     <file baseinstalldir="/" name="InvalidArgumentHelper.php" role="php">
      <tasks:replace from="@package_version@" to="version" type="package-info" />
     </file>
     <file baseinstalldir="/" name="PHP.php" role="php">
      <tasks:replace from="@package_version@" to="version" type="package-info" />
      <tasks:replace from="@php_bin@" to="php_bin" type="pear-config" />
     </file>
     <file baseinstalldir="/" name="Printer.php" role="php">
      <tasks:replace from="@package_version@" to="version" type="package-info" />
     </file>
     <file baseinstalldir="/" name="Skeleton.php" role="php">
      <tasks:replace from="@package_version@" to="version" type="package-info" />
     </file>
     <file baseinstalldir="/" name="Test.php" role="php">
      <tasks:replace from="@package_version@" to="version" type="package-info" />
     </file>
     <file baseinstalldir="/" name="TestSuiteIterator.php" role="php">
      <tasks:replace from="@package_version@" to="version" type="package-info" />
     </file>
     <file baseinstalldir="/" name="Type.php" role="php">
      <tasks:replace from="@package_version@" to="version" type="package-info" />
     </file>
     <file baseinstalldir="/" name="XML.php" role="php">
      <tasks:replace from="@package_version@" to="version" type="package-info" />
     </file>
    </dir>
    <file baseinstalldir="/" name="Autoload.php" role="php">
     <tasks:replace from="@package_version@" to="version" type="package-info" />
    </file>
   </dir>
   <file baseinstalldir="/" name="ChangeLog.markdown" role="doc"/>
   <file baseinstalldir="/" name="LICENSE" role="doc"/>
   <file baseinstalldir="/" name="README.markdown" role="doc"/>
   <file baseinstalldir="/" name="phpunit.php" role="script">
    <tasks:replace from="/usr/bin/env php" to="php_bin" type="pear-config"/>
    <tasks:replace from="@php_bin@" to="php_bin" type="pear-config" />
    <tasks:replace from="@package_version@" to="version" type="package-info" />
   </file>
   <file baseinstalldir="/" name="phpunit.bat" role="script">
    <tasks:replace from="@php_bin@" to="php_bin" type="pear-config" />
    <tasks:replace from="@bin_dir@" to="bin_dir" type="pear-config" />
    <tasks:replace from="@package_version@" to="version" type="package-info" />
   </file>
  </dir>
 </contents>
 <dependencies>
  <required>
   <php>
    <min>5.2.7</min>
   </php>
   <pearinstaller>
    <min>1.9.2</min>
   </pearinstaller>
   <package>
    <name>DbUnit</name>
    <channel>pear.phpunit.de</channel>
    <min>1.1.0</min>
   </package>
   <package>
    <name>File_Iterator</name>
    <channel>pear.phpunit.de</channel>
    <min>1.3.0</min>
   </package>
   <package>
    <name>Text_Template</name>
    <channel>pear.phpunit.de</channel>
    <min>1.1.0</min>
   </package>
   <package>
    <name>PHP_CodeCoverage</name>
    <channel>pear.phpunit.de</channel>
    <min>1.1.0</min>
   </package>
   <package>
    <name>PHP_Timer</name>
    <channel>pear.phpunit.de</channel>
    <min>1.0.0</min>
   </package>
   <package>
    <name>PHPUnit_MockObject</name>
    <channel>pear.phpunit.de</channel>
    <min>1.1.0</min>
   </package>
   <package>
    <name>PHPUnit_Selenium</name>
    <channel>pear.phpunit.de</channel>
    <min>1.1.0</min>
   </package>
   <package>
    <name>PHPUnit_Story</name>
    <channel>pear.phpunit.de</channel>
    <min>1.0.0</min>
   </package>
   <package>
    <name>YAML</name>
    <channel>pear.symfony-project.com</channel>
    <min>1.0.2</min>
   </package>
   <extension>
    <name>dom</name>
   </extension>
   <extension>
    <name>pcre</name>
   </extension>
   <extension>
    <name>reflection</name>
   </extension>
   <extension>
    <name>spl</name>
   </extension>
  </required>
  <optional>
   <package>
<<<<<<< HEAD
    <name>PHP_Invoker</name>
    <channel>pear.phpunit.de</channel>
    <min>1.0.0</min>
=======
    <name>XML_RPC2</name>
    <channel>pear.php.net</channel>
>>>>>>> 12b45ef1
   </package>
   <extension>
    <name>curl</name>
   </extension>
   <extension>
    <name>dbus</name>
   </extension>
   <extension>
    <name>json</name>
   </extension>
   <extension>
    <name>simplexml</name>
   </extension>
   <extension>
    <name>tokenizer</name>
   </extension>
  </optional>
 </dependencies>
 <phprelease>
  <installconditions>
   <os>
    <name>windows</name>
   </os>
  </installconditions>
  <filelist>
   <install as="phpunit" name="phpunit.php" />
   <install as="phpunit.bat" name="phpunit.bat" />
  </filelist>
 </phprelease>
 <phprelease>
  <filelist>
   <install as="phpunit" name="phpunit.php" />
   <ignore name="phpunit.bat" />
  </filelist>
 </phprelease>
</package><|MERGE_RESOLUTION|>--- conflicted
+++ resolved
@@ -17,17 +17,10 @@
   <email>sebastian@phpunit.de</email>
   <active>yes</active>
  </lead>
-<<<<<<< HEAD
  <date>2011-MM-DD</date>
  <version>
   <release>3.6.0-dev</release>
   <api>3.6.0</api>
-=======
- <date>2011-06-06</date>
- <version>
-  <release>3.5.14</release>
-  <api>3.5.7</api>
->>>>>>> 12b45ef1
  </version>
  <stability>
   <release>devel</release>
@@ -539,14 +532,13 @@
   </required>
   <optional>
    <package>
-<<<<<<< HEAD
     <name>PHP_Invoker</name>
     <channel>pear.phpunit.de</channel>
     <min>1.0.0</min>
-=======
+   </package>
+   <package>
     <name>XML_RPC2</name>
     <channel>pear.php.net</channel>
->>>>>>> 12b45ef1
    </package>
    <extension>
     <name>curl</name>
