--- conflicted
+++ resolved
@@ -46,19 +46,11 @@
 
 require_once 'PHPUnit/Framework/TestCase.php';
 
-<<<<<<< HEAD
-require_once dirname(__DIR__) . DIRECTORY_SEPARATOR . '_files' . DIRECTORY_SEPARATOR . 'ClassWithNonPublicAttributes.php';
-require_once dirname(__DIR__) . DIRECTORY_SEPARATOR . '_files' . DIRECTORY_SEPARATOR . 'SampleClass.php';
-require_once dirname(__DIR__) . DIRECTORY_SEPARATOR . '_files' . DIRECTORY_SEPARATOR . 'Struct.php';
-require_once dirname(__DIR__) . DIRECTORY_SEPARATOR . '_files' . DIRECTORY_SEPARATOR . 'TestIterator.php';
-require_once dirname(__DIR__) . DIRECTORY_SEPARATOR . '_files' . DIRECTORY_SEPARATOR . 'WasRun.php';
-=======
 require_once dirname(dirname(__FILE__)) . DIRECTORY_SEPARATOR . '_files' . DIRECTORY_SEPARATOR . 'ClassWithNonPublicAttributes.php';
 require_once dirname(dirname(__FILE__)) . DIRECTORY_SEPARATOR . '_files' . DIRECTORY_SEPARATOR . 'SampleClass.php';
 require_once dirname(dirname(__FILE__)) . DIRECTORY_SEPARATOR . '_files' . DIRECTORY_SEPARATOR . 'Struct.php';
 require_once dirname(dirname(__FILE__)) . DIRECTORY_SEPARATOR . '_files' . DIRECTORY_SEPARATOR . 'TestIterator.php';
 require_once dirname(dirname(__FILE__)) . DIRECTORY_SEPARATOR . '_files' . DIRECTORY_SEPARATOR . 'WasRun.php';
->>>>>>> 3b3c14ea
 
 /**
  *
@@ -78,11 +70,7 @@
 
     protected function setUp()
     {
-<<<<<<< HEAD
-        $this->filesDirectory = dirname(__DIR__) . DIRECTORY_SEPARATOR . '_files' . DIRECTORY_SEPARATOR;
-=======
         $this->filesDirectory = dirname(dirname(__FILE__)) . DIRECTORY_SEPARATOR . '_files' . DIRECTORY_SEPARATOR;
->>>>>>> 3b3c14ea
     }
 
     public function testFail()
@@ -655,24 +643,14 @@
     public function testAssertXmlFileEqualsXmlFile()
     {
         $this->assertXmlFileEqualsXmlFile(
-<<<<<<< HEAD
-          dirname(__DIR__) . DIRECTORY_SEPARATOR . '_files' . DIRECTORY_SEPARATOR . 'foo.xml',
-          dirname(__DIR__) . DIRECTORY_SEPARATOR . '_files' . DIRECTORY_SEPARATOR . 'foo.xml'
-=======
           dirname(dirname(__FILE__)) . DIRECTORY_SEPARATOR . '_files' . DIRECTORY_SEPARATOR . 'foo.xml',
           dirname(dirname(__FILE__)) . DIRECTORY_SEPARATOR . '_files' . DIRECTORY_SEPARATOR . 'foo.xml'
->>>>>>> 3b3c14ea
         );
 
         try {
             $this->assertXmlFileEqualsXmlFile(
-<<<<<<< HEAD
-              dirname(__DIR__) . DIRECTORY_SEPARATOR . '_files' . DIRECTORY_SEPARATOR . 'foo.xml',
-              dirname(__DIR__) . DIRECTORY_SEPARATOR . '_files' . DIRECTORY_SEPARATOR . 'bar.xml'
-=======
               dirname(dirname(__FILE__)) . DIRECTORY_SEPARATOR . '_files' . DIRECTORY_SEPARATOR . 'foo.xml',
               dirname(dirname(__FILE__)) . DIRECTORY_SEPARATOR . '_files' . DIRECTORY_SEPARATOR . 'bar.xml'
->>>>>>> 3b3c14ea
             );
         }
 
@@ -686,24 +664,14 @@
     public function testAssertXmlFileNotEqualsXmlFile()
     {
         $this->assertXmlFileNotEqualsXmlFile(
-<<<<<<< HEAD
-          dirname(__DIR__) . DIRECTORY_SEPARATOR . '_files' . DIRECTORY_SEPARATOR . 'foo.xml',
-          dirname(__DIR__) . DIRECTORY_SEPARATOR . '_files' . DIRECTORY_SEPARATOR . 'bar.xml'
-=======
           dirname(dirname(__FILE__)) . DIRECTORY_SEPARATOR . '_files' . DIRECTORY_SEPARATOR . 'foo.xml',
           dirname(dirname(__FILE__)) . DIRECTORY_SEPARATOR . '_files' . DIRECTORY_SEPARATOR . 'bar.xml'
->>>>>>> 3b3c14ea
         );
 
         try {
             $this->assertXmlFileNotEqualsXmlFile(
-<<<<<<< HEAD
-              dirname(__DIR__) . DIRECTORY_SEPARATOR . '_files' . DIRECTORY_SEPARATOR . 'foo.xml',
-              dirname(__DIR__) . DIRECTORY_SEPARATOR . '_files' . DIRECTORY_SEPARATOR . 'foo.xml'
-=======
               dirname(dirname(__FILE__)) . DIRECTORY_SEPARATOR . '_files' . DIRECTORY_SEPARATOR . 'foo.xml',
               dirname(dirname(__FILE__)) . DIRECTORY_SEPARATOR . '_files' . DIRECTORY_SEPARATOR . 'foo.xml'
->>>>>>> 3b3c14ea
             );
         }
 
@@ -1057,10 +1025,10 @@
 
     public function testAssertFileExists()
     {
-        $this->assertFileExists(__DIR__ . DIRECTORY_SEPARATOR . 'AllTests.php');
-
-        try {
-            $this->assertFileExists(__DIR__ . DIRECTORY_SEPARATOR . 'NotExisting');
+        $this->assertFileExists(dirname(__FILE__) . DIRECTORY_SEPARATOR . 'AllTests.php');
+
+        try {
+            $this->assertFileExists(dirname(__FILE__) . DIRECTORY_SEPARATOR . 'NotExisting');
         }
 
         catch (PHPUnit_Framework_AssertionFailedError $e) {
@@ -1072,10 +1040,10 @@
 
     public function testAssertFileNotExists()
     {
-        $this->assertFileNotExists(__DIR__ . DIRECTORY_SEPARATOR . 'NotExisting');
-
-        try {
-            $this->assertFileNotExists(__DIR__ . DIRECTORY_SEPARATOR . 'AllTests.php');
+        $this->assertFileNotExists(dirname(__FILE__) . DIRECTORY_SEPARATOR . 'NotExisting');
+
+        try {
+            $this->assertFileNotExists(dirname(__FILE__) . DIRECTORY_SEPARATOR . 'AllTests.php');
         }
 
         catch (PHPUnit_Framework_AssertionFailedError $e) {
@@ -2383,7 +2351,7 @@
     public function testAssertThatFileExists()
     {
         $this->assertThat(
-          __DIR__ . DIRECTORY_SEPARATOR . 'AllTests.php',
+          dirname(__FILE__) . DIRECTORY_SEPARATOR . 'AllTests.php',
           $this->fileExists()
         );
     }
