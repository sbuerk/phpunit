--- conflicted
+++ resolved
@@ -134,14 +134,10 @@
  */
 function assertAttributeContains($needle, $haystackAttributeName, $haystackClassOrObject, $message = '', $ignoreCase = FALSE, $checkForObjectIdentity = TRUE, $checkForNonObjectIdentity = FALSE)
 {
-<<<<<<< HEAD
-    return PHPUnit_Framework_Assert::assertAttributeContains($needle, $haystackAttributeName, $haystackClassOrObject, $message, $ignoreCase, $checkForObjectIdentity, $checkForNonObjectIdentity);
-=======
     return call_user_func_array(
       'PHPUnit_Framework_Assert::assertAttributeContains',
       func_get_args()
     );
->>>>>>> b52bacb0
 }
 
 /**
@@ -335,14 +331,10 @@
  */
 function assertAttributeNotContains($needle, $haystackAttributeName, $haystackClassOrObject, $message = '', $ignoreCase = FALSE, $checkForObjectIdentity = TRUE, $checkForNonObjectIdentity = FALSE)
 {
-<<<<<<< HEAD
-    return PHPUnit_Framework_Assert::assertAttributeNotContains($needle, $haystackAttributeName, $haystackClassOrObject, $message, $ignoreCase, $checkForObjectIdentity, $checkForNonObjectIdentity);
-=======
     return call_user_func_array(
       'PHPUnit_Framework_Assert::assertAttributeNotContains',
       func_get_args()
     );
->>>>>>> b52bacb0
 }
 
 /**
@@ -565,14 +557,10 @@
  */
 function assertContains($needle, $haystack, $message = '', $ignoreCase = FALSE, $checkForObjectIdentity = TRUE, $checkForNonObjectIdentity = FALSE)
 {
-<<<<<<< HEAD
-    return PHPUnit_Framework_Assert::assertContains($needle, $haystack, $message, $ignoreCase, $checkForObjectIdentity, $checkForNonObjectIdentity);
-=======
     return call_user_func_array(
       'PHPUnit_Framework_Assert::assertContains',
       func_get_args()
     );
->>>>>>> b52bacb0
 }
 
 /**
@@ -830,14 +818,10 @@
  */
 function assertJsonFileEqualsJsonFile($expectedFile, $actualFile, $message = '')
 {
-<<<<<<< HEAD
-    return PHPUnit_Framework_Assert::assertJsonStringEqualsJsonString($expectedJson, $actualJson, $message);
-=======
     return call_user_func_array(
       'PHPUnit_Framework_Assert::assertJsonFileEqualsJsonFile',
       func_get_args()
     );
->>>>>>> b52bacb0
 }
 
 /**
@@ -849,14 +833,10 @@
  */
 function assertJsonFileNotEqualsJsonFile($expectedFile, $actualFile, $message = '')
 {
-<<<<<<< HEAD
-    return PHPUnit_Framework_Assert::assertJsonStringNotEqualsJsonString($expectedJson, $actualJson, $message);
-=======
     return call_user_func_array(
       'PHPUnit_Framework_Assert::assertJsonFileNotEqualsJsonFile',
       func_get_args()
     );
->>>>>>> b52bacb0
 }
 
 /**
@@ -868,14 +848,10 @@
  */
 function assertJsonStringEqualsJsonFile($expectedFile, $actualJson, $message = '')
 {
-<<<<<<< HEAD
-    return PHPUnit_Framework_Assert::assertJsonStringEqualsJsonFile($expectedFile, $actualJson, $message);
-=======
     return call_user_func_array(
       'PHPUnit_Framework_Assert::assertJsonStringEqualsJsonFile',
       func_get_args()
     );
->>>>>>> b52bacb0
 }
 
 /**
@@ -887,14 +863,10 @@
  */
 function assertJsonStringEqualsJsonString($expectedJson, $actualJson, $message = '')
 {
-<<<<<<< HEAD
-    return PHPUnit_Framework_Assert::assertJsonStringNotEqualsJsonFile($expectedFile, $actualJson, $message);
-=======
     return call_user_func_array(
       'PHPUnit_Framework_Assert::assertJsonStringEqualsJsonString',
       func_get_args()
     );
->>>>>>> b52bacb0
 }
 
 /**
@@ -906,14 +878,10 @@
  */
 function assertJsonStringNotEqualsJsonFile($expectedFile, $actualJson, $message = '')
 {
-<<<<<<< HEAD
-    return PHPUnit_Framework_Assert::assertJsonFileNotEqualsJsonFile($expectedFile, $actualFile, $message);
-=======
     return call_user_func_array(
       'PHPUnit_Framework_Assert::assertJsonStringNotEqualsJsonFile',
       func_get_args()
     );
->>>>>>> b52bacb0
 }
 
 /**
@@ -925,14 +893,10 @@
  */
 function assertJsonStringNotEqualsJsonString($expectedJson, $actualJson, $message = '')
 {
-<<<<<<< HEAD
-    return PHPUnit_Framework_Assert::assertJsonFileEqualsJsonFile($expectedFile, $actualFile, $message);
-=======
     return call_user_func_array(
       'PHPUnit_Framework_Assert::assertJsonStringNotEqualsJsonString',
       func_get_args()
     );
->>>>>>> b52bacb0
 }
 
 /**
@@ -980,14 +944,10 @@
  */
 function assertNotContains($needle, $haystack, $message = '', $ignoreCase = FALSE, $checkForObjectIdentity = TRUE, $checkForNonObjectIdentity = FALSE)
 {
-<<<<<<< HEAD
-    return PHPUnit_Framework_Assert::assertNotContains($needle, $haystack, $message, $ignoreCase, $checkForObjectIdentity, $checkForNonObjectIdentity);
-=======
     return call_user_func_array(
       'PHPUnit_Framework_Assert::assertNotContains',
       func_get_args()
     );
->>>>>>> b52bacb0
 }
 
 /**
@@ -1908,14 +1868,10 @@
  */
 function contains($value, $checkForObjectIdentity = TRUE, $checkForNonObjectIdentity = FALSE)
 {
-<<<<<<< HEAD
-    return PHPUnit_Framework_Assert::contains($value, $checkForObjectIdentity, $checkForNonObjectIdentity);
-=======
     return call_user_func_array(
       'PHPUnit_Framework_Assert::contains',
       func_get_args()
     );
->>>>>>> b52bacb0
 }
 
 /**
@@ -2281,8 +2237,6 @@
 }
 
 /**
- *
- *
  * @param  mixed $value, ...
  * @return PHPUnit_Framework_MockObject_Stub_ConsecutiveCalls
  * @since  Method available since Release 3.0.0
