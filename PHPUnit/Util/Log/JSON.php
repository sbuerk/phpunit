--- conflicted
+++ resolved
@@ -245,20 +245,12 @@
      */
     public function write($buffer)
     {
-<<<<<<< HEAD
-        parent::write(json_encode($buffer, JSON_PRETTY_PRINT));
-=======
         array_walk_recursive($buffer, function(&$input) {
             if (is_string($input)) {
                 $input = PHPUnit_Util_String::convertToUtf8($input);
             }
         });
 
-        if (defined('JSON_PRETTY_PRINT')) {
-            parent::write(json_encode($buffer, JSON_PRETTY_PRINT));
-        } else {
-            parent::write(json_encode($buffer));
-        }
->>>>>>> 1eb91647
+        parent::write(json_encode($buffer, JSON_PRETTY_PRINT));
     }
 }