<?xml version="1.0" encoding="UTF-8"?>
<phpunit xmlns:xsi="http://www.w3.org/2001/XMLSchema-instance"
         xsi:noNamespaceSchemaLocation="phpunit.xsd"
         bootstrap="tests/bootstrap.php"
         cacheDirectory=".phpunit.cache"
         beStrictAboutOutputDuringTests="true"
         failOnRisky="true"
         failOnWarning="true"
         colors="true">
    <testsuites>
        <testsuite name="unit">
            <directory>tests/unit</directory>
        </testsuite>

        <testsuite name="end-to-end">
            <directory suffix=".phpt">tests/end-to-end/cli</directory>
            <directory suffix=".phpt">tests/end-to-end/code-coverage</directory>
            <directory suffix=".phpt">tests/end-to-end/event</directory>
            <directory suffix=".phpt">tests/end-to-end/execution-order</directory>
            <directory suffix=".phpt">tests/end-to-end/extension</directory>
            <directory suffix=".phpt">tests/end-to-end/generic</directory>
            <directory suffix=".phpt">tests/end-to-end/logging</directory>
            <directory suffix=".phpt">tests/end-to-end/migration</directory>
            <directory suffix=".phpt">tests/end-to-end/mock-objects</directory>
            <directory suffix=".phpt">tests/end-to-end/phpt</directory>
            <directory suffix=".phpt">tests/end-to-end/regression</directory>
            <directory suffix=".phpt">tests/end-to-end/testdox</directory>

            <exclude>tests/end-to-end/event/_files</exclude>
            <exclude>tests/end-to-end/execution-order/_files</exclude>
            <exclude>tests/end-to-end/logging/_files</exclude>
            <exclude>tests/end-to-end/migration/_files</exclude>
            <exclude>tests/end-to-end/testdox/_files</exclude>
        </testsuite>
    </testsuites>

<<<<<<< HEAD
    <source>
=======
    <coverage cacheDirectory=".phpunit.cache/code-coverage"
              processUncoveredFiles="true">
>>>>>>> 1c0f321b
        <include>
            <directory suffix=".php">src</directory>
        </include>

        <exclude>
            <file>src/Framework/Assert/Functions.php</file>
        </exclude>
    </source>

    <coverage ignoreDeprecatedCodeUnits="true">
    </coverage>

    <php>
        <ini name="precision" value="14"/>
        <ini name="serialize_precision" value="14"/>

        <const name="PHPUNIT_TESTSUITE" value="true"/>
    </php>
</phpunit><|MERGE_RESOLUTION|>--- conflicted
+++ resolved
@@ -34,12 +34,7 @@
         </testsuite>
     </testsuites>
 
-<<<<<<< HEAD
     <source>
-=======
-    <coverage cacheDirectory=".phpunit.cache/code-coverage"
-              processUncoveredFiles="true">
->>>>>>> 1c0f321b
         <include>
             <directory suffix=".php">src</directory>
         </include>
@@ -49,9 +44,6 @@
         </exclude>
     </source>
 
-    <coverage ignoreDeprecatedCodeUnits="true">
-    </coverage>
-
     <php>
         <ini name="precision" value="14"/>
         <ini name="serialize_precision" value="14"/>
